--- conflicted
+++ resolved
@@ -187,11 +187,7 @@
 		 * Out of line attribute, cannot double split, but
 		 * make room for the attribute value itself.
 		 */
-<<<<<<< HEAD
-		uint	dblocks = xfs_attr3_rmt_blocks(mp, valuelen);
-=======
-		uint	dblocks = XFS_B_TO_FSB(mp, args->valuelen);
->>>>>>> 6c888af0
+		uint	dblocks = xfs_attr3_rmt_blocks(mp, args->valuelen);
 		nblks += dblocks;
 		nblks += XFS_NEXTENTADD_SPACE_RES(mp, dblocks, XFS_ATTR_FORK);
 	}
