--- conflicted
+++ resolved
@@ -680,17 +680,8 @@
 
 			bytes_deleted += extent_num_bytes;
 
-<<<<<<< HEAD
-			btrfs_init_generic_ref(&ref, BTRFS_DROP_DELAYED_REF,
-					extent_start, extent_num_bytes, 0,
-					root->root_key.objectid);
-			btrfs_init_data_ref(&ref, btrfs_header_owner(leaf),
-					control->ino, extent_offset,
-					root->root_key.objectid, false);
-=======
 			btrfs_init_data_ref(&ref, control->ino, extent_offset,
 					    btrfs_root_id(root), false);
->>>>>>> 0c383648
 			ret = btrfs_free_extent(trans, &ref);
 			if (ret) {
 				btrfs_abort_transaction(trans, ret);
