--- conflicted
+++ resolved
@@ -46,7 +46,6 @@
 static bool kvm_pmu_pmc_is_chained(struct kvm_pmc *pmc)
 {
 	struct kvm_vcpu *vcpu = kvm_pmc_to_vcpu(pmc);
-<<<<<<< HEAD
 
 	return test_bit(pmc->idx >> 1, vcpu->arch.pmu.chained);
 }
@@ -120,81 +119,6 @@
 		counter = __vcpu_sys_reg(vcpu, reg);
 	}
 
-=======
-
-	return test_bit(pmc->idx >> 1, vcpu->arch.pmu.chained);
-}
-
-/**
- * kvm_pmu_idx_is_high_counter - determine if select_idx is a high/low counter
- * @select_idx: The counter index
- */
-static bool kvm_pmu_idx_is_high_counter(u64 select_idx)
-{
-	return select_idx & 0x1;
-}
-
-/**
- * kvm_pmu_get_canonical_pmc - obtain the canonical pmc
- * @pmc: The PMU counter pointer
- *
- * When a pair of PMCs are chained together we use the low counter (canonical)
- * to hold the underlying perf event.
- */
-static struct kvm_pmc *kvm_pmu_get_canonical_pmc(struct kvm_pmc *pmc)
-{
-	if (kvm_pmu_pmc_is_chained(pmc) &&
-	    kvm_pmu_idx_is_high_counter(pmc->idx))
-		return pmc - 1;
-
-	return pmc;
-}
-
-/**
- * kvm_pmu_idx_has_chain_evtype - determine if the event type is chain
- * @vcpu: The vcpu pointer
- * @select_idx: The counter index
- */
-static bool kvm_pmu_idx_has_chain_evtype(struct kvm_vcpu *vcpu, u64 select_idx)
-{
-	u64 eventsel, reg;
-
-	select_idx |= 0x1;
-
-	if (select_idx == ARMV8_PMU_CYCLE_IDX)
-		return false;
-
-	reg = PMEVTYPER0_EL0 + select_idx;
-	eventsel = __vcpu_sys_reg(vcpu, reg) & ARMV8_PMU_EVTYPE_EVENT;
-
-	return eventsel == ARMV8_PMUV3_PERFCTR_CHAIN;
-}
-
-/**
- * kvm_pmu_get_pair_counter_value - get PMU counter value
- * @vcpu: The vcpu pointer
- * @pmc: The PMU counter pointer
- */
-static u64 kvm_pmu_get_pair_counter_value(struct kvm_vcpu *vcpu,
-					  struct kvm_pmc *pmc)
-{
-	u64 counter, counter_high, reg, enabled, running;
-
-	if (kvm_pmu_pmc_is_chained(pmc)) {
-		pmc = kvm_pmu_get_canonical_pmc(pmc);
-		reg = PMEVCNTR0_EL0 + pmc->idx;
-
-		counter = __vcpu_sys_reg(vcpu, reg);
-		counter_high = __vcpu_sys_reg(vcpu, reg + 1);
-
-		counter = lower_32_bits(counter) | (counter_high << 32);
-	} else {
-		reg = (pmc->idx == ARMV8_PMU_CYCLE_IDX)
-		      ? PMCCNTR_EL0 : PMEVCNTR0_EL0 + pmc->idx;
-		counter = __vcpu_sys_reg(vcpu, reg);
-	}
-
->>>>>>> bb831786
 	/*
 	 * The real counter value is equal to the value of counter register plus
 	 * the value perf event counts.
@@ -288,8 +212,6 @@
 	}
 
 	kvm_pmu_release_perf_event(pmc);
-<<<<<<< HEAD
-=======
 }
 
 /**
@@ -304,7 +226,6 @@
 
 	for (i = 0; i < ARMV8_PMU_MAX_COUNTERS; i++)
 		pmu->pmc[i].idx = i;
->>>>>>> bb831786
 }
 
 /**
@@ -319,11 +240,6 @@
 
 	for (i = 0; i < ARMV8_PMU_MAX_COUNTERS; i++)
 		kvm_pmu_stop_counter(vcpu, &pmu->pmc[i]);
-<<<<<<< HEAD
-		pmu->pmc[i].idx = i;
-	}
-=======
->>>>>>> bb831786
 
 	bitmap_zero(vcpu->arch.pmu.chained, ARMV8_PMU_MAX_COUNTER_PAIRS);
 }
@@ -643,7 +559,6 @@
 		ARMV8_PMUV3_PERFCTR_CPU_CYCLES : eventsel;
 
 	counter = kvm_pmu_get_pair_counter_value(vcpu, pmc);
-<<<<<<< HEAD
 
 	if (kvm_pmu_idx_has_chain_evtype(vcpu, pmc->idx)) {
 		/**
@@ -665,29 +580,6 @@
 		else
 			attr.sample_period = (-counter) & GENMASK(31, 0);
 
-=======
-
-	if (kvm_pmu_idx_has_chain_evtype(vcpu, pmc->idx)) {
-		/**
-		 * The initial sample period (overflow count) of an event. For
-		 * chained counters we only support overflow interrupts on the
-		 * high counter.
-		 */
-		attr.sample_period = (-counter) & GENMASK(63, 0);
-		event = perf_event_create_kernel_counter(&attr, -1, current,
-							 kvm_pmu_perf_overflow,
-							 pmc + 1);
-
-		if (kvm_pmu_counter_is_enabled(vcpu, pmc->idx + 1))
-			attr.config1 |= PERF_ATTR_CFG1_KVM_PMU_CHAINED;
-	} else {
-		/* The initial sample period (overflow count) of an event. */
-		if (kvm_pmu_idx_is_64bit(vcpu, pmc->idx))
-			attr.sample_period = (-counter) & GENMASK(63, 0);
-		else
-			attr.sample_period = (-counter) & GENMASK(31, 0);
-
->>>>>>> bb831786
 		event = perf_event_create_kernel_counter(&attr, -1, current,
 						 kvm_pmu_perf_overflow, pmc);
 	}
