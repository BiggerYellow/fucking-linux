--- conflicted
+++ resolved
@@ -495,13 +495,8 @@
 		 * impact the guest since both the former and current SPTEs
 		 * are nonpresent.
 		 */
-<<<<<<< HEAD
-		if (WARN_ON_ONCE(!is_mmio_spte(old_spte) &&
-				 !is_mmio_spte(new_spte) &&
-=======
 		if (WARN_ON_ONCE(!is_mmio_spte(kvm, old_spte) &&
 				 !is_mmio_spte(kvm, new_spte) &&
->>>>>>> 0c383648
 				 !is_removed_spte(new_spte)))
 			pr_err("Unexpected SPTE change! Nonpresent SPTEs\n"
 			       "should not be replaced with another,\n"
@@ -871,11 +866,7 @@
 		    !is_last_spte(iter.old_spte, iter.level))
 			continue;
 
-<<<<<<< HEAD
-		tdp_mmu_iter_set_spte(kvm, &iter, 0);
-=======
 		tdp_mmu_iter_set_spte(kvm, &iter, SHADOW_NONPRESENT_VALUE);
->>>>>>> 0c383648
 
 		/*
 		 * Zappings SPTEs in invalid roots doesn't require a TLB flush,
@@ -1290,55 +1281,6 @@
 	return kvm_tdp_mmu_handle_gfn(kvm, range, test_age_gfn);
 }
 
-<<<<<<< HEAD
-static bool set_spte_gfn(struct kvm *kvm, struct tdp_iter *iter,
-			 struct kvm_gfn_range *range)
-{
-	u64 new_spte;
-
-	/* Huge pages aren't expected to be modified without first being zapped. */
-	WARN_ON_ONCE(pte_huge(range->arg.pte) || range->start + 1 != range->end);
-
-	if (iter->level != PG_LEVEL_4K ||
-	    !is_shadow_present_pte(iter->old_spte))
-		return false;
-
-	/*
-	 * Note, when changing a read-only SPTE, it's not strictly necessary to
-	 * zero the SPTE before setting the new PFN, but doing so preserves the
-	 * invariant that the PFN of a present * leaf SPTE can never change.
-	 * See handle_changed_spte().
-	 */
-	tdp_mmu_iter_set_spte(kvm, iter, 0);
-
-	if (!pte_write(range->arg.pte)) {
-		new_spte = kvm_mmu_changed_pte_notifier_make_spte(iter->old_spte,
-								  pte_pfn(range->arg.pte));
-
-		tdp_mmu_iter_set_spte(kvm, iter, new_spte);
-	}
-
-	return true;
-}
-
-/*
- * Handle the changed_pte MMU notifier for the TDP MMU.
- * data is a pointer to the new pte_t mapping the HVA specified by the MMU
- * notifier.
- * Returns non-zero if a flush is needed before releasing the MMU lock.
- */
-bool kvm_tdp_mmu_set_spte_gfn(struct kvm *kvm, struct kvm_gfn_range *range)
-{
-	/*
-	 * No need to handle the remote TLB flush under RCU protection, the
-	 * target SPTE _must_ be a leaf SPTE, i.e. cannot result in freeing a
-	 * shadow page. See the WARN on pfn_changed in handle_changed_spte().
-	 */
-	return kvm_tdp_mmu_handle_gfn(kvm, range, set_spte_gfn);
-}
-
-=======
->>>>>>> 0c383648
 /*
  * Remove write access from all SPTEs at or above min_level that map GFNs
  * [start, end). Returns true if an SPTE has been changed and the TLBs need to
