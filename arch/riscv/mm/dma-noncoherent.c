--- conflicted
+++ resolved
@@ -128,12 +128,7 @@
 	ALT_CMO_OP(FLUSH, flush_addr, size, riscv_cbom_block_size);
 }
 
-<<<<<<< HEAD
-void arch_setup_dma_ops(struct device *dev, u64 dma_base, u64 size,
-			bool coherent)
-=======
 void arch_setup_dma_ops(struct device *dev, bool coherent)
->>>>>>> 0c383648
 {
 	WARN_TAINT(!coherent && riscv_cbom_block_size > ARCH_DMA_MINALIGN,
 		   TAINT_CPU_OUT_OF_SPEC,
