--- conflicted
+++ resolved
@@ -122,11 +122,8 @@
 			 * Taken from NSLU2 PCI boardfile, INT A, B, C swizzled D constant
 			 * We have slots (IDSEL) 1, 2 and 3.
 			 */
-<<<<<<< HEAD
-=======
 			#interrupt-cells = <1>;
 			interrupt-map-mask = <0xf800 0 0 7>;
->>>>>>> df0cc57e
 			interrupt-map =
 			/* IDSEL 1 */
 			<0x0800 0 0 1 &gpio0 11 IRQ_TYPE_LEVEL_LOW>, /* INT A on slot 1 is irq 11 */
