--- conflicted
+++ resolved
@@ -715,7 +715,6 @@
 		ranges = <0 0x2800 0x400>;
 
 		l3s_tsc_clkctrl: l3s-tsc-clkctrl@120 {
-<<<<<<< HEAD
 			compatible = "ti,clkctrl";
 			reg = <0x120 0x4>;
 			#clock-cells = <2>;
@@ -733,25 +732,6 @@
 			#clock-cells = <2>;
 		};
 
-=======
-			compatible = "ti,clkctrl";
-			reg = <0x120 0x4>;
-			#clock-cells = <2>;
-		};
-
-		l4_wkup_aon_clkctrl: l4-wkup-aon-clkctrl@228 {
-			compatible = "ti,clkctrl";
-			reg = <0x228 0xc>;
-			#clock-cells = <2>;
-		};
-
-		l4_wkup_clkctrl: l4-wkup-clkctrl@220 {
-			compatible = "ti,clkctrl";
-			reg = <0x220 0x4>, <0x328 0x44>;
-			#clock-cells = <2>;
-		};
-
->>>>>>> 0ecfebd2
 	};
 
 	mpu_cm: mpu-cm@8300 {
