/* SPDX-License-Identifier: GPL-2.0 WITH Linux-syscall-note */
#ifndef _UAPI_LINUX_IF_LINK_H
#define _UAPI_LINUX_IF_LINK_H

#include <linux/types.h>
#include <linux/netlink.h>

/* This struct should be in sync with struct rtnl_link_stats64 */
struct rtnl_link_stats {
	__u32	rx_packets;		/* total packets received	*/
	__u32	tx_packets;		/* total packets transmitted	*/
	__u32	rx_bytes;		/* total bytes received 	*/
	__u32	tx_bytes;		/* total bytes transmitted	*/
	__u32	rx_errors;		/* bad packets received		*/
	__u32	tx_errors;		/* packet transmit problems	*/
	__u32	rx_dropped;		/* no space in linux buffers	*/
	__u32	tx_dropped;		/* no space available in linux	*/
	__u32	multicast;		/* multicast packets received	*/
	__u32	collisions;

	/* detailed rx_errors: */
	__u32	rx_length_errors;
	__u32	rx_over_errors;		/* receiver ring buff overflow	*/
	__u32	rx_crc_errors;		/* recved pkt with crc error	*/
	__u32	rx_frame_errors;	/* recv'd frame alignment error */
	__u32	rx_fifo_errors;		/* recv'r fifo overrun		*/
	__u32	rx_missed_errors;	/* receiver missed packet	*/

	/* detailed tx_errors */
	__u32	tx_aborted_errors;
	__u32	tx_carrier_errors;
	__u32	tx_fifo_errors;
	__u32	tx_heartbeat_errors;
	__u32	tx_window_errors;

	/* for cslip etc */
	__u32	rx_compressed;
	__u32	tx_compressed;

	__u32	rx_nohandler;		/* dropped, no handler found	*/
};

/* The main device statistics structure */
struct rtnl_link_stats64 {
	__u64	rx_packets;		/* total packets received	*/
	__u64	tx_packets;		/* total packets transmitted	*/
	__u64	rx_bytes;		/* total bytes received 	*/
	__u64	tx_bytes;		/* total bytes transmitted	*/
	__u64	rx_errors;		/* bad packets received		*/
	__u64	tx_errors;		/* packet transmit problems	*/
	__u64	rx_dropped;		/* no space in linux buffers	*/
	__u64	tx_dropped;		/* no space available in linux	*/
	__u64	multicast;		/* multicast packets received	*/
	__u64	collisions;

	/* detailed rx_errors: */
	__u64	rx_length_errors;
	__u64	rx_over_errors;		/* receiver ring buff overflow	*/
	__u64	rx_crc_errors;		/* recved pkt with crc error	*/
	__u64	rx_frame_errors;	/* recv'd frame alignment error */
	__u64	rx_fifo_errors;		/* recv'r fifo overrun		*/
	__u64	rx_missed_errors;	/* receiver missed packet	*/

	/* detailed tx_errors */
	__u64	tx_aborted_errors;
	__u64	tx_carrier_errors;
	__u64	tx_fifo_errors;
	__u64	tx_heartbeat_errors;
	__u64	tx_window_errors;

	/* for cslip etc */
	__u64	rx_compressed;
	__u64	tx_compressed;

	__u64	rx_nohandler;		/* dropped, no handler found	*/
};

/* The struct should be in sync with struct ifmap */
struct rtnl_link_ifmap {
	__u64	mem_start;
	__u64	mem_end;
	__u64	base_addr;
	__u16	irq;
	__u8	dma;
	__u8	port;
};

/*
 * IFLA_AF_SPEC
 *   Contains nested attributes for address family specific attributes.
 *   Each address family may create a attribute with the address family
 *   number as type and create its own attribute structure in it.
 *
 *   Example:
 *   [IFLA_AF_SPEC] = {
 *       [AF_INET] = {
 *           [IFLA_INET_CONF] = ...,
 *       },
 *       [AF_INET6] = {
 *           [IFLA_INET6_FLAGS] = ...,
 *           [IFLA_INET6_CONF] = ...,
 *       }
 *   }
 */

enum {
	IFLA_UNSPEC,
	IFLA_ADDRESS,
	IFLA_BROADCAST,
	IFLA_IFNAME,
	IFLA_MTU,
	IFLA_LINK,
	IFLA_QDISC,
	IFLA_STATS,
	IFLA_COST,
#define IFLA_COST IFLA_COST
	IFLA_PRIORITY,
#define IFLA_PRIORITY IFLA_PRIORITY
	IFLA_MASTER,
#define IFLA_MASTER IFLA_MASTER
	IFLA_WIRELESS,		/* Wireless Extension event - see wireless.h */
#define IFLA_WIRELESS IFLA_WIRELESS
	IFLA_PROTINFO,		/* Protocol specific information for a link */
#define IFLA_PROTINFO IFLA_PROTINFO
	IFLA_TXQLEN,
#define IFLA_TXQLEN IFLA_TXQLEN
	IFLA_MAP,
#define IFLA_MAP IFLA_MAP
	IFLA_WEIGHT,
#define IFLA_WEIGHT IFLA_WEIGHT
	IFLA_OPERSTATE,
	IFLA_LINKMODE,
	IFLA_LINKINFO,
#define IFLA_LINKINFO IFLA_LINKINFO
	IFLA_NET_NS_PID,
	IFLA_IFALIAS,
	IFLA_NUM_VF,		/* Number of VFs if device is SR-IOV PF */
	IFLA_VFINFO_LIST,
	IFLA_STATS64,
	IFLA_VF_PORTS,
	IFLA_PORT_SELF,
	IFLA_AF_SPEC,
	IFLA_GROUP,		/* Group the device belongs to */
	IFLA_NET_NS_FD,
	IFLA_EXT_MASK,		/* Extended info mask, VFs, etc */
	IFLA_PROMISCUITY,	/* Promiscuity count: > 0 means acts PROMISC */
#define IFLA_PROMISCUITY IFLA_PROMISCUITY
	IFLA_NUM_TX_QUEUES,
	IFLA_NUM_RX_QUEUES,
	IFLA_CARRIER,
	IFLA_PHYS_PORT_ID,
	IFLA_CARRIER_CHANGES,
	IFLA_PHYS_SWITCH_ID,
	IFLA_LINK_NETNSID,
	IFLA_PHYS_PORT_NAME,
	IFLA_PROTO_DOWN,
	IFLA_GSO_MAX_SEGS,
	IFLA_GSO_MAX_SIZE,
	IFLA_PAD,
	IFLA_XDP,
	IFLA_EVENT,
	IFLA_NEW_NETNSID,
	IFLA_IF_NETNSID,
	IFLA_TARGET_NETNSID = IFLA_IF_NETNSID, /* new alias */
	IFLA_CARRIER_UP_COUNT,
	IFLA_CARRIER_DOWN_COUNT,
	IFLA_NEW_IFINDEX,
	IFLA_MIN_MTU,
	IFLA_MAX_MTU,
	IFLA_PROP_LIST,
	IFLA_ALT_IFNAME, /* Alternative ifname */
	IFLA_PERM_ADDRESS,
	__IFLA_MAX
};


#define IFLA_MAX (__IFLA_MAX - 1)

/* backwards compatibility for userspace */
#ifndef __KERNEL__
#define IFLA_RTA(r)  ((struct rtattr*)(((char*)(r)) + NLMSG_ALIGN(sizeof(struct ifinfomsg))))
#define IFLA_PAYLOAD(n) NLMSG_PAYLOAD(n,sizeof(struct ifinfomsg))
#endif

enum {
	IFLA_INET_UNSPEC,
	IFLA_INET_CONF,
	__IFLA_INET_MAX,
};

#define IFLA_INET_MAX (__IFLA_INET_MAX - 1)

/* ifi_flags.

   IFF_* flags.

   The only change is:
   IFF_LOOPBACK, IFF_BROADCAST and IFF_POINTOPOINT are
   more not changeable by user. They describe link media
   characteristics and set by device driver.

   Comments:
   - Combination IFF_BROADCAST|IFF_POINTOPOINT is invalid
   - If neither of these three flags are set;
     the interface is NBMA.

   - IFF_MULTICAST does not mean anything special:
   multicasts can be used on all not-NBMA links.
   IFF_MULTICAST means that this media uses special encapsulation
   for multicast frames. Apparently, all IFF_POINTOPOINT and
   IFF_BROADCAST devices are able to use multicasts too.
 */

/* IFLA_LINK.
   For usual devices it is equal ifi_index.
   If it is a "virtual interface" (f.e. tunnel), ifi_link
   can point to real physical interface (f.e. for bandwidth calculations),
   or maybe 0, what means, that real media is unknown (usual
   for IPIP tunnels, when route to endpoint is allowed to change)
 */

/* Subtype attributes for IFLA_PROTINFO */
enum {
	IFLA_INET6_UNSPEC,
	IFLA_INET6_FLAGS,	/* link flags			*/
	IFLA_INET6_CONF,	/* sysctl parameters		*/
	IFLA_INET6_STATS,	/* statistics			*/
	IFLA_INET6_MCAST,	/* MC things. What of them?	*/
	IFLA_INET6_CACHEINFO,	/* time values and max reasm size */
	IFLA_INET6_ICMP6STATS,	/* statistics (icmpv6)		*/
	IFLA_INET6_TOKEN,	/* device token			*/
	IFLA_INET6_ADDR_GEN_MODE, /* implicit address generator mode */
	__IFLA_INET6_MAX
};

#define IFLA_INET6_MAX	(__IFLA_INET6_MAX - 1)

enum in6_addr_gen_mode {
	IN6_ADDR_GEN_MODE_EUI64,
	IN6_ADDR_GEN_MODE_NONE,
	IN6_ADDR_GEN_MODE_STABLE_PRIVACY,
	IN6_ADDR_GEN_MODE_RANDOM,
};

/* Bridge section */

enum {
	IFLA_BR_UNSPEC,
	IFLA_BR_FORWARD_DELAY,
	IFLA_BR_HELLO_TIME,
	IFLA_BR_MAX_AGE,
	IFLA_BR_AGEING_TIME,
	IFLA_BR_STP_STATE,
	IFLA_BR_PRIORITY,
	IFLA_BR_VLAN_FILTERING,
	IFLA_BR_VLAN_PROTOCOL,
	IFLA_BR_GROUP_FWD_MASK,
	IFLA_BR_ROOT_ID,
	IFLA_BR_BRIDGE_ID,
	IFLA_BR_ROOT_PORT,
	IFLA_BR_ROOT_PATH_COST,
	IFLA_BR_TOPOLOGY_CHANGE,
	IFLA_BR_TOPOLOGY_CHANGE_DETECTED,
	IFLA_BR_HELLO_TIMER,
	IFLA_BR_TCN_TIMER,
	IFLA_BR_TOPOLOGY_CHANGE_TIMER,
	IFLA_BR_GC_TIMER,
	IFLA_BR_GROUP_ADDR,
	IFLA_BR_FDB_FLUSH,
	IFLA_BR_MCAST_ROUTER,
	IFLA_BR_MCAST_SNOOPING,
	IFLA_BR_MCAST_QUERY_USE_IFADDR,
	IFLA_BR_MCAST_QUERIER,
	IFLA_BR_MCAST_HASH_ELASTICITY,
	IFLA_BR_MCAST_HASH_MAX,
	IFLA_BR_MCAST_LAST_MEMBER_CNT,
	IFLA_BR_MCAST_STARTUP_QUERY_CNT,
	IFLA_BR_MCAST_LAST_MEMBER_INTVL,
	IFLA_BR_MCAST_MEMBERSHIP_INTVL,
	IFLA_BR_MCAST_QUERIER_INTVL,
	IFLA_BR_MCAST_QUERY_INTVL,
	IFLA_BR_MCAST_QUERY_RESPONSE_INTVL,
	IFLA_BR_MCAST_STARTUP_QUERY_INTVL,
	IFLA_BR_NF_CALL_IPTABLES,
	IFLA_BR_NF_CALL_IP6TABLES,
	IFLA_BR_NF_CALL_ARPTABLES,
	IFLA_BR_VLAN_DEFAULT_PVID,
	IFLA_BR_PAD,
	IFLA_BR_VLAN_STATS_ENABLED,
	IFLA_BR_MCAST_STATS_ENABLED,
	IFLA_BR_MCAST_IGMP_VERSION,
	IFLA_BR_MCAST_MLD_VERSION,
	IFLA_BR_VLAN_STATS_PER_PORT,
	IFLA_BR_MULTI_BOOLOPT,
	__IFLA_BR_MAX,
};

#define IFLA_BR_MAX	(__IFLA_BR_MAX - 1)

struct ifla_bridge_id {
	__u8	prio[2];
	__u8	addr[6]; /* ETH_ALEN */
};

enum {
	BRIDGE_MODE_UNSPEC,
	BRIDGE_MODE_HAIRPIN,
};

enum {
	IFLA_BRPORT_UNSPEC,
	IFLA_BRPORT_STATE,	/* Spanning tree state     */
	IFLA_BRPORT_PRIORITY,	/* "             priority  */
	IFLA_BRPORT_COST,	/* "             cost      */
	IFLA_BRPORT_MODE,	/* mode (hairpin)          */
	IFLA_BRPORT_GUARD,	/* bpdu guard              */
	IFLA_BRPORT_PROTECT,	/* root port protection    */
	IFLA_BRPORT_FAST_LEAVE,	/* multicast fast leave    */
	IFLA_BRPORT_LEARNING,	/* mac learning */
	IFLA_BRPORT_UNICAST_FLOOD, /* flood unicast traffic */
	IFLA_BRPORT_PROXYARP,	/* proxy ARP */
	IFLA_BRPORT_LEARNING_SYNC, /* mac learning sync from device */
	IFLA_BRPORT_PROXYARP_WIFI, /* proxy ARP for Wi-Fi */
	IFLA_BRPORT_ROOT_ID,	/* designated root */
	IFLA_BRPORT_BRIDGE_ID,	/* designated bridge */
	IFLA_BRPORT_DESIGNATED_PORT,
	IFLA_BRPORT_DESIGNATED_COST,
	IFLA_BRPORT_ID,
	IFLA_BRPORT_NO,
	IFLA_BRPORT_TOPOLOGY_CHANGE_ACK,
	IFLA_BRPORT_CONFIG_PENDING,
	IFLA_BRPORT_MESSAGE_AGE_TIMER,
	IFLA_BRPORT_FORWARD_DELAY_TIMER,
	IFLA_BRPORT_HOLD_TIMER,
	IFLA_BRPORT_FLUSH,
	IFLA_BRPORT_MULTICAST_ROUTER,
	IFLA_BRPORT_PAD,
	IFLA_BRPORT_MCAST_FLOOD,
	IFLA_BRPORT_MCAST_TO_UCAST,
	IFLA_BRPORT_VLAN_TUNNEL,
	IFLA_BRPORT_BCAST_FLOOD,
	IFLA_BRPORT_GROUP_FWD_MASK,
	IFLA_BRPORT_NEIGH_SUPPRESS,
	IFLA_BRPORT_ISOLATED,
	IFLA_BRPORT_BACKUP_PORT,
	__IFLA_BRPORT_MAX
};
#define IFLA_BRPORT_MAX (__IFLA_BRPORT_MAX - 1)

struct ifla_cacheinfo {
	__u32	max_reasm_len;
	__u32	tstamp;		/* ipv6InterfaceTable updated timestamp */
	__u32	reachable_time;
	__u32	retrans_time;
};

enum {
	IFLA_INFO_UNSPEC,
	IFLA_INFO_KIND,
	IFLA_INFO_DATA,
	IFLA_INFO_XSTATS,
	IFLA_INFO_SLAVE_KIND,
	IFLA_INFO_SLAVE_DATA,
	__IFLA_INFO_MAX,
};

#define IFLA_INFO_MAX	(__IFLA_INFO_MAX - 1)

/* VLAN section */

enum {
	IFLA_VLAN_UNSPEC,
	IFLA_VLAN_ID,
	IFLA_VLAN_FLAGS,
	IFLA_VLAN_EGRESS_QOS,
	IFLA_VLAN_INGRESS_QOS,
	IFLA_VLAN_PROTOCOL,
	__IFLA_VLAN_MAX,
};

#define IFLA_VLAN_MAX	(__IFLA_VLAN_MAX - 1)

struct ifla_vlan_flags {
	__u32	flags;
	__u32	mask;
};

enum {
	IFLA_VLAN_QOS_UNSPEC,
	IFLA_VLAN_QOS_MAPPING,
	__IFLA_VLAN_QOS_MAX
};

#define IFLA_VLAN_QOS_MAX	(__IFLA_VLAN_QOS_MAX - 1)

struct ifla_vlan_qos_mapping {
	__u32 from;
	__u32 to;
};

/* MACVLAN section */
enum {
	IFLA_MACVLAN_UNSPEC,
	IFLA_MACVLAN_MODE,
	IFLA_MACVLAN_FLAGS,
	IFLA_MACVLAN_MACADDR_MODE,
	IFLA_MACVLAN_MACADDR,
	IFLA_MACVLAN_MACADDR_DATA,
	IFLA_MACVLAN_MACADDR_COUNT,
	__IFLA_MACVLAN_MAX,
};

#define IFLA_MACVLAN_MAX (__IFLA_MACVLAN_MAX - 1)

enum macvlan_mode {
	MACVLAN_MODE_PRIVATE = 1, /* don't talk to other macvlans */
	MACVLAN_MODE_VEPA    = 2, /* talk to other ports through ext bridge */
	MACVLAN_MODE_BRIDGE  = 4, /* talk to bridge ports directly */
	MACVLAN_MODE_PASSTHRU = 8,/* take over the underlying device */
	MACVLAN_MODE_SOURCE  = 16,/* use source MAC address list to assign */
};

enum macvlan_macaddr_mode {
	MACVLAN_MACADDR_ADD,
	MACVLAN_MACADDR_DEL,
	MACVLAN_MACADDR_FLUSH,
	MACVLAN_MACADDR_SET,
};

#define MACVLAN_FLAG_NOPROMISC	1

/* VRF section */
enum {
	IFLA_VRF_UNSPEC,
	IFLA_VRF_TABLE,
	__IFLA_VRF_MAX
};

#define IFLA_VRF_MAX (__IFLA_VRF_MAX - 1)

enum {
	IFLA_VRF_PORT_UNSPEC,
	IFLA_VRF_PORT_TABLE,
	__IFLA_VRF_PORT_MAX
};

#define IFLA_VRF_PORT_MAX (__IFLA_VRF_PORT_MAX - 1)

/* MACSEC section */
enum {
	IFLA_MACSEC_UNSPEC,
	IFLA_MACSEC_SCI,
	IFLA_MACSEC_PORT,
	IFLA_MACSEC_ICV_LEN,
	IFLA_MACSEC_CIPHER_SUITE,
	IFLA_MACSEC_WINDOW,
	IFLA_MACSEC_ENCODING_SA,
	IFLA_MACSEC_ENCRYPT,
	IFLA_MACSEC_PROTECT,
	IFLA_MACSEC_INC_SCI,
	IFLA_MACSEC_ES,
	IFLA_MACSEC_SCB,
	IFLA_MACSEC_REPLAY_PROTECT,
	IFLA_MACSEC_VALIDATION,
	IFLA_MACSEC_PAD,
	IFLA_MACSEC_OFFLOAD,
	__IFLA_MACSEC_MAX,
};

#define IFLA_MACSEC_MAX (__IFLA_MACSEC_MAX - 1)

/* XFRM section */
enum {
	IFLA_XFRM_UNSPEC,
	IFLA_XFRM_LINK,
	IFLA_XFRM_IF_ID,
	__IFLA_XFRM_MAX
};

#define IFLA_XFRM_MAX (__IFLA_XFRM_MAX - 1)

enum macsec_validation_type {
	MACSEC_VALIDATE_DISABLED = 0,
	MACSEC_VALIDATE_CHECK = 1,
	MACSEC_VALIDATE_STRICT = 2,
	__MACSEC_VALIDATE_END,
	MACSEC_VALIDATE_MAX = __MACSEC_VALIDATE_END - 1,
};

enum macsec_offload {
	MACSEC_OFFLOAD_OFF = 0,
	MACSEC_OFFLOAD_PHY = 1,
<<<<<<< HEAD
=======
	MACSEC_OFFLOAD_MAC = 2,
>>>>>>> 04d5ce62
	__MACSEC_OFFLOAD_END,
	MACSEC_OFFLOAD_MAX = __MACSEC_OFFLOAD_END - 1,
};

/* IPVLAN section */
enum {
	IFLA_IPVLAN_UNSPEC,
	IFLA_IPVLAN_MODE,
	IFLA_IPVLAN_FLAGS,
	__IFLA_IPVLAN_MAX
};

#define IFLA_IPVLAN_MAX (__IFLA_IPVLAN_MAX - 1)

enum ipvlan_mode {
	IPVLAN_MODE_L2 = 0,
	IPVLAN_MODE_L3,
	IPVLAN_MODE_L3S,
	IPVLAN_MODE_MAX
};

#define IPVLAN_F_PRIVATE	0x01
#define IPVLAN_F_VEPA		0x02

/* VXLAN section */
enum {
	IFLA_VXLAN_UNSPEC,
	IFLA_VXLAN_ID,
	IFLA_VXLAN_GROUP,	/* group or remote address */
	IFLA_VXLAN_LINK,
	IFLA_VXLAN_LOCAL,
	IFLA_VXLAN_TTL,
	IFLA_VXLAN_TOS,
	IFLA_VXLAN_LEARNING,
	IFLA_VXLAN_AGEING,
	IFLA_VXLAN_LIMIT,
	IFLA_VXLAN_PORT_RANGE,	/* source port */
	IFLA_VXLAN_PROXY,
	IFLA_VXLAN_RSC,
	IFLA_VXLAN_L2MISS,
	IFLA_VXLAN_L3MISS,
	IFLA_VXLAN_PORT,	/* destination port */
	IFLA_VXLAN_GROUP6,
	IFLA_VXLAN_LOCAL6,
	IFLA_VXLAN_UDP_CSUM,
	IFLA_VXLAN_UDP_ZERO_CSUM6_TX,
	IFLA_VXLAN_UDP_ZERO_CSUM6_RX,
	IFLA_VXLAN_REMCSUM_TX,
	IFLA_VXLAN_REMCSUM_RX,
	IFLA_VXLAN_GBP,
	IFLA_VXLAN_REMCSUM_NOPARTIAL,
	IFLA_VXLAN_COLLECT_METADATA,
	IFLA_VXLAN_LABEL,
	IFLA_VXLAN_GPE,
	IFLA_VXLAN_TTL_INHERIT,
	IFLA_VXLAN_DF,
	__IFLA_VXLAN_MAX
};
#define IFLA_VXLAN_MAX	(__IFLA_VXLAN_MAX - 1)

struct ifla_vxlan_port_range {
	__be16	low;
	__be16	high;
};

enum ifla_vxlan_df {
	VXLAN_DF_UNSET = 0,
	VXLAN_DF_SET,
	VXLAN_DF_INHERIT,
	__VXLAN_DF_END,
	VXLAN_DF_MAX = __VXLAN_DF_END - 1,
};

/* GENEVE section */
enum {
	IFLA_GENEVE_UNSPEC,
	IFLA_GENEVE_ID,
	IFLA_GENEVE_REMOTE,
	IFLA_GENEVE_TTL,
	IFLA_GENEVE_TOS,
	IFLA_GENEVE_PORT,	/* destination port */
	IFLA_GENEVE_COLLECT_METADATA,
	IFLA_GENEVE_REMOTE6,
	IFLA_GENEVE_UDP_CSUM,
	IFLA_GENEVE_UDP_ZERO_CSUM6_TX,
	IFLA_GENEVE_UDP_ZERO_CSUM6_RX,
	IFLA_GENEVE_LABEL,
	IFLA_GENEVE_TTL_INHERIT,
	IFLA_GENEVE_DF,
	__IFLA_GENEVE_MAX
};
#define IFLA_GENEVE_MAX	(__IFLA_GENEVE_MAX - 1)

enum ifla_geneve_df {
	GENEVE_DF_UNSET = 0,
	GENEVE_DF_SET,
	GENEVE_DF_INHERIT,
	__GENEVE_DF_END,
	GENEVE_DF_MAX = __GENEVE_DF_END - 1,
};

/* Bareudp section  */
enum {
	IFLA_BAREUDP_UNSPEC,
	IFLA_BAREUDP_PORT,
	IFLA_BAREUDP_ETHERTYPE,
	IFLA_BAREUDP_SRCPORT_MIN,
	IFLA_BAREUDP_MULTIPROTO_MODE,
	__IFLA_BAREUDP_MAX
};

#define IFLA_BAREUDP_MAX (__IFLA_BAREUDP_MAX - 1)

/* PPP section */
enum {
	IFLA_PPP_UNSPEC,
	IFLA_PPP_DEV_FD,
	__IFLA_PPP_MAX
};
#define IFLA_PPP_MAX (__IFLA_PPP_MAX - 1)

/* GTP section */

enum ifla_gtp_role {
	GTP_ROLE_GGSN = 0,
	GTP_ROLE_SGSN,
};

enum {
	IFLA_GTP_UNSPEC,
	IFLA_GTP_FD0,
	IFLA_GTP_FD1,
	IFLA_GTP_PDP_HASHSIZE,
	IFLA_GTP_ROLE,
	__IFLA_GTP_MAX,
};
#define IFLA_GTP_MAX (__IFLA_GTP_MAX - 1)

/* Bonding section */

enum {
	IFLA_BOND_UNSPEC,
	IFLA_BOND_MODE,
	IFLA_BOND_ACTIVE_SLAVE,
	IFLA_BOND_MIIMON,
	IFLA_BOND_UPDELAY,
	IFLA_BOND_DOWNDELAY,
	IFLA_BOND_USE_CARRIER,
	IFLA_BOND_ARP_INTERVAL,
	IFLA_BOND_ARP_IP_TARGET,
	IFLA_BOND_ARP_VALIDATE,
	IFLA_BOND_ARP_ALL_TARGETS,
	IFLA_BOND_PRIMARY,
	IFLA_BOND_PRIMARY_RESELECT,
	IFLA_BOND_FAIL_OVER_MAC,
	IFLA_BOND_XMIT_HASH_POLICY,
	IFLA_BOND_RESEND_IGMP,
	IFLA_BOND_NUM_PEER_NOTIF,
	IFLA_BOND_ALL_SLAVES_ACTIVE,
	IFLA_BOND_MIN_LINKS,
	IFLA_BOND_LP_INTERVAL,
	IFLA_BOND_PACKETS_PER_SLAVE,
	IFLA_BOND_AD_LACP_RATE,
	IFLA_BOND_AD_SELECT,
	IFLA_BOND_AD_INFO,
	IFLA_BOND_AD_ACTOR_SYS_PRIO,
	IFLA_BOND_AD_USER_PORT_KEY,
	IFLA_BOND_AD_ACTOR_SYSTEM,
	IFLA_BOND_TLB_DYNAMIC_LB,
	IFLA_BOND_PEER_NOTIF_DELAY,
	__IFLA_BOND_MAX,
};

#define IFLA_BOND_MAX	(__IFLA_BOND_MAX - 1)

enum {
	IFLA_BOND_AD_INFO_UNSPEC,
	IFLA_BOND_AD_INFO_AGGREGATOR,
	IFLA_BOND_AD_INFO_NUM_PORTS,
	IFLA_BOND_AD_INFO_ACTOR_KEY,
	IFLA_BOND_AD_INFO_PARTNER_KEY,
	IFLA_BOND_AD_INFO_PARTNER_MAC,
	__IFLA_BOND_AD_INFO_MAX,
};

#define IFLA_BOND_AD_INFO_MAX	(__IFLA_BOND_AD_INFO_MAX - 1)

enum {
	IFLA_BOND_SLAVE_UNSPEC,
	IFLA_BOND_SLAVE_STATE,
	IFLA_BOND_SLAVE_MII_STATUS,
	IFLA_BOND_SLAVE_LINK_FAILURE_COUNT,
	IFLA_BOND_SLAVE_PERM_HWADDR,
	IFLA_BOND_SLAVE_QUEUE_ID,
	IFLA_BOND_SLAVE_AD_AGGREGATOR_ID,
	IFLA_BOND_SLAVE_AD_ACTOR_OPER_PORT_STATE,
	IFLA_BOND_SLAVE_AD_PARTNER_OPER_PORT_STATE,
	__IFLA_BOND_SLAVE_MAX,
};

#define IFLA_BOND_SLAVE_MAX	(__IFLA_BOND_SLAVE_MAX - 1)

/* SR-IOV virtual function management section */

enum {
	IFLA_VF_INFO_UNSPEC,
	IFLA_VF_INFO,
	__IFLA_VF_INFO_MAX,
};

#define IFLA_VF_INFO_MAX (__IFLA_VF_INFO_MAX - 1)

enum {
	IFLA_VF_UNSPEC,
	IFLA_VF_MAC,		/* Hardware queue specific attributes */
	IFLA_VF_VLAN,		/* VLAN ID and QoS */
	IFLA_VF_TX_RATE,	/* Max TX Bandwidth Allocation */
	IFLA_VF_SPOOFCHK,	/* Spoof Checking on/off switch */
	IFLA_VF_LINK_STATE,	/* link state enable/disable/auto switch */
	IFLA_VF_RATE,		/* Min and Max TX Bandwidth Allocation */
	IFLA_VF_RSS_QUERY_EN,	/* RSS Redirection Table and Hash Key query
				 * on/off switch
				 */
	IFLA_VF_STATS,		/* network device statistics */
	IFLA_VF_TRUST,		/* Trust VF */
	IFLA_VF_IB_NODE_GUID,	/* VF Infiniband node GUID */
	IFLA_VF_IB_PORT_GUID,	/* VF Infiniband port GUID */
	IFLA_VF_VLAN_LIST,	/* nested list of vlans, option for QinQ */
	IFLA_VF_BROADCAST,	/* VF broadcast */
	__IFLA_VF_MAX,
};

#define IFLA_VF_MAX (__IFLA_VF_MAX - 1)

struct ifla_vf_mac {
	__u32 vf;
	__u8 mac[32]; /* MAX_ADDR_LEN */
};

struct ifla_vf_broadcast {
	__u8 broadcast[32];
};

struct ifla_vf_vlan {
	__u32 vf;
	__u32 vlan; /* 0 - 4095, 0 disables VLAN filter */
	__u32 qos;
};

enum {
	IFLA_VF_VLAN_INFO_UNSPEC,
	IFLA_VF_VLAN_INFO,	/* VLAN ID, QoS and VLAN protocol */
	__IFLA_VF_VLAN_INFO_MAX,
};

#define IFLA_VF_VLAN_INFO_MAX (__IFLA_VF_VLAN_INFO_MAX - 1)
#define MAX_VLAN_LIST_LEN 1

struct ifla_vf_vlan_info {
	__u32 vf;
	__u32 vlan; /* 0 - 4095, 0 disables VLAN filter */
	__u32 qos;
	__be16 vlan_proto; /* VLAN protocol either 802.1Q or 802.1ad */
};

struct ifla_vf_tx_rate {
	__u32 vf;
	__u32 rate; /* Max TX bandwidth in Mbps, 0 disables throttling */
};

struct ifla_vf_rate {
	__u32 vf;
	__u32 min_tx_rate; /* Min Bandwidth in Mbps */
	__u32 max_tx_rate; /* Max Bandwidth in Mbps */
};

struct ifla_vf_spoofchk {
	__u32 vf;
	__u32 setting;
};

struct ifla_vf_guid {
	__u32 vf;
	__u64 guid;
};

enum {
	IFLA_VF_LINK_STATE_AUTO,	/* link state of the uplink */
	IFLA_VF_LINK_STATE_ENABLE,	/* link always up */
	IFLA_VF_LINK_STATE_DISABLE,	/* link always down */
	__IFLA_VF_LINK_STATE_MAX,
};

struct ifla_vf_link_state {
	__u32 vf;
	__u32 link_state;
};

struct ifla_vf_rss_query_en {
	__u32 vf;
	__u32 setting;
};

enum {
	IFLA_VF_STATS_RX_PACKETS,
	IFLA_VF_STATS_TX_PACKETS,
	IFLA_VF_STATS_RX_BYTES,
	IFLA_VF_STATS_TX_BYTES,
	IFLA_VF_STATS_BROADCAST,
	IFLA_VF_STATS_MULTICAST,
	IFLA_VF_STATS_PAD,
	IFLA_VF_STATS_RX_DROPPED,
	IFLA_VF_STATS_TX_DROPPED,
	__IFLA_VF_STATS_MAX,
};

#define IFLA_VF_STATS_MAX (__IFLA_VF_STATS_MAX - 1)

struct ifla_vf_trust {
	__u32 vf;
	__u32 setting;
};

/* VF ports management section
 *
 *	Nested layout of set/get msg is:
 *
 *		[IFLA_NUM_VF]
 *		[IFLA_VF_PORTS]
 *			[IFLA_VF_PORT]
 *				[IFLA_PORT_*], ...
 *			[IFLA_VF_PORT]
 *				[IFLA_PORT_*], ...
 *			...
 *		[IFLA_PORT_SELF]
 *			[IFLA_PORT_*], ...
 */

enum {
	IFLA_VF_PORT_UNSPEC,
	IFLA_VF_PORT,			/* nest */
	__IFLA_VF_PORT_MAX,
};

#define IFLA_VF_PORT_MAX (__IFLA_VF_PORT_MAX - 1)

enum {
	IFLA_PORT_UNSPEC,
	IFLA_PORT_VF,			/* __u32 */
	IFLA_PORT_PROFILE,		/* string */
	IFLA_PORT_VSI_TYPE,		/* 802.1Qbg (pre-)standard VDP */
	IFLA_PORT_INSTANCE_UUID,	/* binary UUID */
	IFLA_PORT_HOST_UUID,		/* binary UUID */
	IFLA_PORT_REQUEST,		/* __u8 */
	IFLA_PORT_RESPONSE,		/* __u16, output only */
	__IFLA_PORT_MAX,
};

#define IFLA_PORT_MAX (__IFLA_PORT_MAX - 1)

#define PORT_PROFILE_MAX	40
#define PORT_UUID_MAX		16
#define PORT_SELF_VF		-1

enum {
	PORT_REQUEST_PREASSOCIATE = 0,
	PORT_REQUEST_PREASSOCIATE_RR,
	PORT_REQUEST_ASSOCIATE,
	PORT_REQUEST_DISASSOCIATE,
};

enum {
	PORT_VDP_RESPONSE_SUCCESS = 0,
	PORT_VDP_RESPONSE_INVALID_FORMAT,
	PORT_VDP_RESPONSE_INSUFFICIENT_RESOURCES,
	PORT_VDP_RESPONSE_UNUSED_VTID,
	PORT_VDP_RESPONSE_VTID_VIOLATION,
	PORT_VDP_RESPONSE_VTID_VERSION_VIOALTION,
	PORT_VDP_RESPONSE_OUT_OF_SYNC,
	/* 0x08-0xFF reserved for future VDP use */
	PORT_PROFILE_RESPONSE_SUCCESS = 0x100,
	PORT_PROFILE_RESPONSE_INPROGRESS,
	PORT_PROFILE_RESPONSE_INVALID,
	PORT_PROFILE_RESPONSE_BADSTATE,
	PORT_PROFILE_RESPONSE_INSUFFICIENT_RESOURCES,
	PORT_PROFILE_RESPONSE_ERROR,
};

struct ifla_port_vsi {
	__u8 vsi_mgr_id;
	__u8 vsi_type_id[3];
	__u8 vsi_type_version;
	__u8 pad[3];
};


/* IPoIB section */

enum {
	IFLA_IPOIB_UNSPEC,
	IFLA_IPOIB_PKEY,
	IFLA_IPOIB_MODE,
	IFLA_IPOIB_UMCAST,
	__IFLA_IPOIB_MAX
};

enum {
	IPOIB_MODE_DATAGRAM  = 0, /* using unreliable datagram QPs */
	IPOIB_MODE_CONNECTED = 1, /* using connected QPs */
};

#define IFLA_IPOIB_MAX (__IFLA_IPOIB_MAX - 1)


/* HSR section */

enum {
	IFLA_HSR_UNSPEC,
	IFLA_HSR_SLAVE1,
	IFLA_HSR_SLAVE2,
	IFLA_HSR_MULTICAST_SPEC,	/* Last byte of supervision addr */
	IFLA_HSR_SUPERVISION_ADDR,	/* Supervision frame multicast addr */
	IFLA_HSR_SEQ_NR,
	IFLA_HSR_VERSION,		/* HSR version */
	__IFLA_HSR_MAX,
};

#define IFLA_HSR_MAX (__IFLA_HSR_MAX - 1)

/* STATS section */

struct if_stats_msg {
	__u8  family;
	__u8  pad1;
	__u16 pad2;
	__u32 ifindex;
	__u32 filter_mask;
};

/* A stats attribute can be netdev specific or a global stat.
 * For netdev stats, lets use the prefix IFLA_STATS_LINK_*
 */
enum {
	IFLA_STATS_UNSPEC, /* also used as 64bit pad attribute */
	IFLA_STATS_LINK_64,
	IFLA_STATS_LINK_XSTATS,
	IFLA_STATS_LINK_XSTATS_SLAVE,
	IFLA_STATS_LINK_OFFLOAD_XSTATS,
	IFLA_STATS_AF_SPEC,
	__IFLA_STATS_MAX,
};

#define IFLA_STATS_MAX (__IFLA_STATS_MAX - 1)

#define IFLA_STATS_FILTER_BIT(ATTR)	(1 << (ATTR - 1))

/* These are embedded into IFLA_STATS_LINK_XSTATS:
 * [IFLA_STATS_LINK_XSTATS]
 * -> [LINK_XSTATS_TYPE_xxx]
 *    -> [rtnl link type specific attributes]
 */
enum {
	LINK_XSTATS_TYPE_UNSPEC,
	LINK_XSTATS_TYPE_BRIDGE,
	LINK_XSTATS_TYPE_BOND,
	__LINK_XSTATS_TYPE_MAX
};
#define LINK_XSTATS_TYPE_MAX (__LINK_XSTATS_TYPE_MAX - 1)

/* These are stats embedded into IFLA_STATS_LINK_OFFLOAD_XSTATS */
enum {
	IFLA_OFFLOAD_XSTATS_UNSPEC,
	IFLA_OFFLOAD_XSTATS_CPU_HIT, /* struct rtnl_link_stats64 */
	__IFLA_OFFLOAD_XSTATS_MAX
};
#define IFLA_OFFLOAD_XSTATS_MAX (__IFLA_OFFLOAD_XSTATS_MAX - 1)

/* XDP section */

#define XDP_FLAGS_UPDATE_IF_NOEXIST	(1U << 0)
#define XDP_FLAGS_SKB_MODE		(1U << 1)
#define XDP_FLAGS_DRV_MODE		(1U << 2)
#define XDP_FLAGS_HW_MODE		(1U << 3)
#define XDP_FLAGS_REPLACE		(1U << 4)
#define XDP_FLAGS_MODES			(XDP_FLAGS_SKB_MODE | \
					 XDP_FLAGS_DRV_MODE | \
					 XDP_FLAGS_HW_MODE)
#define XDP_FLAGS_MASK			(XDP_FLAGS_UPDATE_IF_NOEXIST | \
					 XDP_FLAGS_MODES | XDP_FLAGS_REPLACE)

/* These are stored into IFLA_XDP_ATTACHED on dump. */
enum {
	XDP_ATTACHED_NONE = 0,
	XDP_ATTACHED_DRV,
	XDP_ATTACHED_SKB,
	XDP_ATTACHED_HW,
	XDP_ATTACHED_MULTI,
};

enum {
	IFLA_XDP_UNSPEC,
	IFLA_XDP_FD,
	IFLA_XDP_ATTACHED,
	IFLA_XDP_FLAGS,
	IFLA_XDP_PROG_ID,
	IFLA_XDP_DRV_PROG_ID,
	IFLA_XDP_SKB_PROG_ID,
	IFLA_XDP_HW_PROG_ID,
	IFLA_XDP_EXPECTED_FD,
	__IFLA_XDP_MAX,
};

#define IFLA_XDP_MAX (__IFLA_XDP_MAX - 1)

enum {
	IFLA_EVENT_NONE,
	IFLA_EVENT_REBOOT,		/* internal reset / reboot */
	IFLA_EVENT_FEATURES,		/* change in offload features */
	IFLA_EVENT_BONDING_FAILOVER,	/* change in active slave */
	IFLA_EVENT_NOTIFY_PEERS,	/* re-sent grat. arp/ndisc */
	IFLA_EVENT_IGMP_RESEND,		/* re-sent IGMP JOIN */
	IFLA_EVENT_BONDING_OPTIONS,	/* change in bonding options */
};

/* tun section */

enum {
	IFLA_TUN_UNSPEC,
	IFLA_TUN_OWNER,
	IFLA_TUN_GROUP,
	IFLA_TUN_TYPE,
	IFLA_TUN_PI,
	IFLA_TUN_VNET_HDR,
	IFLA_TUN_PERSIST,
	IFLA_TUN_MULTI_QUEUE,
	IFLA_TUN_NUM_QUEUES,
	IFLA_TUN_NUM_DISABLED_QUEUES,
	__IFLA_TUN_MAX,
};

#define IFLA_TUN_MAX (__IFLA_TUN_MAX - 1)

/* rmnet section */

#define RMNET_FLAGS_INGRESS_DEAGGREGATION         (1U << 0)
#define RMNET_FLAGS_INGRESS_MAP_COMMANDS          (1U << 1)
#define RMNET_FLAGS_INGRESS_MAP_CKSUMV4           (1U << 2)
#define RMNET_FLAGS_EGRESS_MAP_CKSUMV4            (1U << 3)

enum {
	IFLA_RMNET_UNSPEC,
	IFLA_RMNET_MUX_ID,
	IFLA_RMNET_FLAGS,
	__IFLA_RMNET_MAX,
};

#define IFLA_RMNET_MAX	(__IFLA_RMNET_MAX - 1)

struct ifla_rmnet_flags {
	__u32	flags;
	__u32	mask;
};

#endif /* _UAPI_LINUX_IF_LINK_H */<|MERGE_RESOLUTION|>--- conflicted
+++ resolved
@@ -490,10 +490,7 @@
 enum macsec_offload {
 	MACSEC_OFFLOAD_OFF = 0,
 	MACSEC_OFFLOAD_PHY = 1,
-<<<<<<< HEAD
-=======
 	MACSEC_OFFLOAD_MAC = 2,
->>>>>>> 04d5ce62
 	__MACSEC_OFFLOAD_END,
 	MACSEC_OFFLOAD_MAX = __MACSEC_OFFLOAD_END - 1,
 };
