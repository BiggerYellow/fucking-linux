# SPDX-License-Identifier: GPL-2.0-only
#
# Chemical sensors
#

menu "Chemical Sensors"

config ATLAS_PH_SENSOR
	tristate "Atlas Scientific OEM SM sensors"
	depends on I2C
	select REGMAP_I2C
	select IIO_BUFFER
	select IIO_TRIGGERED_BUFFER
	select IRQ_WORK
	help
	  Say Y here to build I2C interface support for the following
	  Atlas Scientific OEM SM sensors:
	    * pH SM sensor
	    * EC SM sensor
	    * ORP SM sensor

	  To compile this driver as module, choose M here: the
	  module will be called atlas-ph-sensor.

config ATLAS_EZO_SENSOR
	tristate "Atlas Scientific EZO sensors"
	depends on I2C
	help
	  Say Y here to build I2C interface support for the following
	  Atlas Scientific EZO sensors
	    * CO2 EZO Sensor

	  To compile this driver as module, choose M here: the
	  module will be called atlas-ezo-sensor.

config BME680
	tristate "Bosch Sensortec BME680 sensor driver"
	depends on (I2C || SPI)
	select REGMAP
	select BME680_I2C if I2C
	select BME680_SPI if SPI
	help
	  Say yes here to build support for Bosch Sensortec BME680 sensor with
	  temperature, pressure, humidity and gas sensing capability.

	  This driver can also be built as a module. If so, the module for I2C
	  would be called bme680_i2c and bme680_spi for SPI support.

config BME680_I2C
	tristate
	depends on I2C && BME680
	select REGMAP_I2C

config BME680_SPI
	tristate
	depends on SPI && BME680
	select REGMAP_SPI

config CCS811
	tristate "AMS CCS811 VOC sensor"
	depends on I2C
	select IIO_BUFFER
	select IIO_TRIGGERED_BUFFER
	help
	  Say Y here to build I2C interface support for the AMS
	  CCS811 VOC (Volatile Organic Compounds) sensor

config IAQCORE
	tristate "AMS iAQ-Core VOC sensors"
	depends on I2C
	help
	  Say Y here to build I2C interface support for the AMS
	  iAQ-Core Continuous/Pulsed VOC (Volatile Organic Compounds)
	  sensors

config PMS7003
	tristate "Plantower PMS7003 particulate matter sensor"
	depends on SERIAL_DEV_BUS
	select IIO_BUFFER
	select IIO_TRIGGERED_BUFFER
	help
	  Say Y here to build support for the Plantower PMS7003 particulate
	  matter sensor.

	  To compile this driver as a module, choose M here: the module will
	  be called pms7003.

config SCD30_CORE
	tristate "SCD30 carbon dioxide sensor driver"
	select IIO_BUFFER
	select IIO_TRIGGERED_BUFFER
	help
	  Say Y here to build support for the Sensirion SCD30 sensor with carbon
	  dioxide, relative humidity and temperature sensing capabilities.

	  To compile this driver as a module, choose M here: the module will
	  be called scd30_core.

config SCD30_I2C
	tristate "SCD30 carbon dioxide sensor I2C driver"
	depends on SCD30_CORE && I2C
	select CRC8
	help
	  Say Y here to build support for the Sensirion SCD30 I2C interface
	  driver.

	  To compile this driver as a module, choose M here: the module will
	  be called scd30_i2c.

config SCD30_SERIAL
	tristate "SCD30 carbon dioxide sensor serial driver"
	depends on SCD30_CORE && SERIAL_DEV_BUS
	select CRC16
	help
	  Say Y here to build support for the Sensirion SCD30 serial interface
	  driver.

	  To compile this driver as a module, choose M here: the module will
	  be called scd30_serial.

config SCD4X
	tristate "SCD4X carbon dioxide sensor driver"
	select IIO_BUFFER
	select IIO_TRIGGERED_BUFFER
	depends on I2C
	select CRC8
	help
	  Say Y here to build support for the Sensirion SCD4X sensor with carbon
	  dioxide, relative humidity and temperature sensing capabilities.

	  To compile this driver as a module, choose M here: the module will
	  be called scd4x.

config SENSIRION_SGP30
	tristate "Sensirion SGPxx gas sensors"
	depends on I2C
	select CRC8
	help
	  Say Y here to build I2C interface support for the following
	  Sensirion SGP gas sensors:
	    * SGP30 gas sensor
	    * SGPC3 low power gas sensor

	  To compile this driver as module, choose M here: the
	  module will be called sgp30.

config SENSIRION_SGP40
	tristate "Sensirion SGP40 gas sensor"
	depends on I2C
	select CRC8
	help
	  Say Y here to build I2C interface to support Sensirion SGP40 gas
	  sensor

	  To compile this driver as module, choose M here: the
	  module will be called sgp40.

config SPS30
	tristate
	select IIO_BUFFER
	select IIO_TRIGGERED_BUFFER

config SPS30_I2C
	tristate "SPS30 particulate matter sensor I2C driver"
	depends on I2C
	select SPS30
	select CRC8
	help
	  Say Y here to build support for the Sensirion SPS30 I2C interface
	  driver.

	  To compile this driver as a module, choose M here: the module will
	  be called sps30_i2c.

config SPS30_SERIAL
	tristate "SPS30 particulate matter sensor serial driver"
	depends on SERIAL_DEV_BUS
	select SPS30
	help
	  Say Y here to build support for the Sensirion SPS30 serial interface
	  driver.

	  To compile this driver as a module, choose M here: the module will
	  be called sps30_serial.
<<<<<<< HEAD
=======

config SENSEAIR_SUNRISE_CO2
	tristate "Senseair Sunrise 006-0-0007 CO2 sensor"
	depends on I2C
	select REGMAP_I2C
	help
	  Say yes here to build support for Senseair Sunrise 006-0-0007 CO2
	  sensor.

	  To compile this driver as a module, choose M here: the
	  module will be called sunrise_co2.
>>>>>>> df0cc57e

config VZ89X
	tristate "SGX Sensortech MiCS VZ89X VOC sensor"
	depends on I2C
	help
	  Say Y here to build I2C interface support for the SGX
	  Sensortech MiCS VZ89X VOC (Volatile Organic Compounds)
	  sensors

endmenu<|MERGE_RESOLUTION|>--- conflicted
+++ resolved
@@ -182,8 +182,6 @@
 
 	  To compile this driver as a module, choose M here: the module will
 	  be called sps30_serial.
-<<<<<<< HEAD
-=======
 
 config SENSEAIR_SUNRISE_CO2
 	tristate "Senseair Sunrise 006-0-0007 CO2 sensor"
@@ -195,7 +193,6 @@
 
 	  To compile this driver as a module, choose M here: the
 	  module will be called sunrise_co2.
->>>>>>> df0cc57e
 
 config VZ89X
 	tristate "SGX Sensortech MiCS VZ89X VOC sensor"
