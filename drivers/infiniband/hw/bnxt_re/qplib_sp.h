--- conflicted
+++ resolved
@@ -243,13 +243,8 @@
 				  struct bnxt_qplib_ctx *ctx);
 int bnxt_qplib_create_ah(struct bnxt_qplib_res *res, struct bnxt_qplib_ah *ah,
 			 bool block);
-<<<<<<< HEAD
-int bnxt_qplib_destroy_ah(struct bnxt_qplib_res *res, struct bnxt_qplib_ah *ah,
-			  bool block);
-=======
 void bnxt_qplib_destroy_ah(struct bnxt_qplib_res *res, struct bnxt_qplib_ah *ah,
 			   bool block);
->>>>>>> 0ecfebd2
 int bnxt_qplib_alloc_mrw(struct bnxt_qplib_res *res,
 			 struct bnxt_qplib_mrw *mrw);
 int bnxt_qplib_dereg_mrw(struct bnxt_qplib_res *res, struct bnxt_qplib_mrw *mrw,
