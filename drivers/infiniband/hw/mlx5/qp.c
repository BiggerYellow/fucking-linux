/*
 * Copyright (c) 2013-2015, Mellanox Technologies. All rights reserved.
 *
 * This software is available to you under a choice of one of two
 * licenses.  You may choose to be licensed under the terms of the GNU
 * General Public License (GPL) Version 2, available from the file
 * COPYING in the main directory of this source tree, or the
 * OpenIB.org BSD license below:
 *
 *     Redistribution and use in source and binary forms, with or
 *     without modification, are permitted provided that the following
 *     conditions are met:
 *
 *      - Redistributions of source code must retain the above
 *        copyright notice, this list of conditions and the following
 *        disclaimer.
 *
 *      - Redistributions in binary form must reproduce the above
 *        copyright notice, this list of conditions and the following
 *        disclaimer in the documentation and/or other materials
 *        provided with the distribution.
 *
 * THE SOFTWARE IS PROVIDED "AS IS", WITHOUT WARRANTY OF ANY KIND,
 * EXPRESS OR IMPLIED, INCLUDING BUT NOT LIMITED TO THE WARRANTIES OF
 * MERCHANTABILITY, FITNESS FOR A PARTICULAR PURPOSE AND
 * NONINFRINGEMENT. IN NO EVENT SHALL THE AUTHORS OR COPYRIGHT HOLDERS
 * BE LIABLE FOR ANY CLAIM, DAMAGES OR OTHER LIABILITY, WHETHER IN AN
 * ACTION OF CONTRACT, TORT OR OTHERWISE, ARISING FROM, OUT OF OR IN
 * CONNECTION WITH THE SOFTWARE OR THE USE OR OTHER DEALINGS IN THE
 * SOFTWARE.
 */

#include <linux/module.h>
#include <rdma/ib_umem.h>
#include <rdma/ib_cache.h>
#include <rdma/ib_user_verbs.h>
#include <rdma/rdma_counter.h>
#include <linux/mlx5/fs.h>
#include "mlx5_ib.h"
#include "ib_rep.h"
#include "counters.h"
#include "cmd.h"
#include "qp.h"
#include "wr.h"

enum {
	MLX5_IB_ACK_REQ_FREQ	= 8,
};

enum {
	MLX5_IB_DEFAULT_SCHED_QUEUE	= 0x83,
	MLX5_IB_DEFAULT_QP0_SCHED_QUEUE	= 0x3f,
	MLX5_IB_LINK_TYPE_IB		= 0,
	MLX5_IB_LINK_TYPE_ETH		= 1
};

enum raw_qp_set_mask_map {
	MLX5_RAW_QP_MOD_SET_RQ_Q_CTR_ID		= 1UL << 0,
	MLX5_RAW_QP_RATE_LIMIT			= 1UL << 1,
};

struct mlx5_modify_raw_qp_param {
	u16 operation;

	u32 set_mask; /* raw_qp_set_mask_map */

	struct mlx5_rate_limit rl;

	u8 rq_q_ctr_id;
	u16 port;
};

static void get_cqs(enum ib_qp_type qp_type,
		    struct ib_cq *ib_send_cq, struct ib_cq *ib_recv_cq,
		    struct mlx5_ib_cq **send_cq, struct mlx5_ib_cq **recv_cq);

static int is_qp0(enum ib_qp_type qp_type)
{
	return qp_type == IB_QPT_SMI;
}

static int is_sqp(enum ib_qp_type qp_type)
{
	return is_qp0(qp_type) || is_qp1(qp_type);
}

/**
 * mlx5_ib_read_user_wqe_common() - Copy a WQE (or part of) from user WQ
 * to kernel buffer
 *
 * @umem: User space memory where the WQ is
 * @buffer: buffer to copy to
 * @buflen: buffer length
 * @wqe_index: index of WQE to copy from
 * @wq_offset: offset to start of WQ
 * @wq_wqe_cnt: number of WQEs in WQ
 * @wq_wqe_shift: log2 of WQE size
 * @bcnt: number of bytes to copy
 * @bytes_copied: number of bytes to copy (return value)
 *
 * Copies from start of WQE bcnt or less bytes.
 * Does not gurantee to copy the entire WQE.
 *
 * Return: zero on success, or an error code.
 */
static int mlx5_ib_read_user_wqe_common(struct ib_umem *umem, void *buffer,
					size_t buflen, int wqe_index,
					int wq_offset, int wq_wqe_cnt,
					int wq_wqe_shift, int bcnt,
					size_t *bytes_copied)
{
	size_t offset = wq_offset + ((wqe_index % wq_wqe_cnt) << wq_wqe_shift);
	size_t wq_end = wq_offset + (wq_wqe_cnt << wq_wqe_shift);
	size_t copy_length;
	int ret;

	/* don't copy more than requested, more than buffer length or
	 * beyond WQ end
	 */
	copy_length = min_t(u32, buflen, wq_end - offset);
	copy_length = min_t(u32, copy_length, bcnt);

	ret = ib_umem_copy_from(buffer, umem, offset, copy_length);
	if (ret)
		return ret;

	if (!ret && bytes_copied)
		*bytes_copied = copy_length;

	return 0;
}

static int mlx5_ib_read_kernel_wqe_sq(struct mlx5_ib_qp *qp, int wqe_index,
				      void *buffer, size_t buflen, size_t *bc)
{
	struct mlx5_wqe_ctrl_seg *ctrl;
	size_t bytes_copied = 0;
	size_t wqe_length;
	void *p;
	int ds;

	wqe_index = wqe_index & qp->sq.fbc.sz_m1;

	/* read the control segment first */
	p = mlx5_frag_buf_get_wqe(&qp->sq.fbc, wqe_index);
	ctrl = p;
	ds = be32_to_cpu(ctrl->qpn_ds) & MLX5_WQE_CTRL_DS_MASK;
	wqe_length = ds * MLX5_WQE_DS_UNITS;

	/* read rest of WQE if it spreads over more than one stride */
	while (bytes_copied < wqe_length) {
		size_t copy_length =
			min_t(size_t, buflen - bytes_copied, MLX5_SEND_WQE_BB);

		if (!copy_length)
			break;

		memcpy(buffer + bytes_copied, p, copy_length);
		bytes_copied += copy_length;

		wqe_index = (wqe_index + 1) & qp->sq.fbc.sz_m1;
		p = mlx5_frag_buf_get_wqe(&qp->sq.fbc, wqe_index);
	}
	*bc = bytes_copied;
	return 0;
}

static int mlx5_ib_read_user_wqe_sq(struct mlx5_ib_qp *qp, int wqe_index,
				    void *buffer, size_t buflen, size_t *bc)
{
	struct mlx5_ib_qp_base *base = &qp->trans_qp.base;
	struct ib_umem *umem = base->ubuffer.umem;
	struct mlx5_ib_wq *wq = &qp->sq;
	struct mlx5_wqe_ctrl_seg *ctrl;
	size_t bytes_copied;
	size_t bytes_copied2;
	size_t wqe_length;
	int ret;
	int ds;

	/* at first read as much as possible */
	ret = mlx5_ib_read_user_wqe_common(umem, buffer, buflen, wqe_index,
					   wq->offset, wq->wqe_cnt,
					   wq->wqe_shift, buflen,
					   &bytes_copied);
	if (ret)
		return ret;

	/* we need at least control segment size to proceed */
	if (bytes_copied < sizeof(*ctrl))
		return -EINVAL;

	ctrl = buffer;
	ds = be32_to_cpu(ctrl->qpn_ds) & MLX5_WQE_CTRL_DS_MASK;
	wqe_length = ds * MLX5_WQE_DS_UNITS;

	/* if we copied enough then we are done */
	if (bytes_copied >= wqe_length) {
		*bc = bytes_copied;
		return 0;
	}

	/* otherwise this a wrapped around wqe
	 * so read the remaining bytes starting
	 * from  wqe_index 0
	 */
	ret = mlx5_ib_read_user_wqe_common(umem, buffer + bytes_copied,
					   buflen - bytes_copied, 0, wq->offset,
					   wq->wqe_cnt, wq->wqe_shift,
					   wqe_length - bytes_copied,
					   &bytes_copied2);

	if (ret)
		return ret;
	*bc = bytes_copied + bytes_copied2;
	return 0;
}

int mlx5_ib_read_wqe_sq(struct mlx5_ib_qp *qp, int wqe_index, void *buffer,
			size_t buflen, size_t *bc)
{
	struct mlx5_ib_qp_base *base = &qp->trans_qp.base;
	struct ib_umem *umem = base->ubuffer.umem;

	if (buflen < sizeof(struct mlx5_wqe_ctrl_seg))
		return -EINVAL;

	if (!umem)
		return mlx5_ib_read_kernel_wqe_sq(qp, wqe_index, buffer,
						  buflen, bc);

	return mlx5_ib_read_user_wqe_sq(qp, wqe_index, buffer, buflen, bc);
}

static int mlx5_ib_read_user_wqe_rq(struct mlx5_ib_qp *qp, int wqe_index,
				    void *buffer, size_t buflen, size_t *bc)
{
	struct mlx5_ib_qp_base *base = &qp->trans_qp.base;
	struct ib_umem *umem = base->ubuffer.umem;
	struct mlx5_ib_wq *wq = &qp->rq;
	size_t bytes_copied;
	int ret;

	ret = mlx5_ib_read_user_wqe_common(umem, buffer, buflen, wqe_index,
					   wq->offset, wq->wqe_cnt,
					   wq->wqe_shift, buflen,
					   &bytes_copied);

	if (ret)
		return ret;
	*bc = bytes_copied;
	return 0;
}

int mlx5_ib_read_wqe_rq(struct mlx5_ib_qp *qp, int wqe_index, void *buffer,
			size_t buflen, size_t *bc)
{
	struct mlx5_ib_qp_base *base = &qp->trans_qp.base;
	struct ib_umem *umem = base->ubuffer.umem;
	struct mlx5_ib_wq *wq = &qp->rq;
	size_t wqe_size = 1 << wq->wqe_shift;

	if (buflen < wqe_size)
		return -EINVAL;

	if (!umem)
		return -EOPNOTSUPP;

	return mlx5_ib_read_user_wqe_rq(qp, wqe_index, buffer, buflen, bc);
}

static int mlx5_ib_read_user_wqe_srq(struct mlx5_ib_srq *srq, int wqe_index,
				     void *buffer, size_t buflen, size_t *bc)
{
	struct ib_umem *umem = srq->umem;
	size_t bytes_copied;
	int ret;

	ret = mlx5_ib_read_user_wqe_common(umem, buffer, buflen, wqe_index, 0,
					   srq->msrq.max, srq->msrq.wqe_shift,
					   buflen, &bytes_copied);

	if (ret)
		return ret;
	*bc = bytes_copied;
	return 0;
}

int mlx5_ib_read_wqe_srq(struct mlx5_ib_srq *srq, int wqe_index, void *buffer,
			 size_t buflen, size_t *bc)
{
	struct ib_umem *umem = srq->umem;
	size_t wqe_size = 1 << srq->msrq.wqe_shift;

	if (buflen < wqe_size)
		return -EINVAL;

	if (!umem)
		return -EOPNOTSUPP;

	return mlx5_ib_read_user_wqe_srq(srq, wqe_index, buffer, buflen, bc);
}

static void mlx5_ib_qp_event(struct mlx5_core_qp *qp, int type)
{
	struct ib_qp *ibqp = &to_mibqp(qp)->ibqp;
	struct ib_event event;

	if (type == MLX5_EVENT_TYPE_PATH_MIG) {
		/* This event is only valid for trans_qps */
		to_mibqp(qp)->port = to_mibqp(qp)->trans_qp.alt_port;
	}

	if (ibqp->event_handler) {
		event.device     = ibqp->device;
		event.element.qp = ibqp;
		switch (type) {
		case MLX5_EVENT_TYPE_PATH_MIG:
			event.event = IB_EVENT_PATH_MIG;
			break;
		case MLX5_EVENT_TYPE_COMM_EST:
			event.event = IB_EVENT_COMM_EST;
			break;
		case MLX5_EVENT_TYPE_SQ_DRAINED:
			event.event = IB_EVENT_SQ_DRAINED;
			break;
		case MLX5_EVENT_TYPE_SRQ_LAST_WQE:
			event.event = IB_EVENT_QP_LAST_WQE_REACHED;
			break;
		case MLX5_EVENT_TYPE_WQ_CATAS_ERROR:
			event.event = IB_EVENT_QP_FATAL;
			break;
		case MLX5_EVENT_TYPE_PATH_MIG_FAILED:
			event.event = IB_EVENT_PATH_MIG_ERR;
			break;
		case MLX5_EVENT_TYPE_WQ_INVAL_REQ_ERROR:
			event.event = IB_EVENT_QP_REQ_ERR;
			break;
		case MLX5_EVENT_TYPE_WQ_ACCESS_ERROR:
			event.event = IB_EVENT_QP_ACCESS_ERR;
			break;
		default:
			pr_warn("mlx5_ib: Unexpected event type %d on QP %06x\n", type, qp->qpn);
			return;
		}

		ibqp->event_handler(&event, ibqp->qp_context);
	}
}

static int set_rq_size(struct mlx5_ib_dev *dev, struct ib_qp_cap *cap,
		       int has_rq, struct mlx5_ib_qp *qp, struct mlx5_ib_create_qp *ucmd)
{
	int wqe_size;
	int wq_size;

	/* Sanity check RQ size before proceeding */
	if (cap->max_recv_wr > (1 << MLX5_CAP_GEN(dev->mdev, log_max_qp_sz)))
		return -EINVAL;

	if (!has_rq) {
		qp->rq.max_gs = 0;
		qp->rq.wqe_cnt = 0;
		qp->rq.wqe_shift = 0;
		cap->max_recv_wr = 0;
		cap->max_recv_sge = 0;
	} else {
		int wq_sig = !!(qp->flags_en & MLX5_QP_FLAG_SIGNATURE);

		if (ucmd) {
			qp->rq.wqe_cnt = ucmd->rq_wqe_count;
			if (ucmd->rq_wqe_shift > BITS_PER_BYTE * sizeof(ucmd->rq_wqe_shift))
				return -EINVAL;
			qp->rq.wqe_shift = ucmd->rq_wqe_shift;
			if ((1 << qp->rq.wqe_shift) /
				    sizeof(struct mlx5_wqe_data_seg) <
			    wq_sig)
				return -EINVAL;
			qp->rq.max_gs =
				(1 << qp->rq.wqe_shift) /
					sizeof(struct mlx5_wqe_data_seg) -
				wq_sig;
			qp->rq.max_post = qp->rq.wqe_cnt;
		} else {
			wqe_size =
				wq_sig ? sizeof(struct mlx5_wqe_signature_seg) :
					 0;
			wqe_size += cap->max_recv_sge * sizeof(struct mlx5_wqe_data_seg);
			wqe_size = roundup_pow_of_two(wqe_size);
			wq_size = roundup_pow_of_two(cap->max_recv_wr) * wqe_size;
			wq_size = max_t(int, wq_size, MLX5_SEND_WQE_BB);
			qp->rq.wqe_cnt = wq_size / wqe_size;
			if (wqe_size > MLX5_CAP_GEN(dev->mdev, max_wqe_sz_rq)) {
				mlx5_ib_dbg(dev, "wqe_size %d, max %d\n",
					    wqe_size,
					    MLX5_CAP_GEN(dev->mdev,
							 max_wqe_sz_rq));
				return -EINVAL;
			}
			qp->rq.wqe_shift = ilog2(wqe_size);
			qp->rq.max_gs =
				(1 << qp->rq.wqe_shift) /
					sizeof(struct mlx5_wqe_data_seg) -
				wq_sig;
			qp->rq.max_post = qp->rq.wqe_cnt;
		}
	}

	return 0;
}

static int sq_overhead(struct ib_qp_init_attr *attr)
{
	int size = 0;

	switch (attr->qp_type) {
	case IB_QPT_XRC_INI:
		size += sizeof(struct mlx5_wqe_xrc_seg);
		fallthrough;
	case IB_QPT_RC:
		size += sizeof(struct mlx5_wqe_ctrl_seg) +
			max(sizeof(struct mlx5_wqe_atomic_seg) +
			    sizeof(struct mlx5_wqe_raddr_seg),
			    sizeof(struct mlx5_wqe_umr_ctrl_seg) +
			    sizeof(struct mlx5_mkey_seg) +
			    MLX5_IB_SQ_UMR_INLINE_THRESHOLD /
			    MLX5_IB_UMR_OCTOWORD);
		break;

	case IB_QPT_XRC_TGT:
		return 0;

	case IB_QPT_UC:
		size += sizeof(struct mlx5_wqe_ctrl_seg) +
			max(sizeof(struct mlx5_wqe_raddr_seg),
			    sizeof(struct mlx5_wqe_umr_ctrl_seg) +
			    sizeof(struct mlx5_mkey_seg));
		break;

	case IB_QPT_UD:
		if (attr->create_flags & IB_QP_CREATE_IPOIB_UD_LSO)
			size += sizeof(struct mlx5_wqe_eth_pad) +
				sizeof(struct mlx5_wqe_eth_seg);
		fallthrough;
	case IB_QPT_SMI:
	case MLX5_IB_QPT_HW_GSI:
		size += sizeof(struct mlx5_wqe_ctrl_seg) +
			sizeof(struct mlx5_wqe_datagram_seg);
		break;

	case MLX5_IB_QPT_REG_UMR:
		size += sizeof(struct mlx5_wqe_ctrl_seg) +
			sizeof(struct mlx5_wqe_umr_ctrl_seg) +
			sizeof(struct mlx5_mkey_seg);
		break;

	default:
		return -EINVAL;
	}

	return size;
}

static int calc_send_wqe(struct ib_qp_init_attr *attr)
{
	int inl_size = 0;
	int size;

	size = sq_overhead(attr);
	if (size < 0)
		return size;

	if (attr->cap.max_inline_data) {
		inl_size = size + sizeof(struct mlx5_wqe_inline_seg) +
			attr->cap.max_inline_data;
	}

	size += attr->cap.max_send_sge * sizeof(struct mlx5_wqe_data_seg);
	if (attr->create_flags & IB_QP_CREATE_INTEGRITY_EN &&
	    ALIGN(max_t(int, inl_size, size), MLX5_SEND_WQE_BB) < MLX5_SIG_WQE_SIZE)
		return MLX5_SIG_WQE_SIZE;
	else
		return ALIGN(max_t(int, inl_size, size), MLX5_SEND_WQE_BB);
}

static int get_send_sge(struct ib_qp_init_attr *attr, int wqe_size)
{
	int max_sge;

	if (attr->qp_type == IB_QPT_RC)
		max_sge = (min_t(int, wqe_size, 512) -
			   sizeof(struct mlx5_wqe_ctrl_seg) -
			   sizeof(struct mlx5_wqe_raddr_seg)) /
			sizeof(struct mlx5_wqe_data_seg);
	else if (attr->qp_type == IB_QPT_XRC_INI)
		max_sge = (min_t(int, wqe_size, 512) -
			   sizeof(struct mlx5_wqe_ctrl_seg) -
			   sizeof(struct mlx5_wqe_xrc_seg) -
			   sizeof(struct mlx5_wqe_raddr_seg)) /
			sizeof(struct mlx5_wqe_data_seg);
	else
		max_sge = (wqe_size - sq_overhead(attr)) /
			sizeof(struct mlx5_wqe_data_seg);

	return min_t(int, max_sge, wqe_size - sq_overhead(attr) /
		     sizeof(struct mlx5_wqe_data_seg));
}

static int calc_sq_size(struct mlx5_ib_dev *dev, struct ib_qp_init_attr *attr,
			struct mlx5_ib_qp *qp)
{
	int wqe_size;
	int wq_size;

	if (!attr->cap.max_send_wr)
		return 0;

	wqe_size = calc_send_wqe(attr);
	mlx5_ib_dbg(dev, "wqe_size %d\n", wqe_size);
	if (wqe_size < 0)
		return wqe_size;

	if (wqe_size > MLX5_CAP_GEN(dev->mdev, max_wqe_sz_sq)) {
		mlx5_ib_dbg(dev, "wqe_size(%d) > max_sq_desc_sz(%d)\n",
			    wqe_size, MLX5_CAP_GEN(dev->mdev, max_wqe_sz_sq));
		return -EINVAL;
	}

	qp->max_inline_data = wqe_size - sq_overhead(attr) -
			      sizeof(struct mlx5_wqe_inline_seg);
	attr->cap.max_inline_data = qp->max_inline_data;

	wq_size = roundup_pow_of_two(attr->cap.max_send_wr * wqe_size);
	qp->sq.wqe_cnt = wq_size / MLX5_SEND_WQE_BB;
	if (qp->sq.wqe_cnt > (1 << MLX5_CAP_GEN(dev->mdev, log_max_qp_sz))) {
		mlx5_ib_dbg(dev, "send queue size (%d * %d / %d -> %d) exceeds limits(%d)\n",
			    attr->cap.max_send_wr, wqe_size, MLX5_SEND_WQE_BB,
			    qp->sq.wqe_cnt,
			    1 << MLX5_CAP_GEN(dev->mdev, log_max_qp_sz));
		return -ENOMEM;
	}
	qp->sq.wqe_shift = ilog2(MLX5_SEND_WQE_BB);
	qp->sq.max_gs = get_send_sge(attr, wqe_size);
	if (qp->sq.max_gs < attr->cap.max_send_sge)
		return -ENOMEM;

	attr->cap.max_send_sge = qp->sq.max_gs;
	qp->sq.max_post = wq_size / wqe_size;
	attr->cap.max_send_wr = qp->sq.max_post;

	return wq_size;
}

static int set_user_buf_size(struct mlx5_ib_dev *dev,
			    struct mlx5_ib_qp *qp,
			    struct mlx5_ib_create_qp *ucmd,
			    struct mlx5_ib_qp_base *base,
			    struct ib_qp_init_attr *attr)
{
	int desc_sz = 1 << qp->sq.wqe_shift;

	if (desc_sz > MLX5_CAP_GEN(dev->mdev, max_wqe_sz_sq)) {
		mlx5_ib_warn(dev, "desc_sz %d, max_sq_desc_sz %d\n",
			     desc_sz, MLX5_CAP_GEN(dev->mdev, max_wqe_sz_sq));
		return -EINVAL;
	}

	if (ucmd->sq_wqe_count && !is_power_of_2(ucmd->sq_wqe_count)) {
		mlx5_ib_warn(dev, "sq_wqe_count %d is not a power of two\n",
			     ucmd->sq_wqe_count);
		return -EINVAL;
	}

	qp->sq.wqe_cnt = ucmd->sq_wqe_count;

	if (qp->sq.wqe_cnt > (1 << MLX5_CAP_GEN(dev->mdev, log_max_qp_sz))) {
		mlx5_ib_warn(dev, "wqe_cnt %d, max_wqes %d\n",
			     qp->sq.wqe_cnt,
			     1 << MLX5_CAP_GEN(dev->mdev, log_max_qp_sz));
		return -EINVAL;
	}

	if (attr->qp_type == IB_QPT_RAW_PACKET ||
	    qp->flags & IB_QP_CREATE_SOURCE_QPN) {
		base->ubuffer.buf_size = qp->rq.wqe_cnt << qp->rq.wqe_shift;
		qp->raw_packet_qp.sq.ubuffer.buf_size = qp->sq.wqe_cnt << 6;
	} else {
		base->ubuffer.buf_size = (qp->rq.wqe_cnt << qp->rq.wqe_shift) +
					 (qp->sq.wqe_cnt << 6);
	}

	return 0;
}

static int qp_has_rq(struct ib_qp_init_attr *attr)
{
	if (attr->qp_type == IB_QPT_XRC_INI ||
	    attr->qp_type == IB_QPT_XRC_TGT || attr->srq ||
	    attr->qp_type == MLX5_IB_QPT_REG_UMR ||
	    !attr->cap.max_recv_wr)
		return 0;

	return 1;
}

enum {
	/* this is the first blue flame register in the array of bfregs assigned
	 * to a processes. Since we do not use it for blue flame but rather
	 * regular 64 bit doorbells, we do not need a lock for maintaiing
	 * "odd/even" order
	 */
	NUM_NON_BLUE_FLAME_BFREGS = 1,
};

static int max_bfregs(struct mlx5_ib_dev *dev, struct mlx5_bfreg_info *bfregi)
{
	return get_num_static_uars(dev, bfregi) * MLX5_NON_FP_BFREGS_PER_UAR;
}

static int num_med_bfreg(struct mlx5_ib_dev *dev,
			 struct mlx5_bfreg_info *bfregi)
{
	int n;

	n = max_bfregs(dev, bfregi) - bfregi->num_low_latency_bfregs -
	    NUM_NON_BLUE_FLAME_BFREGS;

	return n >= 0 ? n : 0;
}

static int first_med_bfreg(struct mlx5_ib_dev *dev,
			   struct mlx5_bfreg_info *bfregi)
{
	return num_med_bfreg(dev, bfregi) ? 1 : -ENOMEM;
}

static int first_hi_bfreg(struct mlx5_ib_dev *dev,
			  struct mlx5_bfreg_info *bfregi)
{
	int med;

	med = num_med_bfreg(dev, bfregi);
	return ++med;
}

static int alloc_high_class_bfreg(struct mlx5_ib_dev *dev,
				  struct mlx5_bfreg_info *bfregi)
{
	int i;

	for (i = first_hi_bfreg(dev, bfregi); i < max_bfregs(dev, bfregi); i++) {
		if (!bfregi->count[i]) {
			bfregi->count[i]++;
			return i;
		}
	}

	return -ENOMEM;
}

static int alloc_med_class_bfreg(struct mlx5_ib_dev *dev,
				 struct mlx5_bfreg_info *bfregi)
{
	int minidx = first_med_bfreg(dev, bfregi);
	int i;

	if (minidx < 0)
		return minidx;

	for (i = minidx; i < first_hi_bfreg(dev, bfregi); i++) {
		if (bfregi->count[i] < bfregi->count[minidx])
			minidx = i;
		if (!bfregi->count[minidx])
			break;
	}

	bfregi->count[minidx]++;
	return minidx;
}

static int alloc_bfreg(struct mlx5_ib_dev *dev,
		       struct mlx5_bfreg_info *bfregi)
{
	int bfregn = -ENOMEM;

	if (bfregi->lib_uar_dyn)
		return -EINVAL;

	mutex_lock(&bfregi->lock);
	if (bfregi->ver >= 2) {
		bfregn = alloc_high_class_bfreg(dev, bfregi);
		if (bfregn < 0)
			bfregn = alloc_med_class_bfreg(dev, bfregi);
	}

	if (bfregn < 0) {
		BUILD_BUG_ON(NUM_NON_BLUE_FLAME_BFREGS != 1);
		bfregn = 0;
		bfregi->count[bfregn]++;
	}
	mutex_unlock(&bfregi->lock);

	return bfregn;
}

void mlx5_ib_free_bfreg(struct mlx5_ib_dev *dev, struct mlx5_bfreg_info *bfregi, int bfregn)
{
	mutex_lock(&bfregi->lock);
	bfregi->count[bfregn]--;
	mutex_unlock(&bfregi->lock);
}

static enum mlx5_qp_state to_mlx5_state(enum ib_qp_state state)
{
	switch (state) {
	case IB_QPS_RESET:	return MLX5_QP_STATE_RST;
	case IB_QPS_INIT:	return MLX5_QP_STATE_INIT;
	case IB_QPS_RTR:	return MLX5_QP_STATE_RTR;
	case IB_QPS_RTS:	return MLX5_QP_STATE_RTS;
	case IB_QPS_SQD:	return MLX5_QP_STATE_SQD;
	case IB_QPS_SQE:	return MLX5_QP_STATE_SQER;
	case IB_QPS_ERR:	return MLX5_QP_STATE_ERR;
	default:		return -1;
	}
}

static int to_mlx5_st(enum ib_qp_type type)
{
	switch (type) {
	case IB_QPT_RC:			return MLX5_QP_ST_RC;
	case IB_QPT_UC:			return MLX5_QP_ST_UC;
	case IB_QPT_UD:			return MLX5_QP_ST_UD;
	case MLX5_IB_QPT_REG_UMR:	return MLX5_QP_ST_REG_UMR;
	case IB_QPT_XRC_INI:
	case IB_QPT_XRC_TGT:		return MLX5_QP_ST_XRC;
	case IB_QPT_SMI:		return MLX5_QP_ST_QP0;
	case MLX5_IB_QPT_HW_GSI:	return MLX5_QP_ST_QP1;
	case MLX5_IB_QPT_DCI:		return MLX5_QP_ST_DCI;
	case IB_QPT_RAW_PACKET:		return MLX5_QP_ST_RAW_ETHERTYPE;
	default:		return -EINVAL;
	}
}

static void mlx5_ib_lock_cqs(struct mlx5_ib_cq *send_cq,
			     struct mlx5_ib_cq *recv_cq);
static void mlx5_ib_unlock_cqs(struct mlx5_ib_cq *send_cq,
			       struct mlx5_ib_cq *recv_cq);

int bfregn_to_uar_index(struct mlx5_ib_dev *dev,
			struct mlx5_bfreg_info *bfregi, u32 bfregn,
			bool dyn_bfreg)
{
	unsigned int bfregs_per_sys_page;
	u32 index_of_sys_page;
	u32 offset;

	if (bfregi->lib_uar_dyn)
		return -EINVAL;

	bfregs_per_sys_page = get_uars_per_sys_page(dev, bfregi->lib_uar_4k) *
				MLX5_NON_FP_BFREGS_PER_UAR;
	index_of_sys_page = bfregn / bfregs_per_sys_page;

	if (dyn_bfreg) {
		index_of_sys_page += bfregi->num_static_sys_pages;

		if (index_of_sys_page >= bfregi->num_sys_pages)
			return -EINVAL;

		if (bfregn > bfregi->num_dyn_bfregs ||
		    bfregi->sys_pages[index_of_sys_page] == MLX5_IB_INVALID_UAR_INDEX) {
			mlx5_ib_dbg(dev, "Invalid dynamic uar index\n");
			return -EINVAL;
		}
	}

	offset = bfregn % bfregs_per_sys_page / MLX5_NON_FP_BFREGS_PER_UAR;
	return bfregi->sys_pages[index_of_sys_page] + offset;
}

static void destroy_user_rq(struct mlx5_ib_dev *dev, struct ib_pd *pd,
			    struct mlx5_ib_rwq *rwq, struct ib_udata *udata)
{
	struct mlx5_ib_ucontext *context =
		rdma_udata_to_drv_context(
			udata,
			struct mlx5_ib_ucontext,
			ibucontext);

	if (rwq->create_flags & MLX5_IB_WQ_FLAGS_DELAY_DROP)
		atomic_dec(&dev->delay_drop.rqs_cnt);

	mlx5_ib_db_unmap_user(context, &rwq->db);
	ib_umem_release(rwq->umem);
}

static int create_user_rq(struct mlx5_ib_dev *dev, struct ib_pd *pd,
			  struct ib_udata *udata, struct mlx5_ib_rwq *rwq,
			  struct mlx5_ib_create_wq *ucmd)
{
	struct mlx5_ib_ucontext *ucontext = rdma_udata_to_drv_context(
		udata, struct mlx5_ib_ucontext, ibucontext);
	unsigned long page_size = 0;
	u32 offset = 0;
	int err;

	if (!ucmd->buf_addr)
		return -EINVAL;

	rwq->umem = ib_umem_get(&dev->ib_dev, ucmd->buf_addr, rwq->buf_size, 0);
	if (IS_ERR(rwq->umem)) {
		mlx5_ib_dbg(dev, "umem_get failed\n");
		err = PTR_ERR(rwq->umem);
		return err;
	}

	page_size = mlx5_umem_find_best_quantized_pgoff(
		rwq->umem, wq, log_wq_pg_sz, MLX5_ADAPTER_PAGE_SHIFT,
		page_offset, 64, &rwq->rq_page_offset);
	if (!page_size) {
		mlx5_ib_warn(dev, "bad offset\n");
		err = -EINVAL;
		goto err_umem;
	}

	rwq->rq_num_pas = ib_umem_num_dma_blocks(rwq->umem, page_size);
	rwq->page_shift = order_base_2(page_size);
	rwq->log_page_size =  rwq->page_shift - MLX5_ADAPTER_PAGE_SHIFT;
	rwq->wq_sig = !!(ucmd->flags & MLX5_WQ_FLAG_SIGNATURE);

	mlx5_ib_dbg(
		dev,
		"addr 0x%llx, size %zd, npages %zu, page_size %ld, ncont %d, offset %d\n",
		(unsigned long long)ucmd->buf_addr, rwq->buf_size,
		ib_umem_num_pages(rwq->umem), page_size, rwq->rq_num_pas,
		offset);

	err = mlx5_ib_db_map_user(ucontext, udata, ucmd->db_addr, &rwq->db);
	if (err) {
		mlx5_ib_dbg(dev, "map failed\n");
		goto err_umem;
	}

	return 0;

err_umem:
	ib_umem_release(rwq->umem);
	return err;
}

static int adjust_bfregn(struct mlx5_ib_dev *dev,
			 struct mlx5_bfreg_info *bfregi, int bfregn)
{
	return bfregn / MLX5_NON_FP_BFREGS_PER_UAR * MLX5_BFREGS_PER_UAR +
				bfregn % MLX5_NON_FP_BFREGS_PER_UAR;
}

static int _create_user_qp(struct mlx5_ib_dev *dev, struct ib_pd *pd,
			   struct mlx5_ib_qp *qp, struct ib_udata *udata,
			   struct ib_qp_init_attr *attr, u32 **in,
			   struct mlx5_ib_create_qp_resp *resp, int *inlen,
			   struct mlx5_ib_qp_base *base,
			   struct mlx5_ib_create_qp *ucmd)
{
	struct mlx5_ib_ucontext *context;
	struct mlx5_ib_ubuffer *ubuffer = &base->ubuffer;
	unsigned int page_offset_quantized = 0;
	unsigned long page_size = 0;
	int uar_index = 0;
	int bfregn;
	int ncont = 0;
	__be64 *pas;
	void *qpc;
	int err;
	u16 uid;
	u32 uar_flags;

	context = rdma_udata_to_drv_context(udata, struct mlx5_ib_ucontext,
					    ibucontext);
	uar_flags = qp->flags_en &
		    (MLX5_QP_FLAG_UAR_PAGE_INDEX | MLX5_QP_FLAG_BFREG_INDEX);
	switch (uar_flags) {
	case MLX5_QP_FLAG_UAR_PAGE_INDEX:
		uar_index = ucmd->bfreg_index;
		bfregn = MLX5_IB_INVALID_BFREG;
		break;
	case MLX5_QP_FLAG_BFREG_INDEX:
		uar_index = bfregn_to_uar_index(dev, &context->bfregi,
						ucmd->bfreg_index, true);
		if (uar_index < 0)
			return uar_index;
		bfregn = MLX5_IB_INVALID_BFREG;
		break;
	case 0:
		if (qp->flags & IB_QP_CREATE_CROSS_CHANNEL)
			return -EINVAL;
		bfregn = alloc_bfreg(dev, &context->bfregi);
		if (bfregn < 0)
			return bfregn;
		break;
	default:
		return -EINVAL;
	}

	mlx5_ib_dbg(dev, "bfregn 0x%x, uar_index 0x%x\n", bfregn, uar_index);
	if (bfregn != MLX5_IB_INVALID_BFREG)
		uar_index = bfregn_to_uar_index(dev, &context->bfregi, bfregn,
						false);

	qp->rq.offset = 0;
	qp->sq.wqe_shift = ilog2(MLX5_SEND_WQE_BB);
	qp->sq.offset = qp->rq.wqe_cnt << qp->rq.wqe_shift;

	err = set_user_buf_size(dev, qp, ucmd, base, attr);
	if (err)
		goto err_bfreg;

	if (ucmd->buf_addr && ubuffer->buf_size) {
		ubuffer->buf_addr = ucmd->buf_addr;
		ubuffer->umem = ib_umem_get(&dev->ib_dev, ubuffer->buf_addr,
					    ubuffer->buf_size, 0);
		if (IS_ERR(ubuffer->umem)) {
			err = PTR_ERR(ubuffer->umem);
			goto err_bfreg;
		}
		page_size = mlx5_umem_find_best_quantized_pgoff(
			ubuffer->umem, qpc, log_page_size,
			MLX5_ADAPTER_PAGE_SHIFT, page_offset, 64,
			&page_offset_quantized);
		if (!page_size) {
			err = -EINVAL;
			goto err_umem;
		}
		ncont = ib_umem_num_dma_blocks(ubuffer->umem, page_size);
	} else {
		ubuffer->umem = NULL;
	}

	*inlen = MLX5_ST_SZ_BYTES(create_qp_in) +
		 MLX5_FLD_SZ_BYTES(create_qp_in, pas[0]) * ncont;
	*in = kvzalloc(*inlen, GFP_KERNEL);
	if (!*in) {
		err = -ENOMEM;
		goto err_umem;
	}

	uid = (attr->qp_type != IB_QPT_XRC_INI) ? to_mpd(pd)->uid : 0;
	MLX5_SET(create_qp_in, *in, uid, uid);
	qpc = MLX5_ADDR_OF(create_qp_in, *in, qpc);
	pas = (__be64 *)MLX5_ADDR_OF(create_qp_in, *in, pas);
	if (ubuffer->umem) {
		mlx5_ib_populate_pas(ubuffer->umem, page_size, pas, 0);
		MLX5_SET(qpc, qpc, log_page_size,
			 order_base_2(page_size) - MLX5_ADAPTER_PAGE_SHIFT);
		MLX5_SET(qpc, qpc, page_offset, page_offset_quantized);
	}
	MLX5_SET(qpc, qpc, uar_page, uar_index);
	if (bfregn != MLX5_IB_INVALID_BFREG)
		resp->bfreg_index = adjust_bfregn(dev, &context->bfregi, bfregn);
	else
		resp->bfreg_index = MLX5_IB_INVALID_BFREG;
	qp->bfregn = bfregn;

	err = mlx5_ib_db_map_user(context, udata, ucmd->db_addr, &qp->db);
	if (err) {
		mlx5_ib_dbg(dev, "map failed\n");
		goto err_free;
	}

	return 0;

err_free:
	kvfree(*in);

err_umem:
	ib_umem_release(ubuffer->umem);

err_bfreg:
	if (bfregn != MLX5_IB_INVALID_BFREG)
		mlx5_ib_free_bfreg(dev, &context->bfregi, bfregn);
	return err;
}

static void destroy_qp(struct mlx5_ib_dev *dev, struct mlx5_ib_qp *qp,
		       struct mlx5_ib_qp_base *base, struct ib_udata *udata)
{
	struct mlx5_ib_ucontext *context = rdma_udata_to_drv_context(
		udata, struct mlx5_ib_ucontext, ibucontext);

	if (udata) {
		/* User QP */
		mlx5_ib_db_unmap_user(context, &qp->db);
		ib_umem_release(base->ubuffer.umem);

		/*
		 * Free only the BFREGs which are handled by the kernel.
		 * BFREGs of UARs allocated dynamically are handled by user.
		 */
		if (qp->bfregn != MLX5_IB_INVALID_BFREG)
			mlx5_ib_free_bfreg(dev, &context->bfregi, qp->bfregn);
		return;
	}

	/* Kernel QP */
	kvfree(qp->sq.wqe_head);
	kvfree(qp->sq.w_list);
	kvfree(qp->sq.wrid);
	kvfree(qp->sq.wr_data);
	kvfree(qp->rq.wrid);
	if (qp->db.db)
		mlx5_db_free(dev->mdev, &qp->db);
	if (qp->buf.frags)
		mlx5_frag_buf_free(dev->mdev, &qp->buf);
}

static int _create_kernel_qp(struct mlx5_ib_dev *dev,
			     struct ib_qp_init_attr *init_attr,
			     struct mlx5_ib_qp *qp, u32 **in, int *inlen,
			     struct mlx5_ib_qp_base *base)
{
	int uar_index;
	void *qpc;
	int err;

	if (init_attr->qp_type == MLX5_IB_QPT_REG_UMR)
		qp->bf.bfreg = &dev->fp_bfreg;
	else if (qp->flags & MLX5_IB_QP_CREATE_WC_TEST)
		qp->bf.bfreg = &dev->wc_bfreg;
	else
		qp->bf.bfreg = &dev->bfreg;

	/* We need to divide by two since each register is comprised of
	 * two buffers of identical size, namely odd and even
	 */
	qp->bf.buf_size = (1 << MLX5_CAP_GEN(dev->mdev, log_bf_reg_size)) / 2;
	uar_index = qp->bf.bfreg->index;

	err = calc_sq_size(dev, init_attr, qp);
	if (err < 0) {
		mlx5_ib_dbg(dev, "err %d\n", err);
		return err;
	}

	qp->rq.offset = 0;
	qp->sq.offset = qp->rq.wqe_cnt << qp->rq.wqe_shift;
	base->ubuffer.buf_size = err + (qp->rq.wqe_cnt << qp->rq.wqe_shift);

	err = mlx5_frag_buf_alloc_node(dev->mdev, base->ubuffer.buf_size,
				       &qp->buf, dev->mdev->priv.numa_node);
	if (err) {
		mlx5_ib_dbg(dev, "err %d\n", err);
		return err;
	}

	if (qp->rq.wqe_cnt)
		mlx5_init_fbc(qp->buf.frags, qp->rq.wqe_shift,
			      ilog2(qp->rq.wqe_cnt), &qp->rq.fbc);

	if (qp->sq.wqe_cnt) {
		int sq_strides_offset = (qp->sq.offset  & (PAGE_SIZE - 1)) /
					MLX5_SEND_WQE_BB;
		mlx5_init_fbc_offset(qp->buf.frags +
				     (qp->sq.offset / PAGE_SIZE),
				     ilog2(MLX5_SEND_WQE_BB),
				     ilog2(qp->sq.wqe_cnt),
				     sq_strides_offset, &qp->sq.fbc);

		qp->sq.cur_edge = get_sq_edge(&qp->sq, 0);
	}

	*inlen = MLX5_ST_SZ_BYTES(create_qp_in) +
		 MLX5_FLD_SZ_BYTES(create_qp_in, pas[0]) * qp->buf.npages;
	*in = kvzalloc(*inlen, GFP_KERNEL);
	if (!*in) {
		err = -ENOMEM;
		goto err_buf;
	}

	qpc = MLX5_ADDR_OF(create_qp_in, *in, qpc);
	MLX5_SET(qpc, qpc, uar_page, uar_index);
<<<<<<< HEAD
	MLX5_SET(qpc, qpc, ts_format, MLX5_QPC_TIMESTAMP_FORMAT_DEFAULT);
=======
	MLX5_SET(qpc, qpc, ts_format, mlx5_get_qp_default_ts(dev->mdev));
>>>>>>> 7aef27f0
	MLX5_SET(qpc, qpc, log_page_size, qp->buf.page_shift - MLX5_ADAPTER_PAGE_SHIFT);

	/* Set "fast registration enabled" for all kernel QPs */
	MLX5_SET(qpc, qpc, fre, 1);
	MLX5_SET(qpc, qpc, rlky, 1);

	if (qp->flags & MLX5_IB_QP_CREATE_SQPN_QP1)
		MLX5_SET(qpc, qpc, deth_sqpn, 1);

	mlx5_fill_page_frag_array(&qp->buf,
				  (__be64 *)MLX5_ADDR_OF(create_qp_in,
							 *in, pas));

	err = mlx5_db_alloc(dev->mdev, &qp->db);
	if (err) {
		mlx5_ib_dbg(dev, "err %d\n", err);
		goto err_free;
	}

	qp->sq.wrid = kvmalloc_array(qp->sq.wqe_cnt,
				     sizeof(*qp->sq.wrid), GFP_KERNEL);
	qp->sq.wr_data = kvmalloc_array(qp->sq.wqe_cnt,
					sizeof(*qp->sq.wr_data), GFP_KERNEL);
	qp->rq.wrid = kvmalloc_array(qp->rq.wqe_cnt,
				     sizeof(*qp->rq.wrid), GFP_KERNEL);
	qp->sq.w_list = kvmalloc_array(qp->sq.wqe_cnt,
				       sizeof(*qp->sq.w_list), GFP_KERNEL);
	qp->sq.wqe_head = kvmalloc_array(qp->sq.wqe_cnt,
					 sizeof(*qp->sq.wqe_head), GFP_KERNEL);

	if (!qp->sq.wrid || !qp->sq.wr_data || !qp->rq.wrid ||
	    !qp->sq.w_list || !qp->sq.wqe_head) {
		err = -ENOMEM;
		goto err_wrid;
	}

	return 0;

err_wrid:
	kvfree(qp->sq.wqe_head);
	kvfree(qp->sq.w_list);
	kvfree(qp->sq.wrid);
	kvfree(qp->sq.wr_data);
	kvfree(qp->rq.wrid);
	mlx5_db_free(dev->mdev, &qp->db);

err_free:
	kvfree(*in);

err_buf:
	mlx5_frag_buf_free(dev->mdev, &qp->buf);
	return err;
}

static u32 get_rx_type(struct mlx5_ib_qp *qp, struct ib_qp_init_attr *attr)
{
	if (attr->srq || (qp->type == IB_QPT_XRC_TGT) ||
	    (qp->type == MLX5_IB_QPT_DCI) || (qp->type == IB_QPT_XRC_INI))
		return MLX5_SRQ_RQ;
	else if (!qp->has_rq)
		return MLX5_ZERO_LEN_RQ;

	return MLX5_NON_ZERO_RQ;
}

static int create_raw_packet_qp_tis(struct mlx5_ib_dev *dev,
				    struct mlx5_ib_qp *qp,
				    struct mlx5_ib_sq *sq, u32 tdn,
				    struct ib_pd *pd)
{
	u32 in[MLX5_ST_SZ_DW(create_tis_in)] = {};
	void *tisc = MLX5_ADDR_OF(create_tis_in, in, ctx);

	MLX5_SET(create_tis_in, in, uid, to_mpd(pd)->uid);
	MLX5_SET(tisc, tisc, transport_domain, tdn);
	if (qp->flags & IB_QP_CREATE_SOURCE_QPN)
		MLX5_SET(tisc, tisc, underlay_qpn, qp->underlay_qpn);

	return mlx5_core_create_tis(dev->mdev, in, &sq->tisn);
}

static void destroy_raw_packet_qp_tis(struct mlx5_ib_dev *dev,
				      struct mlx5_ib_sq *sq, struct ib_pd *pd)
{
	mlx5_cmd_destroy_tis(dev->mdev, sq->tisn, to_mpd(pd)->uid);
}

static void destroy_flow_rule_vport_sq(struct mlx5_ib_sq *sq)
{
	if (sq->flow_rule)
		mlx5_del_flow_rules(sq->flow_rule);
	sq->flow_rule = NULL;
}

static int get_rq_ts_format(struct mlx5_ib_dev *dev, struct mlx5_ib_cq *send_cq)
{
	bool fr_supported =
		MLX5_CAP_GEN(dev->mdev, rq_ts_format) ==
			MLX5_RQ_TIMESTAMP_FORMAT_CAP_FREE_RUNNING ||
		MLX5_CAP_GEN(dev->mdev, rq_ts_format) ==
			MLX5_RQ_TIMESTAMP_FORMAT_CAP_FREE_RUNNING_AND_REAL_TIME;

	if (send_cq->create_flags & IB_UVERBS_CQ_FLAGS_TIMESTAMP_COMPLETION) {
		if (!fr_supported) {
			mlx5_ib_dbg(dev, "Free running TS format is not supported\n");
			return -EOPNOTSUPP;
		}
		return MLX5_RQC_TIMESTAMP_FORMAT_FREE_RUNNING;
	}
<<<<<<< HEAD
	return MLX5_RQC_TIMESTAMP_FORMAT_DEFAULT;
=======
	return fr_supported ? MLX5_RQC_TIMESTAMP_FORMAT_FREE_RUNNING :
			      MLX5_RQC_TIMESTAMP_FORMAT_DEFAULT;
>>>>>>> 7aef27f0
}

static int get_sq_ts_format(struct mlx5_ib_dev *dev, struct mlx5_ib_cq *send_cq)
{
	bool fr_supported =
		MLX5_CAP_GEN(dev->mdev, sq_ts_format) ==
			MLX5_SQ_TIMESTAMP_FORMAT_CAP_FREE_RUNNING ||
		MLX5_CAP_GEN(dev->mdev, sq_ts_format) ==
			MLX5_SQ_TIMESTAMP_FORMAT_CAP_FREE_RUNNING_AND_REAL_TIME;

	if (send_cq->create_flags & IB_UVERBS_CQ_FLAGS_TIMESTAMP_COMPLETION) {
		if (!fr_supported) {
			mlx5_ib_dbg(dev, "Free running TS format is not supported\n");
			return -EOPNOTSUPP;
		}
		return MLX5_SQC_TIMESTAMP_FORMAT_FREE_RUNNING;
	}
<<<<<<< HEAD
	return MLX5_SQC_TIMESTAMP_FORMAT_DEFAULT;
=======
	return fr_supported ? MLX5_SQC_TIMESTAMP_FORMAT_FREE_RUNNING :
			      MLX5_SQC_TIMESTAMP_FORMAT_DEFAULT;
>>>>>>> 7aef27f0
}

static int get_qp_ts_format(struct mlx5_ib_dev *dev, struct mlx5_ib_cq *send_cq,
			    struct mlx5_ib_cq *recv_cq)
{
	bool fr_supported =
		MLX5_CAP_ROCE(dev->mdev, qp_ts_format) ==
			MLX5_QP_TIMESTAMP_FORMAT_CAP_FREE_RUNNING ||
		MLX5_CAP_ROCE(dev->mdev, qp_ts_format) ==
			MLX5_QP_TIMESTAMP_FORMAT_CAP_FREE_RUNNING_AND_REAL_TIME;
<<<<<<< HEAD
	int ts_format = MLX5_QPC_TIMESTAMP_FORMAT_DEFAULT;
=======
	int ts_format = fr_supported ? MLX5_QPC_TIMESTAMP_FORMAT_FREE_RUNNING :
				       MLX5_QPC_TIMESTAMP_FORMAT_DEFAULT;
>>>>>>> 7aef27f0

	if (recv_cq &&
	    recv_cq->create_flags & IB_UVERBS_CQ_FLAGS_TIMESTAMP_COMPLETION)
		ts_format = MLX5_QPC_TIMESTAMP_FORMAT_FREE_RUNNING;

	if (send_cq &&
	    send_cq->create_flags & IB_UVERBS_CQ_FLAGS_TIMESTAMP_COMPLETION)
		ts_format = MLX5_QPC_TIMESTAMP_FORMAT_FREE_RUNNING;

	if (ts_format == MLX5_QPC_TIMESTAMP_FORMAT_FREE_RUNNING &&
	    !fr_supported) {
		mlx5_ib_dbg(dev, "Free running TS format is not supported\n");
		return -EOPNOTSUPP;
	}
	return ts_format;
}

static int create_raw_packet_qp_sq(struct mlx5_ib_dev *dev,
				   struct ib_udata *udata,
				   struct mlx5_ib_sq *sq, void *qpin,
				   struct ib_pd *pd, struct mlx5_ib_cq *cq)
{
	struct mlx5_ib_ubuffer *ubuffer = &sq->ubuffer;
	__be64 *pas;
	void *in;
	void *sqc;
	void *qpc = MLX5_ADDR_OF(create_qp_in, qpin, qpc);
	void *wq;
	int inlen;
	int err;
	unsigned int page_offset_quantized;
	unsigned long page_size;
	int ts_format;

	ts_format = get_sq_ts_format(dev, cq);
	if (ts_format < 0)
		return ts_format;

	sq->ubuffer.umem = ib_umem_get(&dev->ib_dev, ubuffer->buf_addr,
				       ubuffer->buf_size, 0);
	if (IS_ERR(sq->ubuffer.umem))
		return PTR_ERR(sq->ubuffer.umem);
	page_size = mlx5_umem_find_best_quantized_pgoff(
		ubuffer->umem, wq, log_wq_pg_sz, MLX5_ADAPTER_PAGE_SHIFT,
		page_offset, 64, &page_offset_quantized);
	if (!page_size) {
		err = -EINVAL;
		goto err_umem;
	}

	inlen = MLX5_ST_SZ_BYTES(create_sq_in) +
		sizeof(u64) *
			ib_umem_num_dma_blocks(sq->ubuffer.umem, page_size);
	in = kvzalloc(inlen, GFP_KERNEL);
	if (!in) {
		err = -ENOMEM;
		goto err_umem;
	}

	MLX5_SET(create_sq_in, in, uid, to_mpd(pd)->uid);
	sqc = MLX5_ADDR_OF(create_sq_in, in, ctx);
	MLX5_SET(sqc, sqc, flush_in_error_en, 1);
	if (MLX5_CAP_ETH(dev->mdev, multi_pkt_send_wqe))
		MLX5_SET(sqc, sqc, allow_multi_pkt_send_wqe, 1);
	MLX5_SET(sqc, sqc, state, MLX5_SQC_STATE_RST);
	MLX5_SET(sqc, sqc, ts_format, ts_format);
	MLX5_SET(sqc, sqc, user_index, MLX5_GET(qpc, qpc, user_index));
	MLX5_SET(sqc, sqc, cqn, MLX5_GET(qpc, qpc, cqn_snd));
	MLX5_SET(sqc, sqc, tis_lst_sz, 1);
	MLX5_SET(sqc, sqc, tis_num_0, sq->tisn);
	if (MLX5_CAP_GEN(dev->mdev, eth_net_offloads) &&
	    MLX5_CAP_ETH(dev->mdev, swp))
		MLX5_SET(sqc, sqc, allow_swp, 1);

	wq = MLX5_ADDR_OF(sqc, sqc, wq);
	MLX5_SET(wq, wq, wq_type, MLX5_WQ_TYPE_CYCLIC);
	MLX5_SET(wq, wq, pd, MLX5_GET(qpc, qpc, pd));
	MLX5_SET(wq, wq, uar_page, MLX5_GET(qpc, qpc, uar_page));
	MLX5_SET64(wq, wq, dbr_addr, MLX5_GET64(qpc, qpc, dbr_addr));
	MLX5_SET(wq, wq, log_wq_stride, ilog2(MLX5_SEND_WQE_BB));
	MLX5_SET(wq, wq, log_wq_sz, MLX5_GET(qpc, qpc, log_sq_size));
	MLX5_SET(wq, wq, log_wq_pg_sz,
		 order_base_2(page_size) - MLX5_ADAPTER_PAGE_SHIFT);
	MLX5_SET(wq, wq, page_offset, page_offset_quantized);

	pas = (__be64 *)MLX5_ADDR_OF(wq, wq, pas);
	mlx5_ib_populate_pas(sq->ubuffer.umem, page_size, pas, 0);

	err = mlx5_core_create_sq_tracked(dev, in, inlen, &sq->base.mqp);

	kvfree(in);

	if (err)
		goto err_umem;

	return 0;

err_umem:
	ib_umem_release(sq->ubuffer.umem);
	sq->ubuffer.umem = NULL;

	return err;
}

static void destroy_raw_packet_qp_sq(struct mlx5_ib_dev *dev,
				     struct mlx5_ib_sq *sq)
{
	destroy_flow_rule_vport_sq(sq);
	mlx5_core_destroy_sq_tracked(dev, &sq->base.mqp);
	ib_umem_release(sq->ubuffer.umem);
}

static int create_raw_packet_qp_rq(struct mlx5_ib_dev *dev,
				   struct mlx5_ib_rq *rq, void *qpin,
				   struct ib_pd *pd, struct mlx5_ib_cq *cq)
{
	struct mlx5_ib_qp *mqp = rq->base.container_mibqp;
	__be64 *pas;
	void *in;
	void *rqc;
	void *wq;
	void *qpc = MLX5_ADDR_OF(create_qp_in, qpin, qpc);
	struct ib_umem *umem = rq->base.ubuffer.umem;
	unsigned int page_offset_quantized;
	unsigned long page_size = 0;
	int ts_format;
	size_t inlen;
	int err;

	ts_format = get_rq_ts_format(dev, cq);
	if (ts_format < 0)
		return ts_format;

	page_size = mlx5_umem_find_best_quantized_pgoff(umem, wq, log_wq_pg_sz,
							MLX5_ADAPTER_PAGE_SHIFT,
							page_offset, 64,
							&page_offset_quantized);
	if (!page_size)
		return -EINVAL;

	inlen = MLX5_ST_SZ_BYTES(create_rq_in) +
		sizeof(u64) * ib_umem_num_dma_blocks(umem, page_size);
	in = kvzalloc(inlen, GFP_KERNEL);
	if (!in)
		return -ENOMEM;

	MLX5_SET(create_rq_in, in, uid, to_mpd(pd)->uid);
	rqc = MLX5_ADDR_OF(create_rq_in, in, ctx);
	if (!(rq->flags & MLX5_IB_RQ_CVLAN_STRIPPING))
		MLX5_SET(rqc, rqc, vsd, 1);
	MLX5_SET(rqc, rqc, mem_rq_type, MLX5_RQC_MEM_RQ_TYPE_MEMORY_RQ_INLINE);
	MLX5_SET(rqc, rqc, state, MLX5_RQC_STATE_RST);
	MLX5_SET(rqc, rqc, ts_format, ts_format);
	MLX5_SET(rqc, rqc, flush_in_error_en, 1);
	MLX5_SET(rqc, rqc, user_index, MLX5_GET(qpc, qpc, user_index));
	MLX5_SET(rqc, rqc, cqn, MLX5_GET(qpc, qpc, cqn_rcv));

	if (mqp->flags & IB_QP_CREATE_SCATTER_FCS)
		MLX5_SET(rqc, rqc, scatter_fcs, 1);

	wq = MLX5_ADDR_OF(rqc, rqc, wq);
	MLX5_SET(wq, wq, wq_type, MLX5_WQ_TYPE_CYCLIC);
	if (rq->flags & MLX5_IB_RQ_PCI_WRITE_END_PADDING)
		MLX5_SET(wq, wq, end_padding_mode, MLX5_WQ_END_PAD_MODE_ALIGN);
	MLX5_SET(wq, wq, page_offset, page_offset_quantized);
	MLX5_SET(wq, wq, pd, MLX5_GET(qpc, qpc, pd));
	MLX5_SET64(wq, wq, dbr_addr, MLX5_GET64(qpc, qpc, dbr_addr));
	MLX5_SET(wq, wq, log_wq_stride, MLX5_GET(qpc, qpc, log_rq_stride) + 4);
	MLX5_SET(wq, wq, log_wq_pg_sz,
		 order_base_2(page_size) - MLX5_ADAPTER_PAGE_SHIFT);
	MLX5_SET(wq, wq, log_wq_sz, MLX5_GET(qpc, qpc, log_rq_size));

	pas = (__be64 *)MLX5_ADDR_OF(wq, wq, pas);
	mlx5_ib_populate_pas(umem, page_size, pas, 0);

	err = mlx5_core_create_rq_tracked(dev, in, inlen, &rq->base.mqp);

	kvfree(in);

	return err;
}

static void destroy_raw_packet_qp_rq(struct mlx5_ib_dev *dev,
				     struct mlx5_ib_rq *rq)
{
	mlx5_core_destroy_rq_tracked(dev, &rq->base.mqp);
}

static void destroy_raw_packet_qp_tir(struct mlx5_ib_dev *dev,
				      struct mlx5_ib_rq *rq,
				      u32 qp_flags_en,
				      struct ib_pd *pd)
{
	if (qp_flags_en & (MLX5_QP_FLAG_TIR_ALLOW_SELF_LB_UC |
			   MLX5_QP_FLAG_TIR_ALLOW_SELF_LB_MC))
		mlx5_ib_disable_lb(dev, false, true);
	mlx5_cmd_destroy_tir(dev->mdev, rq->tirn, to_mpd(pd)->uid);
}

static int create_raw_packet_qp_tir(struct mlx5_ib_dev *dev,
				    struct mlx5_ib_rq *rq, u32 tdn,
				    u32 *qp_flags_en, struct ib_pd *pd,
				    u32 *out)
{
	u8 lb_flag = 0;
	u32 *in;
	void *tirc;
	int inlen;
	int err;

	inlen = MLX5_ST_SZ_BYTES(create_tir_in);
	in = kvzalloc(inlen, GFP_KERNEL);
	if (!in)
		return -ENOMEM;

	MLX5_SET(create_tir_in, in, uid, to_mpd(pd)->uid);
	tirc = MLX5_ADDR_OF(create_tir_in, in, ctx);
	MLX5_SET(tirc, tirc, disp_type, MLX5_TIRC_DISP_TYPE_DIRECT);
	MLX5_SET(tirc, tirc, inline_rqn, rq->base.mqp.qpn);
	MLX5_SET(tirc, tirc, transport_domain, tdn);
	if (*qp_flags_en & MLX5_QP_FLAG_TUNNEL_OFFLOADS)
		MLX5_SET(tirc, tirc, tunneled_offload_en, 1);

	if (*qp_flags_en & MLX5_QP_FLAG_TIR_ALLOW_SELF_LB_UC)
		lb_flag |= MLX5_TIRC_SELF_LB_BLOCK_BLOCK_UNICAST;

	if (*qp_flags_en & MLX5_QP_FLAG_TIR_ALLOW_SELF_LB_MC)
		lb_flag |= MLX5_TIRC_SELF_LB_BLOCK_BLOCK_MULTICAST;

	if (dev->is_rep) {
		lb_flag |= MLX5_TIRC_SELF_LB_BLOCK_BLOCK_UNICAST;
		*qp_flags_en |= MLX5_QP_FLAG_TIR_ALLOW_SELF_LB_UC;
	}

	MLX5_SET(tirc, tirc, self_lb_block, lb_flag);
	MLX5_SET(create_tir_in, in, opcode, MLX5_CMD_OP_CREATE_TIR);
	err = mlx5_cmd_exec_inout(dev->mdev, create_tir, in, out);
	rq->tirn = MLX5_GET(create_tir_out, out, tirn);
	if (!err && MLX5_GET(tirc, tirc, self_lb_block)) {
		err = mlx5_ib_enable_lb(dev, false, true);

		if (err)
			destroy_raw_packet_qp_tir(dev, rq, 0, pd);
	}
	kvfree(in);

	return err;
}

static int create_raw_packet_qp(struct mlx5_ib_dev *dev, struct mlx5_ib_qp *qp,
				u32 *in, size_t inlen, struct ib_pd *pd,
				struct ib_udata *udata,
				struct mlx5_ib_create_qp_resp *resp,
				struct ib_qp_init_attr *init_attr)
{
	struct mlx5_ib_raw_packet_qp *raw_packet_qp = &qp->raw_packet_qp;
	struct mlx5_ib_sq *sq = &raw_packet_qp->sq;
	struct mlx5_ib_rq *rq = &raw_packet_qp->rq;
	struct mlx5_ib_ucontext *mucontext = rdma_udata_to_drv_context(
		udata, struct mlx5_ib_ucontext, ibucontext);
	int err;
	u32 tdn = mucontext->tdn;
	u16 uid = to_mpd(pd)->uid;
	u32 out[MLX5_ST_SZ_DW(create_tir_out)] = {};

	if (!qp->sq.wqe_cnt && !qp->rq.wqe_cnt)
		return -EINVAL;
	if (qp->sq.wqe_cnt) {
		err = create_raw_packet_qp_tis(dev, qp, sq, tdn, pd);
		if (err)
			return err;

		err = create_raw_packet_qp_sq(dev, udata, sq, in, pd,
					      to_mcq(init_attr->send_cq));
		if (err)
			goto err_destroy_tis;

		if (uid) {
			resp->tisn = sq->tisn;
			resp->comp_mask |= MLX5_IB_CREATE_QP_RESP_MASK_TISN;
			resp->sqn = sq->base.mqp.qpn;
			resp->comp_mask |= MLX5_IB_CREATE_QP_RESP_MASK_SQN;
		}

		sq->base.container_mibqp = qp;
		sq->base.mqp.event = mlx5_ib_qp_event;
	}

	if (qp->rq.wqe_cnt) {
		rq->base.container_mibqp = qp;

		if (qp->flags & IB_QP_CREATE_CVLAN_STRIPPING)
			rq->flags |= MLX5_IB_RQ_CVLAN_STRIPPING;
		if (qp->flags & IB_QP_CREATE_PCI_WRITE_END_PADDING)
			rq->flags |= MLX5_IB_RQ_PCI_WRITE_END_PADDING;
		err = create_raw_packet_qp_rq(dev, rq, in, pd,
					      to_mcq(init_attr->recv_cq));
		if (err)
			goto err_destroy_sq;

		err = create_raw_packet_qp_tir(dev, rq, tdn, &qp->flags_en, pd,
					       out);
		if (err)
			goto err_destroy_rq;

		if (uid) {
			resp->rqn = rq->base.mqp.qpn;
			resp->comp_mask |= MLX5_IB_CREATE_QP_RESP_MASK_RQN;
			resp->tirn = rq->tirn;
			resp->comp_mask |= MLX5_IB_CREATE_QP_RESP_MASK_TIRN;
			if (MLX5_CAP_FLOWTABLE_NIC_RX(dev->mdev, sw_owner) ||
			    MLX5_CAP_FLOWTABLE_NIC_RX(dev->mdev, sw_owner_v2)) {
				resp->tir_icm_addr = MLX5_GET(
					create_tir_out, out, icm_address_31_0);
				resp->tir_icm_addr |=
					(u64)MLX5_GET(create_tir_out, out,
						      icm_address_39_32)
					<< 32;
				resp->tir_icm_addr |=
					(u64)MLX5_GET(create_tir_out, out,
						      icm_address_63_40)
					<< 40;
				resp->comp_mask |=
					MLX5_IB_CREATE_QP_RESP_MASK_TIR_ICM_ADDR;
			}
		}
	}

	qp->trans_qp.base.mqp.qpn = qp->sq.wqe_cnt ? sq->base.mqp.qpn :
						     rq->base.mqp.qpn;
	return 0;

err_destroy_rq:
	destroy_raw_packet_qp_rq(dev, rq);
err_destroy_sq:
	if (!qp->sq.wqe_cnt)
		return err;
	destroy_raw_packet_qp_sq(dev, sq);
err_destroy_tis:
	destroy_raw_packet_qp_tis(dev, sq, pd);

	return err;
}

static void destroy_raw_packet_qp(struct mlx5_ib_dev *dev,
				  struct mlx5_ib_qp *qp)
{
	struct mlx5_ib_raw_packet_qp *raw_packet_qp = &qp->raw_packet_qp;
	struct mlx5_ib_sq *sq = &raw_packet_qp->sq;
	struct mlx5_ib_rq *rq = &raw_packet_qp->rq;

	if (qp->rq.wqe_cnt) {
		destroy_raw_packet_qp_tir(dev, rq, qp->flags_en, qp->ibqp.pd);
		destroy_raw_packet_qp_rq(dev, rq);
	}

	if (qp->sq.wqe_cnt) {
		destroy_raw_packet_qp_sq(dev, sq);
		destroy_raw_packet_qp_tis(dev, sq, qp->ibqp.pd);
	}
}

static void raw_packet_qp_copy_info(struct mlx5_ib_qp *qp,
				    struct mlx5_ib_raw_packet_qp *raw_packet_qp)
{
	struct mlx5_ib_sq *sq = &raw_packet_qp->sq;
	struct mlx5_ib_rq *rq = &raw_packet_qp->rq;

	sq->sq = &qp->sq;
	rq->rq = &qp->rq;
	sq->doorbell = &qp->db;
	rq->doorbell = &qp->db;
}

static void destroy_rss_raw_qp_tir(struct mlx5_ib_dev *dev, struct mlx5_ib_qp *qp)
{
	if (qp->flags_en & (MLX5_QP_FLAG_TIR_ALLOW_SELF_LB_UC |
			    MLX5_QP_FLAG_TIR_ALLOW_SELF_LB_MC))
		mlx5_ib_disable_lb(dev, false, true);
	mlx5_cmd_destroy_tir(dev->mdev, qp->rss_qp.tirn,
			     to_mpd(qp->ibqp.pd)->uid);
}

struct mlx5_create_qp_params {
	struct ib_udata *udata;
	size_t inlen;
	size_t outlen;
	size_t ucmd_size;
	void *ucmd;
	u8 is_rss_raw : 1;
	struct ib_qp_init_attr *attr;
	u32 uidx;
	struct mlx5_ib_create_qp_resp resp;
};

static int create_rss_raw_qp_tir(struct mlx5_ib_dev *dev, struct ib_pd *pd,
				 struct mlx5_ib_qp *qp,
				 struct mlx5_create_qp_params *params)
{
	struct ib_qp_init_attr *init_attr = params->attr;
	struct mlx5_ib_create_qp_rss *ucmd = params->ucmd;
	struct ib_udata *udata = params->udata;
	struct mlx5_ib_ucontext *mucontext = rdma_udata_to_drv_context(
		udata, struct mlx5_ib_ucontext, ibucontext);
	int inlen;
	int outlen;
	int err;
	u32 *in;
	u32 *out;
	void *tirc;
	void *hfso;
	u32 selected_fields = 0;
	u32 outer_l4;
	u32 tdn = mucontext->tdn;
	u8 lb_flag = 0;

	if (ucmd->comp_mask) {
		mlx5_ib_dbg(dev, "invalid comp mask\n");
		return -EOPNOTSUPP;
	}

	if (ucmd->rx_hash_fields_mask & MLX5_RX_HASH_INNER &&
	    !(ucmd->flags & MLX5_QP_FLAG_TUNNEL_OFFLOADS)) {
		mlx5_ib_dbg(dev, "Tunnel offloads must be set for inner RSS\n");
		return -EOPNOTSUPP;
	}

	if (dev->is_rep)
		qp->flags_en |= MLX5_QP_FLAG_TIR_ALLOW_SELF_LB_UC;

	if (qp->flags_en & MLX5_QP_FLAG_TIR_ALLOW_SELF_LB_UC)
		lb_flag |= MLX5_TIRC_SELF_LB_BLOCK_BLOCK_UNICAST;

	if (qp->flags_en & MLX5_QP_FLAG_TIR_ALLOW_SELF_LB_MC)
		lb_flag |= MLX5_TIRC_SELF_LB_BLOCK_BLOCK_MULTICAST;

	inlen = MLX5_ST_SZ_BYTES(create_tir_in);
	outlen = MLX5_ST_SZ_BYTES(create_tir_out);
	in = kvzalloc(inlen + outlen, GFP_KERNEL);
	if (!in)
		return -ENOMEM;

	out = in + MLX5_ST_SZ_DW(create_tir_in);
	MLX5_SET(create_tir_in, in, uid, to_mpd(pd)->uid);
	tirc = MLX5_ADDR_OF(create_tir_in, in, ctx);
	MLX5_SET(tirc, tirc, disp_type,
		 MLX5_TIRC_DISP_TYPE_INDIRECT);
	MLX5_SET(tirc, tirc, indirect_table,
		 init_attr->rwq_ind_tbl->ind_tbl_num);
	MLX5_SET(tirc, tirc, transport_domain, tdn);

	hfso = MLX5_ADDR_OF(tirc, tirc, rx_hash_field_selector_outer);

	if (ucmd->flags & MLX5_QP_FLAG_TUNNEL_OFFLOADS)
		MLX5_SET(tirc, tirc, tunneled_offload_en, 1);

	MLX5_SET(tirc, tirc, self_lb_block, lb_flag);

	if (ucmd->rx_hash_fields_mask & MLX5_RX_HASH_INNER)
		hfso = MLX5_ADDR_OF(tirc, tirc, rx_hash_field_selector_inner);
	else
		hfso = MLX5_ADDR_OF(tirc, tirc, rx_hash_field_selector_outer);

	switch (ucmd->rx_hash_function) {
	case MLX5_RX_HASH_FUNC_TOEPLITZ:
	{
		void *rss_key = MLX5_ADDR_OF(tirc, tirc, rx_hash_toeplitz_key);
		size_t len = MLX5_FLD_SZ_BYTES(tirc, rx_hash_toeplitz_key);

		if (len != ucmd->rx_key_len) {
			err = -EINVAL;
			goto err;
		}

		MLX5_SET(tirc, tirc, rx_hash_fn, MLX5_RX_HASH_FN_TOEPLITZ);
		memcpy(rss_key, ucmd->rx_hash_key, len);
		break;
	}
	default:
		err = -EOPNOTSUPP;
		goto err;
	}

	if (!ucmd->rx_hash_fields_mask) {
		/* special case when this TIR serves as steering entry without hashing */
		if (!init_attr->rwq_ind_tbl->log_ind_tbl_size)
			goto create_tir;
		err = -EINVAL;
		goto err;
	}

	if (((ucmd->rx_hash_fields_mask & MLX5_RX_HASH_SRC_IPV4) ||
	     (ucmd->rx_hash_fields_mask & MLX5_RX_HASH_DST_IPV4)) &&
	     ((ucmd->rx_hash_fields_mask & MLX5_RX_HASH_SRC_IPV6) ||
	     (ucmd->rx_hash_fields_mask & MLX5_RX_HASH_DST_IPV6))) {
		err = -EINVAL;
		goto err;
	}

	/* If none of IPV4 & IPV6 SRC/DST was set - this bit field is ignored */
	if ((ucmd->rx_hash_fields_mask & MLX5_RX_HASH_SRC_IPV4) ||
	    (ucmd->rx_hash_fields_mask & MLX5_RX_HASH_DST_IPV4))
		MLX5_SET(rx_hash_field_select, hfso, l3_prot_type,
			 MLX5_L3_PROT_TYPE_IPV4);
	else if ((ucmd->rx_hash_fields_mask & MLX5_RX_HASH_SRC_IPV6) ||
		 (ucmd->rx_hash_fields_mask & MLX5_RX_HASH_DST_IPV6))
		MLX5_SET(rx_hash_field_select, hfso, l3_prot_type,
			 MLX5_L3_PROT_TYPE_IPV6);

	outer_l4 = ((ucmd->rx_hash_fields_mask & MLX5_RX_HASH_SRC_PORT_TCP) ||
		    (ucmd->rx_hash_fields_mask & MLX5_RX_HASH_DST_PORT_TCP))
			   << 0 |
		   ((ucmd->rx_hash_fields_mask & MLX5_RX_HASH_SRC_PORT_UDP) ||
		    (ucmd->rx_hash_fields_mask & MLX5_RX_HASH_DST_PORT_UDP))
			   << 1 |
		   (ucmd->rx_hash_fields_mask & MLX5_RX_HASH_IPSEC_SPI) << 2;

	/* Check that only one l4 protocol is set */
	if (outer_l4 & (outer_l4 - 1)) {
		err = -EINVAL;
		goto err;
	}

	/* If none of TCP & UDP SRC/DST was set - this bit field is ignored */
	if ((ucmd->rx_hash_fields_mask & MLX5_RX_HASH_SRC_PORT_TCP) ||
	    (ucmd->rx_hash_fields_mask & MLX5_RX_HASH_DST_PORT_TCP))
		MLX5_SET(rx_hash_field_select, hfso, l4_prot_type,
			 MLX5_L4_PROT_TYPE_TCP);
	else if ((ucmd->rx_hash_fields_mask & MLX5_RX_HASH_SRC_PORT_UDP) ||
		 (ucmd->rx_hash_fields_mask & MLX5_RX_HASH_DST_PORT_UDP))
		MLX5_SET(rx_hash_field_select, hfso, l4_prot_type,
			 MLX5_L4_PROT_TYPE_UDP);

	if ((ucmd->rx_hash_fields_mask & MLX5_RX_HASH_SRC_IPV4) ||
	    (ucmd->rx_hash_fields_mask & MLX5_RX_HASH_SRC_IPV6))
		selected_fields |= MLX5_HASH_FIELD_SEL_SRC_IP;

	if ((ucmd->rx_hash_fields_mask & MLX5_RX_HASH_DST_IPV4) ||
	    (ucmd->rx_hash_fields_mask & MLX5_RX_HASH_DST_IPV6))
		selected_fields |= MLX5_HASH_FIELD_SEL_DST_IP;

	if ((ucmd->rx_hash_fields_mask & MLX5_RX_HASH_SRC_PORT_TCP) ||
	    (ucmd->rx_hash_fields_mask & MLX5_RX_HASH_SRC_PORT_UDP))
		selected_fields |= MLX5_HASH_FIELD_SEL_L4_SPORT;

	if ((ucmd->rx_hash_fields_mask & MLX5_RX_HASH_DST_PORT_TCP) ||
	    (ucmd->rx_hash_fields_mask & MLX5_RX_HASH_DST_PORT_UDP))
		selected_fields |= MLX5_HASH_FIELD_SEL_L4_DPORT;

	if (ucmd->rx_hash_fields_mask & MLX5_RX_HASH_IPSEC_SPI)
		selected_fields |= MLX5_HASH_FIELD_SEL_IPSEC_SPI;

	MLX5_SET(rx_hash_field_select, hfso, selected_fields, selected_fields);

create_tir:
	MLX5_SET(create_tir_in, in, opcode, MLX5_CMD_OP_CREATE_TIR);
	err = mlx5_cmd_exec_inout(dev->mdev, create_tir, in, out);

	qp->rss_qp.tirn = MLX5_GET(create_tir_out, out, tirn);
	if (!err && MLX5_GET(tirc, tirc, self_lb_block)) {
		err = mlx5_ib_enable_lb(dev, false, true);

		if (err)
			mlx5_cmd_destroy_tir(dev->mdev, qp->rss_qp.tirn,
					     to_mpd(pd)->uid);
	}

	if (err)
		goto err;

	if (mucontext->devx_uid) {
		params->resp.comp_mask |= MLX5_IB_CREATE_QP_RESP_MASK_TIRN;
		params->resp.tirn = qp->rss_qp.tirn;
		if (MLX5_CAP_FLOWTABLE_NIC_RX(dev->mdev, sw_owner) ||
		    MLX5_CAP_FLOWTABLE_NIC_RX(dev->mdev, sw_owner_v2)) {
			params->resp.tir_icm_addr =
				MLX5_GET(create_tir_out, out, icm_address_31_0);
			params->resp.tir_icm_addr |=
				(u64)MLX5_GET(create_tir_out, out,
					      icm_address_39_32)
				<< 32;
			params->resp.tir_icm_addr |=
				(u64)MLX5_GET(create_tir_out, out,
					      icm_address_63_40)
				<< 40;
			params->resp.comp_mask |=
				MLX5_IB_CREATE_QP_RESP_MASK_TIR_ICM_ADDR;
		}
	}

	kvfree(in);
	/* qpn is reserved for that QP */
	qp->trans_qp.base.mqp.qpn = 0;
	qp->is_rss = true;
	return 0;

err:
	kvfree(in);
	return err;
}

static void configure_requester_scat_cqe(struct mlx5_ib_dev *dev,
					 struct mlx5_ib_qp *qp,
					 struct ib_qp_init_attr *init_attr,
					 void *qpc)
{
	int scqe_sz;
	bool allow_scat_cqe = false;

	allow_scat_cqe = qp->flags_en & MLX5_QP_FLAG_ALLOW_SCATTER_CQE;

	if (!allow_scat_cqe && init_attr->sq_sig_type != IB_SIGNAL_ALL_WR)
		return;

	scqe_sz = mlx5_ib_get_cqe_size(init_attr->send_cq);
	if (scqe_sz == 128) {
		MLX5_SET(qpc, qpc, cs_req, MLX5_REQ_SCAT_DATA64_CQE);
		return;
	}

	if (init_attr->qp_type != MLX5_IB_QPT_DCI ||
	    MLX5_CAP_GEN(dev->mdev, dc_req_scat_data_cqe))
		MLX5_SET(qpc, qpc, cs_req, MLX5_REQ_SCAT_DATA32_CQE);
}

static int atomic_size_to_mode(int size_mask)
{
	/* driver does not support atomic_size > 256B
	 * and does not know how to translate bigger sizes
	 */
	int supported_size_mask = size_mask & 0x1ff;
	int log_max_size;

	if (!supported_size_mask)
		return -EOPNOTSUPP;

	log_max_size = __fls(supported_size_mask);

	if (log_max_size > 3)
		return log_max_size;

	return MLX5_ATOMIC_MODE_8B;
}

static int get_atomic_mode(struct mlx5_ib_dev *dev,
			   enum ib_qp_type qp_type)
{
	u8 atomic_operations = MLX5_CAP_ATOMIC(dev->mdev, atomic_operations);
	u8 atomic = MLX5_CAP_GEN(dev->mdev, atomic);
	int atomic_mode = -EOPNOTSUPP;
	int atomic_size_mask;

	if (!atomic)
		return -EOPNOTSUPP;

	if (qp_type == MLX5_IB_QPT_DCT)
		atomic_size_mask = MLX5_CAP_ATOMIC(dev->mdev, atomic_size_dc);
	else
		atomic_size_mask = MLX5_CAP_ATOMIC(dev->mdev, atomic_size_qp);

	if ((atomic_operations & MLX5_ATOMIC_OPS_EXTENDED_CMP_SWAP) ||
	    (atomic_operations & MLX5_ATOMIC_OPS_EXTENDED_FETCH_ADD))
		atomic_mode = atomic_size_to_mode(atomic_size_mask);

	if (atomic_mode <= 0 &&
	    (atomic_operations & MLX5_ATOMIC_OPS_CMP_SWAP &&
	     atomic_operations & MLX5_ATOMIC_OPS_FETCH_ADD))
		atomic_mode = MLX5_ATOMIC_MODE_IB_COMP;

	return atomic_mode;
}

static int create_xrc_tgt_qp(struct mlx5_ib_dev *dev, struct mlx5_ib_qp *qp,
			     struct mlx5_create_qp_params *params)
{
	struct mlx5_ib_create_qp *ucmd = params->ucmd;
	struct ib_qp_init_attr *attr = params->attr;
	u32 uidx = params->uidx;
	struct mlx5_ib_resources *devr = &dev->devr;
	u32 out[MLX5_ST_SZ_DW(create_qp_out)] = {};
	int inlen = MLX5_ST_SZ_BYTES(create_qp_in);
	struct mlx5_core_dev *mdev = dev->mdev;
	struct mlx5_ib_qp_base *base;
	unsigned long flags;
	void *qpc;
	u32 *in;
	int err;

	if (attr->sq_sig_type == IB_SIGNAL_ALL_WR)
		qp->sq_signal_bits = MLX5_WQE_CTRL_CQ_UPDATE;

	in = kvzalloc(inlen, GFP_KERNEL);
	if (!in)
		return -ENOMEM;

	if (MLX5_CAP_GEN(mdev, ece_support) && ucmd)
		MLX5_SET(create_qp_in, in, ece, ucmd->ece_options);
	qpc = MLX5_ADDR_OF(create_qp_in, in, qpc);

	MLX5_SET(qpc, qpc, st, MLX5_QP_ST_XRC);
	MLX5_SET(qpc, qpc, pm_state, MLX5_QP_PM_MIGRATED);
	MLX5_SET(qpc, qpc, pd, to_mpd(devr->p0)->pdn);

	if (qp->flags & IB_QP_CREATE_BLOCK_MULTICAST_LOOPBACK)
		MLX5_SET(qpc, qpc, block_lb_mc, 1);
	if (qp->flags & IB_QP_CREATE_CROSS_CHANNEL)
		MLX5_SET(qpc, qpc, cd_master, 1);
	if (qp->flags & IB_QP_CREATE_MANAGED_SEND)
		MLX5_SET(qpc, qpc, cd_slave_send, 1);
	if (qp->flags & IB_QP_CREATE_MANAGED_RECV)
		MLX5_SET(qpc, qpc, cd_slave_receive, 1);

	MLX5_SET(qpc, qpc, ts_format, mlx5_get_qp_default_ts(dev->mdev));
	MLX5_SET(qpc, qpc, rq_type, MLX5_SRQ_RQ);
	MLX5_SET(qpc, qpc, no_sq, 1);
	MLX5_SET(qpc, qpc, cqn_rcv, to_mcq(devr->c0)->mcq.cqn);
	MLX5_SET(qpc, qpc, cqn_snd, to_mcq(devr->c0)->mcq.cqn);
	MLX5_SET(qpc, qpc, srqn_rmpn_xrqn, to_msrq(devr->s0)->msrq.srqn);
	MLX5_SET(qpc, qpc, xrcd, to_mxrcd(attr->xrcd)->xrcdn);
	MLX5_SET64(qpc, qpc, dbr_addr, qp->db.dma);

	/* 0xffffff means we ask to work with cqe version 0 */
	if (MLX5_CAP_GEN(mdev, cqe_version) == MLX5_CQE_VERSION_V1)
		MLX5_SET(qpc, qpc, user_index, uidx);

	if (qp->flags & IB_QP_CREATE_PCI_WRITE_END_PADDING) {
		MLX5_SET(qpc, qpc, end_padding_mode,
			 MLX5_WQ_END_PAD_MODE_ALIGN);
		/* Special case to clean flag */
		qp->flags &= ~IB_QP_CREATE_PCI_WRITE_END_PADDING;
	}

	base = &qp->trans_qp.base;
	err = mlx5_qpc_create_qp(dev, &base->mqp, in, inlen, out);
	kvfree(in);
	if (err)
		return err;

	base->container_mibqp = qp;
	base->mqp.event = mlx5_ib_qp_event;
	if (MLX5_CAP_GEN(mdev, ece_support))
		params->resp.ece_options = MLX5_GET(create_qp_out, out, ece);

	spin_lock_irqsave(&dev->reset_flow_resource_lock, flags);
	list_add_tail(&qp->qps_list, &dev->qp_list);
	spin_unlock_irqrestore(&dev->reset_flow_resource_lock, flags);

	qp->trans_qp.xrcdn = to_mxrcd(attr->xrcd)->xrcdn;
	return 0;
}

static int create_user_qp(struct mlx5_ib_dev *dev, struct ib_pd *pd,
			  struct mlx5_ib_qp *qp,
			  struct mlx5_create_qp_params *params)
{
	struct ib_qp_init_attr *init_attr = params->attr;
	struct mlx5_ib_create_qp *ucmd = params->ucmd;
	u32 out[MLX5_ST_SZ_DW(create_qp_out)] = {};
	struct ib_udata *udata = params->udata;
	u32 uidx = params->uidx;
	struct mlx5_ib_resources *devr = &dev->devr;
	int inlen = MLX5_ST_SZ_BYTES(create_qp_in);
	struct mlx5_core_dev *mdev = dev->mdev;
	struct mlx5_ib_cq *send_cq;
	struct mlx5_ib_cq *recv_cq;
	unsigned long flags;
	struct mlx5_ib_qp_base *base;
	int ts_format;
	int mlx5_st;
	void *qpc;
	u32 *in;
	int err;

	spin_lock_init(&qp->sq.lock);
	spin_lock_init(&qp->rq.lock);

	mlx5_st = to_mlx5_st(qp->type);
	if (mlx5_st < 0)
		return -EINVAL;

	if (init_attr->sq_sig_type == IB_SIGNAL_ALL_WR)
		qp->sq_signal_bits = MLX5_WQE_CTRL_CQ_UPDATE;

	if (qp->flags & IB_QP_CREATE_SOURCE_QPN)
		qp->underlay_qpn = init_attr->source_qpn;

	base = (init_attr->qp_type == IB_QPT_RAW_PACKET ||
		qp->flags & IB_QP_CREATE_SOURCE_QPN) ?
	       &qp->raw_packet_qp.rq.base :
	       &qp->trans_qp.base;

	qp->has_rq = qp_has_rq(init_attr);
	err = set_rq_size(dev, &init_attr->cap, qp->has_rq, qp, ucmd);
	if (err) {
		mlx5_ib_dbg(dev, "err %d\n", err);
		return err;
	}

	if (ucmd->rq_wqe_shift != qp->rq.wqe_shift ||
	    ucmd->rq_wqe_count != qp->rq.wqe_cnt)
		return -EINVAL;

	if (ucmd->sq_wqe_count > (1 << MLX5_CAP_GEN(mdev, log_max_qp_sz)))
		return -EINVAL;

	if (init_attr->qp_type != IB_QPT_RAW_PACKET) {
		ts_format = get_qp_ts_format(dev, to_mcq(init_attr->send_cq),
					     to_mcq(init_attr->recv_cq));
		if (ts_format < 0)
			return ts_format;
	}

	err = _create_user_qp(dev, pd, qp, udata, init_attr, &in, &params->resp,
			      &inlen, base, ucmd);
	if (err)
		return err;

	if (is_sqp(init_attr->qp_type))
		qp->port = init_attr->port_num;

	if (MLX5_CAP_GEN(mdev, ece_support))
		MLX5_SET(create_qp_in, in, ece, ucmd->ece_options);
	qpc = MLX5_ADDR_OF(create_qp_in, in, qpc);

	MLX5_SET(qpc, qpc, st, mlx5_st);
	MLX5_SET(qpc, qpc, pm_state, MLX5_QP_PM_MIGRATED);
	MLX5_SET(qpc, qpc, pd, to_mpd(pd)->pdn);

	if (qp->flags_en & MLX5_QP_FLAG_SIGNATURE)
		MLX5_SET(qpc, qpc, wq_signature, 1);

	if (qp->flags & IB_QP_CREATE_BLOCK_MULTICAST_LOOPBACK)
		MLX5_SET(qpc, qpc, block_lb_mc, 1);

	if (qp->flags & IB_QP_CREATE_CROSS_CHANNEL)
		MLX5_SET(qpc, qpc, cd_master, 1);
	if (qp->flags & IB_QP_CREATE_MANAGED_SEND)
		MLX5_SET(qpc, qpc, cd_slave_send, 1);
	if (qp->flags & IB_QP_CREATE_MANAGED_RECV)
		MLX5_SET(qpc, qpc, cd_slave_receive, 1);
	if (qp->flags_en & MLX5_QP_FLAG_PACKET_BASED_CREDIT_MODE)
		MLX5_SET(qpc, qpc, req_e2e_credit_mode, 1);
	if ((qp->flags_en & MLX5_QP_FLAG_SCATTER_CQE) &&
	    (init_attr->qp_type == IB_QPT_RC ||
	     init_attr->qp_type == IB_QPT_UC)) {
		int rcqe_sz = mlx5_ib_get_cqe_size(init_attr->recv_cq);

		MLX5_SET(qpc, qpc, cs_res,
			 rcqe_sz == 128 ? MLX5_RES_SCAT_DATA64_CQE :
					  MLX5_RES_SCAT_DATA32_CQE);
	}
	if ((qp->flags_en & MLX5_QP_FLAG_SCATTER_CQE) &&
	    (qp->type == MLX5_IB_QPT_DCI || qp->type == IB_QPT_RC))
		configure_requester_scat_cqe(dev, qp, init_attr, qpc);

	if (qp->rq.wqe_cnt) {
		MLX5_SET(qpc, qpc, log_rq_stride, qp->rq.wqe_shift - 4);
		MLX5_SET(qpc, qpc, log_rq_size, ilog2(qp->rq.wqe_cnt));
	}

	if (init_attr->qp_type != IB_QPT_RAW_PACKET)
		MLX5_SET(qpc, qpc, ts_format, ts_format);

	MLX5_SET(qpc, qpc, rq_type, get_rx_type(qp, init_attr));

	if (qp->sq.wqe_cnt) {
		MLX5_SET(qpc, qpc, log_sq_size, ilog2(qp->sq.wqe_cnt));
	} else {
		MLX5_SET(qpc, qpc, no_sq, 1);
		if (init_attr->srq &&
		    init_attr->srq->srq_type == IB_SRQT_TM)
			MLX5_SET(qpc, qpc, offload_type,
				 MLX5_QPC_OFFLOAD_TYPE_RNDV);
	}

	/* Set default resources */
	switch (init_attr->qp_type) {
	case IB_QPT_XRC_INI:
		MLX5_SET(qpc, qpc, cqn_rcv, to_mcq(devr->c0)->mcq.cqn);
		MLX5_SET(qpc, qpc, xrcd, devr->xrcdn1);
		MLX5_SET(qpc, qpc, srqn_rmpn_xrqn, to_msrq(devr->s0)->msrq.srqn);
		break;
	default:
		if (init_attr->srq) {
			MLX5_SET(qpc, qpc, xrcd, devr->xrcdn0);
			MLX5_SET(qpc, qpc, srqn_rmpn_xrqn, to_msrq(init_attr->srq)->msrq.srqn);
		} else {
			MLX5_SET(qpc, qpc, xrcd, devr->xrcdn1);
			MLX5_SET(qpc, qpc, srqn_rmpn_xrqn, to_msrq(devr->s1)->msrq.srqn);
		}
	}

	if (init_attr->send_cq)
		MLX5_SET(qpc, qpc, cqn_snd, to_mcq(init_attr->send_cq)->mcq.cqn);

	if (init_attr->recv_cq)
		MLX5_SET(qpc, qpc, cqn_rcv, to_mcq(init_attr->recv_cq)->mcq.cqn);

	MLX5_SET64(qpc, qpc, dbr_addr, qp->db.dma);

	/* 0xffffff means we ask to work with cqe version 0 */
	if (MLX5_CAP_GEN(mdev, cqe_version) == MLX5_CQE_VERSION_V1)
		MLX5_SET(qpc, qpc, user_index, uidx);

	if (qp->flags & IB_QP_CREATE_PCI_WRITE_END_PADDING &&
	    init_attr->qp_type != IB_QPT_RAW_PACKET) {
		MLX5_SET(qpc, qpc, end_padding_mode,
			 MLX5_WQ_END_PAD_MODE_ALIGN);
		/* Special case to clean flag */
		qp->flags &= ~IB_QP_CREATE_PCI_WRITE_END_PADDING;
	}

	if (init_attr->qp_type == IB_QPT_RAW_PACKET ||
	    qp->flags & IB_QP_CREATE_SOURCE_QPN) {
		qp->raw_packet_qp.sq.ubuffer.buf_addr = ucmd->sq_buf_addr;
		raw_packet_qp_copy_info(qp, &qp->raw_packet_qp);
		err = create_raw_packet_qp(dev, qp, in, inlen, pd, udata,
					   &params->resp, init_attr);
	} else
		err = mlx5_qpc_create_qp(dev, &base->mqp, in, inlen, out);

	kvfree(in);
	if (err)
		goto err_create;

	base->container_mibqp = qp;
	base->mqp.event = mlx5_ib_qp_event;
	if (MLX5_CAP_GEN(mdev, ece_support))
		params->resp.ece_options = MLX5_GET(create_qp_out, out, ece);

	get_cqs(qp->type, init_attr->send_cq, init_attr->recv_cq,
		&send_cq, &recv_cq);
	spin_lock_irqsave(&dev->reset_flow_resource_lock, flags);
	mlx5_ib_lock_cqs(send_cq, recv_cq);
	/* Maintain device to QPs access, needed for further handling via reset
	 * flow
	 */
	list_add_tail(&qp->qps_list, &dev->qp_list);
	/* Maintain CQ to QPs access, needed for further handling via reset flow
	 */
	if (send_cq)
		list_add_tail(&qp->cq_send_list, &send_cq->list_send_qp);
	if (recv_cq)
		list_add_tail(&qp->cq_recv_list, &recv_cq->list_recv_qp);
	mlx5_ib_unlock_cqs(send_cq, recv_cq);
	spin_unlock_irqrestore(&dev->reset_flow_resource_lock, flags);

	return 0;

err_create:
	destroy_qp(dev, qp, base, udata);
	return err;
}

static int create_kernel_qp(struct mlx5_ib_dev *dev, struct ib_pd *pd,
			    struct mlx5_ib_qp *qp,
			    struct mlx5_create_qp_params *params)
{
	struct ib_qp_init_attr *attr = params->attr;
	u32 uidx = params->uidx;
	struct mlx5_ib_resources *devr = &dev->devr;
	u32 out[MLX5_ST_SZ_DW(create_qp_out)] = {};
	int inlen = MLX5_ST_SZ_BYTES(create_qp_in);
	struct mlx5_core_dev *mdev = dev->mdev;
	struct mlx5_ib_cq *send_cq;
	struct mlx5_ib_cq *recv_cq;
	unsigned long flags;
	struct mlx5_ib_qp_base *base;
	int mlx5_st;
	void *qpc;
	u32 *in;
	int err;

	spin_lock_init(&qp->sq.lock);
	spin_lock_init(&qp->rq.lock);

	mlx5_st = to_mlx5_st(qp->type);
	if (mlx5_st < 0)
		return -EINVAL;

	if (attr->sq_sig_type == IB_SIGNAL_ALL_WR)
		qp->sq_signal_bits = MLX5_WQE_CTRL_CQ_UPDATE;

	base = &qp->trans_qp.base;

	qp->has_rq = qp_has_rq(attr);
	err = set_rq_size(dev, &attr->cap, qp->has_rq, qp, NULL);
	if (err) {
		mlx5_ib_dbg(dev, "err %d\n", err);
		return err;
	}

	err = _create_kernel_qp(dev, attr, qp, &in, &inlen, base);
	if (err)
		return err;

	if (is_sqp(attr->qp_type))
		qp->port = attr->port_num;

	qpc = MLX5_ADDR_OF(create_qp_in, in, qpc);

	MLX5_SET(qpc, qpc, st, mlx5_st);
	MLX5_SET(qpc, qpc, pm_state, MLX5_QP_PM_MIGRATED);

	if (attr->qp_type != MLX5_IB_QPT_REG_UMR)
		MLX5_SET(qpc, qpc, pd, to_mpd(pd ? pd : devr->p0)->pdn);
	else
		MLX5_SET(qpc, qpc, latency_sensitive, 1);


	if (qp->flags & IB_QP_CREATE_BLOCK_MULTICAST_LOOPBACK)
		MLX5_SET(qpc, qpc, block_lb_mc, 1);

	if (qp->rq.wqe_cnt) {
		MLX5_SET(qpc, qpc, log_rq_stride, qp->rq.wqe_shift - 4);
		MLX5_SET(qpc, qpc, log_rq_size, ilog2(qp->rq.wqe_cnt));
	}

	MLX5_SET(qpc, qpc, rq_type, get_rx_type(qp, attr));

	if (qp->sq.wqe_cnt)
		MLX5_SET(qpc, qpc, log_sq_size, ilog2(qp->sq.wqe_cnt));
	else
		MLX5_SET(qpc, qpc, no_sq, 1);

	if (attr->srq) {
		MLX5_SET(qpc, qpc, xrcd, devr->xrcdn0);
		MLX5_SET(qpc, qpc, srqn_rmpn_xrqn,
			 to_msrq(attr->srq)->msrq.srqn);
	} else {
		MLX5_SET(qpc, qpc, xrcd, devr->xrcdn1);
		MLX5_SET(qpc, qpc, srqn_rmpn_xrqn,
			 to_msrq(devr->s1)->msrq.srqn);
	}

	if (attr->send_cq)
		MLX5_SET(qpc, qpc, cqn_snd, to_mcq(attr->send_cq)->mcq.cqn);

	if (attr->recv_cq)
		MLX5_SET(qpc, qpc, cqn_rcv, to_mcq(attr->recv_cq)->mcq.cqn);

	MLX5_SET64(qpc, qpc, dbr_addr, qp->db.dma);

	/* 0xffffff means we ask to work with cqe version 0 */
	if (MLX5_CAP_GEN(mdev, cqe_version) == MLX5_CQE_VERSION_V1)
		MLX5_SET(qpc, qpc, user_index, uidx);

	/* we use IB_QP_CREATE_IPOIB_UD_LSO to indicates ipoib qp */
	if (qp->flags & IB_QP_CREATE_IPOIB_UD_LSO)
		MLX5_SET(qpc, qpc, ulp_stateless_offload_mode, 1);

	err = mlx5_qpc_create_qp(dev, &base->mqp, in, inlen, out);
	kvfree(in);
	if (err)
		goto err_create;

	base->container_mibqp = qp;
	base->mqp.event = mlx5_ib_qp_event;

	get_cqs(qp->type, attr->send_cq, attr->recv_cq,
		&send_cq, &recv_cq);
	spin_lock_irqsave(&dev->reset_flow_resource_lock, flags);
	mlx5_ib_lock_cqs(send_cq, recv_cq);
	/* Maintain device to QPs access, needed for further handling via reset
	 * flow
	 */
	list_add_tail(&qp->qps_list, &dev->qp_list);
	/* Maintain CQ to QPs access, needed for further handling via reset flow
	 */
	if (send_cq)
		list_add_tail(&qp->cq_send_list, &send_cq->list_send_qp);
	if (recv_cq)
		list_add_tail(&qp->cq_recv_list, &recv_cq->list_recv_qp);
	mlx5_ib_unlock_cqs(send_cq, recv_cq);
	spin_unlock_irqrestore(&dev->reset_flow_resource_lock, flags);

	return 0;

err_create:
	destroy_qp(dev, qp, base, NULL);
	return err;
}

static void mlx5_ib_lock_cqs(struct mlx5_ib_cq *send_cq, struct mlx5_ib_cq *recv_cq)
	__acquires(&send_cq->lock) __acquires(&recv_cq->lock)
{
	if (send_cq) {
		if (recv_cq) {
			if (send_cq->mcq.cqn < recv_cq->mcq.cqn)  {
				spin_lock(&send_cq->lock);
				spin_lock_nested(&recv_cq->lock,
						 SINGLE_DEPTH_NESTING);
			} else if (send_cq->mcq.cqn == recv_cq->mcq.cqn) {
				spin_lock(&send_cq->lock);
				__acquire(&recv_cq->lock);
			} else {
				spin_lock(&recv_cq->lock);
				spin_lock_nested(&send_cq->lock,
						 SINGLE_DEPTH_NESTING);
			}
		} else {
			spin_lock(&send_cq->lock);
			__acquire(&recv_cq->lock);
		}
	} else if (recv_cq) {
		spin_lock(&recv_cq->lock);
		__acquire(&send_cq->lock);
	} else {
		__acquire(&send_cq->lock);
		__acquire(&recv_cq->lock);
	}
}

static void mlx5_ib_unlock_cqs(struct mlx5_ib_cq *send_cq, struct mlx5_ib_cq *recv_cq)
	__releases(&send_cq->lock) __releases(&recv_cq->lock)
{
	if (send_cq) {
		if (recv_cq) {
			if (send_cq->mcq.cqn < recv_cq->mcq.cqn)  {
				spin_unlock(&recv_cq->lock);
				spin_unlock(&send_cq->lock);
			} else if (send_cq->mcq.cqn == recv_cq->mcq.cqn) {
				__release(&recv_cq->lock);
				spin_unlock(&send_cq->lock);
			} else {
				spin_unlock(&send_cq->lock);
				spin_unlock(&recv_cq->lock);
			}
		} else {
			__release(&recv_cq->lock);
			spin_unlock(&send_cq->lock);
		}
	} else if (recv_cq) {
		__release(&send_cq->lock);
		spin_unlock(&recv_cq->lock);
	} else {
		__release(&recv_cq->lock);
		__release(&send_cq->lock);
	}
}

static void get_cqs(enum ib_qp_type qp_type,
		    struct ib_cq *ib_send_cq, struct ib_cq *ib_recv_cq,
		    struct mlx5_ib_cq **send_cq, struct mlx5_ib_cq **recv_cq)
{
	switch (qp_type) {
	case IB_QPT_XRC_TGT:
		*send_cq = NULL;
		*recv_cq = NULL;
		break;
	case MLX5_IB_QPT_REG_UMR:
	case IB_QPT_XRC_INI:
		*send_cq = ib_send_cq ? to_mcq(ib_send_cq) : NULL;
		*recv_cq = NULL;
		break;

	case IB_QPT_SMI:
	case MLX5_IB_QPT_HW_GSI:
	case IB_QPT_RC:
	case IB_QPT_UC:
	case IB_QPT_UD:
	case IB_QPT_RAW_PACKET:
		*send_cq = ib_send_cq ? to_mcq(ib_send_cq) : NULL;
		*recv_cq = ib_recv_cq ? to_mcq(ib_recv_cq) : NULL;
		break;
	default:
		*send_cq = NULL;
		*recv_cq = NULL;
		break;
	}
}

static int modify_raw_packet_qp(struct mlx5_ib_dev *dev, struct mlx5_ib_qp *qp,
				const struct mlx5_modify_raw_qp_param *raw_qp_param,
				u8 lag_tx_affinity);

static void destroy_qp_common(struct mlx5_ib_dev *dev, struct mlx5_ib_qp *qp,
			      struct ib_udata *udata)
{
	struct mlx5_ib_cq *send_cq, *recv_cq;
	struct mlx5_ib_qp_base *base;
	unsigned long flags;
	int err;

	if (qp->is_rss) {
		destroy_rss_raw_qp_tir(dev, qp);
		return;
	}

	base = (qp->type == IB_QPT_RAW_PACKET ||
		qp->flags & IB_QP_CREATE_SOURCE_QPN) ?
		       &qp->raw_packet_qp.rq.base :
		       &qp->trans_qp.base;

	if (qp->state != IB_QPS_RESET) {
		if (qp->type != IB_QPT_RAW_PACKET &&
		    !(qp->flags & IB_QP_CREATE_SOURCE_QPN)) {
			err = mlx5_core_qp_modify(dev, MLX5_CMD_OP_2RST_QP, 0,
						  NULL, &base->mqp, NULL);
		} else {
			struct mlx5_modify_raw_qp_param raw_qp_param = {
				.operation = MLX5_CMD_OP_2RST_QP
			};

			err = modify_raw_packet_qp(dev, qp, &raw_qp_param, 0);
		}
		if (err)
			mlx5_ib_warn(dev, "mlx5_ib: modify QP 0x%06x to RESET failed\n",
				     base->mqp.qpn);
	}

	get_cqs(qp->type, qp->ibqp.send_cq, qp->ibqp.recv_cq, &send_cq,
		&recv_cq);

	spin_lock_irqsave(&dev->reset_flow_resource_lock, flags);
	mlx5_ib_lock_cqs(send_cq, recv_cq);
	/* del from lists under both locks above to protect reset flow paths */
	list_del(&qp->qps_list);
	if (send_cq)
		list_del(&qp->cq_send_list);

	if (recv_cq)
		list_del(&qp->cq_recv_list);

	if (!udata) {
		__mlx5_ib_cq_clean(recv_cq, base->mqp.qpn,
				   qp->ibqp.srq ? to_msrq(qp->ibqp.srq) : NULL);
		if (send_cq != recv_cq)
			__mlx5_ib_cq_clean(send_cq, base->mqp.qpn,
					   NULL);
	}
	mlx5_ib_unlock_cqs(send_cq, recv_cq);
	spin_unlock_irqrestore(&dev->reset_flow_resource_lock, flags);

	if (qp->type == IB_QPT_RAW_PACKET ||
	    qp->flags & IB_QP_CREATE_SOURCE_QPN) {
		destroy_raw_packet_qp(dev, qp);
	} else {
		err = mlx5_core_destroy_qp(dev, &base->mqp);
		if (err)
			mlx5_ib_warn(dev, "failed to destroy QP 0x%x\n",
				     base->mqp.qpn);
	}

	destroy_qp(dev, qp, base, udata);
}

static int create_dct(struct mlx5_ib_dev *dev, struct ib_pd *pd,
		      struct mlx5_ib_qp *qp,
		      struct mlx5_create_qp_params *params)
{
	struct ib_qp_init_attr *attr = params->attr;
	struct mlx5_ib_create_qp *ucmd = params->ucmd;
	u32 uidx = params->uidx;
	void *dctc;

	if (mlx5_lag_is_active(dev->mdev) && !MLX5_CAP_GEN(dev->mdev, lag_dct))
		return -EOPNOTSUPP;

	qp->dct.in = kzalloc(MLX5_ST_SZ_BYTES(create_dct_in), GFP_KERNEL);
	if (!qp->dct.in)
		return -ENOMEM;

	MLX5_SET(create_dct_in, qp->dct.in, uid, to_mpd(pd)->uid);
	dctc = MLX5_ADDR_OF(create_dct_in, qp->dct.in, dct_context_entry);
	MLX5_SET(dctc, dctc, pd, to_mpd(pd)->pdn);
	MLX5_SET(dctc, dctc, srqn_xrqn, to_msrq(attr->srq)->msrq.srqn);
	MLX5_SET(dctc, dctc, cqn, to_mcq(attr->recv_cq)->mcq.cqn);
	MLX5_SET64(dctc, dctc, dc_access_key, ucmd->access_key);
	MLX5_SET(dctc, dctc, user_index, uidx);
	if (MLX5_CAP_GEN(dev->mdev, ece_support))
		MLX5_SET(dctc, dctc, ece, ucmd->ece_options);

	if (qp->flags_en & MLX5_QP_FLAG_SCATTER_CQE) {
		int rcqe_sz = mlx5_ib_get_cqe_size(attr->recv_cq);

		if (rcqe_sz == 128)
			MLX5_SET(dctc, dctc, cs_res, MLX5_RES_SCAT_DATA64_CQE);
	}

	qp->state = IB_QPS_RESET;
	rdma_restrack_no_track(&qp->ibqp.res);
	return 0;
}

static int check_qp_type(struct mlx5_ib_dev *dev, struct ib_qp_init_attr *attr,
			 enum ib_qp_type *type)
{
	if (attr->qp_type == IB_QPT_DRIVER && !MLX5_CAP_GEN(dev->mdev, dct))
		goto out;

	switch (attr->qp_type) {
	case IB_QPT_XRC_TGT:
	case IB_QPT_XRC_INI:
		if (!MLX5_CAP_GEN(dev->mdev, xrc))
			goto out;
		fallthrough;
	case IB_QPT_RC:
	case IB_QPT_UC:
	case IB_QPT_SMI:
	case MLX5_IB_QPT_HW_GSI:
	case IB_QPT_DRIVER:
	case IB_QPT_GSI:
	case IB_QPT_RAW_PACKET:
	case IB_QPT_UD:
	case MLX5_IB_QPT_REG_UMR:
		break;
	default:
		goto out;
	}

	*type = attr->qp_type;
	return 0;

out:
	mlx5_ib_dbg(dev, "Unsupported QP type %d\n", attr->qp_type);
	return -EOPNOTSUPP;
}

static int check_valid_flow(struct mlx5_ib_dev *dev, struct ib_pd *pd,
			    struct ib_qp_init_attr *attr,
			    struct ib_udata *udata)
{
	struct mlx5_ib_ucontext *ucontext = rdma_udata_to_drv_context(
		udata, struct mlx5_ib_ucontext, ibucontext);

	if (!udata) {
		/* Kernel create_qp callers */
		if (attr->rwq_ind_tbl)
			return -EOPNOTSUPP;

		switch (attr->qp_type) {
		case IB_QPT_RAW_PACKET:
		case IB_QPT_DRIVER:
			return -EOPNOTSUPP;
		default:
			return 0;
		}
	}

	/* Userspace create_qp callers */
	if (attr->qp_type == IB_QPT_RAW_PACKET && !ucontext->cqe_version) {
		mlx5_ib_dbg(dev,
			"Raw Packet QP is only supported for CQE version > 0\n");
		return -EINVAL;
	}

	if (attr->qp_type != IB_QPT_RAW_PACKET && attr->rwq_ind_tbl) {
		mlx5_ib_dbg(dev,
			    "Wrong QP type %d for the RWQ indirect table\n",
			    attr->qp_type);
		return -EINVAL;
	}

	/*
	 * We don't need to see this warning, it means that kernel code
	 * missing ib_pd. Placed here to catch developer's mistakes.
	 */
	WARN_ONCE(!pd && attr->qp_type != IB_QPT_XRC_TGT,
		  "There is a missing PD pointer assignment\n");
	return 0;
}

static void process_vendor_flag(struct mlx5_ib_dev *dev, int *flags, int flag,
				bool cond, struct mlx5_ib_qp *qp)
{
	if (!(*flags & flag))
		return;

	if (cond) {
		qp->flags_en |= flag;
		*flags &= ~flag;
		return;
	}

	switch (flag) {
	case MLX5_QP_FLAG_SCATTER_CQE:
	case MLX5_QP_FLAG_ALLOW_SCATTER_CQE:
		/*
			 * We don't return error if these flags were provided,
			 * and mlx5 doesn't have right capability.
			 */
		*flags &= ~(MLX5_QP_FLAG_SCATTER_CQE |
			    MLX5_QP_FLAG_ALLOW_SCATTER_CQE);
		return;
	default:
		break;
	}
	mlx5_ib_dbg(dev, "Vendor create QP flag 0x%X is not supported\n", flag);
}

static int process_vendor_flags(struct mlx5_ib_dev *dev, struct mlx5_ib_qp *qp,
				void *ucmd, struct ib_qp_init_attr *attr)
{
	struct mlx5_core_dev *mdev = dev->mdev;
	bool cond;
	int flags;

	if (attr->rwq_ind_tbl)
		flags = ((struct mlx5_ib_create_qp_rss *)ucmd)->flags;
	else
		flags = ((struct mlx5_ib_create_qp *)ucmd)->flags;

	switch (flags & (MLX5_QP_FLAG_TYPE_DCT | MLX5_QP_FLAG_TYPE_DCI)) {
	case MLX5_QP_FLAG_TYPE_DCI:
		qp->type = MLX5_IB_QPT_DCI;
		break;
	case MLX5_QP_FLAG_TYPE_DCT:
		qp->type = MLX5_IB_QPT_DCT;
		break;
	default:
		if (qp->type != IB_QPT_DRIVER)
			break;
		/*
		 * It is IB_QPT_DRIVER and or no subtype or
		 * wrong subtype were provided.
		 */
		return -EINVAL;
	}

	process_vendor_flag(dev, &flags, MLX5_QP_FLAG_TYPE_DCI, true, qp);
	process_vendor_flag(dev, &flags, MLX5_QP_FLAG_TYPE_DCT, true, qp);

	process_vendor_flag(dev, &flags, MLX5_QP_FLAG_SIGNATURE, true, qp);
	process_vendor_flag(dev, &flags, MLX5_QP_FLAG_SCATTER_CQE,
			    MLX5_CAP_GEN(mdev, sctr_data_cqe), qp);
	process_vendor_flag(dev, &flags, MLX5_QP_FLAG_ALLOW_SCATTER_CQE,
			    MLX5_CAP_GEN(mdev, sctr_data_cqe), qp);

	if (qp->type == IB_QPT_RAW_PACKET) {
		cond = MLX5_CAP_ETH(mdev, tunnel_stateless_vxlan) ||
		       MLX5_CAP_ETH(mdev, tunnel_stateless_gre) ||
		       MLX5_CAP_ETH(mdev, tunnel_stateless_geneve_rx);
		process_vendor_flag(dev, &flags, MLX5_QP_FLAG_TUNNEL_OFFLOADS,
				    cond, qp);
		process_vendor_flag(dev, &flags,
				    MLX5_QP_FLAG_TIR_ALLOW_SELF_LB_UC, true,
				    qp);
		process_vendor_flag(dev, &flags,
				    MLX5_QP_FLAG_TIR_ALLOW_SELF_LB_MC, true,
				    qp);
	}

	if (qp->type == IB_QPT_RC)
		process_vendor_flag(dev, &flags,
				    MLX5_QP_FLAG_PACKET_BASED_CREDIT_MODE,
				    MLX5_CAP_GEN(mdev, qp_packet_based), qp);

	process_vendor_flag(dev, &flags, MLX5_QP_FLAG_BFREG_INDEX, true, qp);
	process_vendor_flag(dev, &flags, MLX5_QP_FLAG_UAR_PAGE_INDEX, true, qp);

	cond = qp->flags_en & ~(MLX5_QP_FLAG_TUNNEL_OFFLOADS |
				MLX5_QP_FLAG_TIR_ALLOW_SELF_LB_UC |
				MLX5_QP_FLAG_TIR_ALLOW_SELF_LB_MC);
	if (attr->rwq_ind_tbl && cond) {
		mlx5_ib_dbg(dev, "RSS RAW QP has unsupported flags 0x%X\n",
			    cond);
		return -EINVAL;
	}

	if (flags)
		mlx5_ib_dbg(dev, "udata has unsupported flags 0x%X\n", flags);

	return (flags) ? -EINVAL : 0;
	}

static void process_create_flag(struct mlx5_ib_dev *dev, int *flags, int flag,
				bool cond, struct mlx5_ib_qp *qp)
{
	if (!(*flags & flag))
		return;

	if (cond) {
		qp->flags |= flag;
		*flags &= ~flag;
		return;
	}

	if (flag == MLX5_IB_QP_CREATE_WC_TEST) {
		/*
		 * Special case, if condition didn't meet, it won't be error,
		 * just different in-kernel flow.
		 */
		*flags &= ~MLX5_IB_QP_CREATE_WC_TEST;
		return;
	}
	mlx5_ib_dbg(dev, "Verbs create QP flag 0x%X is not supported\n", flag);
}

static int process_create_flags(struct mlx5_ib_dev *dev, struct mlx5_ib_qp *qp,
				struct ib_qp_init_attr *attr)
{
	enum ib_qp_type qp_type = qp->type;
	struct mlx5_core_dev *mdev = dev->mdev;
	int create_flags = attr->create_flags;
	bool cond;

	if (qp_type == MLX5_IB_QPT_DCT)
		return (create_flags) ? -EINVAL : 0;

	if (qp_type == IB_QPT_RAW_PACKET && attr->rwq_ind_tbl)
		return (create_flags) ? -EINVAL : 0;

	process_create_flag(dev, &create_flags, IB_QP_CREATE_NETIF_QP,
			    mlx5_get_flow_namespace(dev->mdev,
						    MLX5_FLOW_NAMESPACE_BYPASS),
			    qp);
	process_create_flag(dev, &create_flags,
			    IB_QP_CREATE_INTEGRITY_EN,
			    MLX5_CAP_GEN(mdev, sho), qp);
	process_create_flag(dev, &create_flags,
			    IB_QP_CREATE_BLOCK_MULTICAST_LOOPBACK,
			    MLX5_CAP_GEN(mdev, block_lb_mc), qp);
	process_create_flag(dev, &create_flags, IB_QP_CREATE_CROSS_CHANNEL,
			    MLX5_CAP_GEN(mdev, cd), qp);
	process_create_flag(dev, &create_flags, IB_QP_CREATE_MANAGED_SEND,
			    MLX5_CAP_GEN(mdev, cd), qp);
	process_create_flag(dev, &create_flags, IB_QP_CREATE_MANAGED_RECV,
			    MLX5_CAP_GEN(mdev, cd), qp);

	if (qp_type == IB_QPT_UD) {
		process_create_flag(dev, &create_flags,
				    IB_QP_CREATE_IPOIB_UD_LSO,
				    MLX5_CAP_GEN(mdev, ipoib_basic_offloads),
				    qp);
		cond = MLX5_CAP_GEN(mdev, port_type) == MLX5_CAP_PORT_TYPE_IB;
		process_create_flag(dev, &create_flags, IB_QP_CREATE_SOURCE_QPN,
				    cond, qp);
	}

	if (qp_type == IB_QPT_RAW_PACKET) {
		cond = MLX5_CAP_GEN(mdev, eth_net_offloads) &&
		       MLX5_CAP_ETH(mdev, scatter_fcs);
		process_create_flag(dev, &create_flags,
				    IB_QP_CREATE_SCATTER_FCS, cond, qp);

		cond = MLX5_CAP_GEN(mdev, eth_net_offloads) &&
		       MLX5_CAP_ETH(mdev, vlan_cap);
		process_create_flag(dev, &create_flags,
				    IB_QP_CREATE_CVLAN_STRIPPING, cond, qp);
	}

	process_create_flag(dev, &create_flags,
			    IB_QP_CREATE_PCI_WRITE_END_PADDING,
			    MLX5_CAP_GEN(mdev, end_pad), qp);

	process_create_flag(dev, &create_flags, MLX5_IB_QP_CREATE_WC_TEST,
			    qp_type != MLX5_IB_QPT_REG_UMR, qp);
	process_create_flag(dev, &create_flags, MLX5_IB_QP_CREATE_SQPN_QP1,
			    true, qp);

	if (create_flags) {
		mlx5_ib_dbg(dev, "Create QP has unsupported flags 0x%X\n",
			    create_flags);
		return -EOPNOTSUPP;
	}
	return 0;
}

static int process_udata_size(struct mlx5_ib_dev *dev,
			      struct mlx5_create_qp_params *params)
{
	size_t ucmd = sizeof(struct mlx5_ib_create_qp);
	struct ib_udata *udata = params->udata;
	size_t outlen = udata->outlen;
	size_t inlen = udata->inlen;

	params->outlen = min(outlen, sizeof(struct mlx5_ib_create_qp_resp));
	params->ucmd_size = ucmd;
	if (!params->is_rss_raw) {
		/* User has old rdma-core, which doesn't support ECE */
		size_t min_inlen =
			offsetof(struct mlx5_ib_create_qp, ece_options);

		/*
		 * We will check in check_ucmd_data() that user
		 * cleared everything after inlen.
		 */
		params->inlen = (inlen < min_inlen) ? 0 : min(inlen, ucmd);
		goto out;
	}

	/* RSS RAW QP */
	if (inlen < offsetofend(struct mlx5_ib_create_qp_rss, flags))
		return -EINVAL;

	if (outlen < offsetofend(struct mlx5_ib_create_qp_resp, bfreg_index))
		return -EINVAL;

	ucmd = sizeof(struct mlx5_ib_create_qp_rss);
	params->ucmd_size = ucmd;
	if (inlen > ucmd && !ib_is_udata_cleared(udata, ucmd, inlen - ucmd))
		return -EINVAL;

	params->inlen = min(ucmd, inlen);
out:
	if (!params->inlen)
		mlx5_ib_dbg(dev, "udata is too small\n");

	return (params->inlen) ? 0 : -EINVAL;
}

static int create_qp(struct mlx5_ib_dev *dev, struct ib_pd *pd,
		     struct mlx5_ib_qp *qp,
		     struct mlx5_create_qp_params *params)
{
	int err;

	if (params->is_rss_raw) {
		err = create_rss_raw_qp_tir(dev, pd, qp, params);
		goto out;
	}

	switch (qp->type) {
	case MLX5_IB_QPT_DCT:
		err = create_dct(dev, pd, qp, params);
		break;
	case IB_QPT_XRC_TGT:
		err = create_xrc_tgt_qp(dev, qp, params);
		break;
	case IB_QPT_GSI:
		err = mlx5_ib_create_gsi(pd, qp, params->attr);
		break;
	default:
		if (params->udata)
			err = create_user_qp(dev, pd, qp, params);
		else
			err = create_kernel_qp(dev, pd, qp, params);
	}

out:
	if (err) {
		mlx5_ib_err(dev, "Create QP type %d failed\n", qp->type);
		return err;
	}

	if (is_qp0(qp->type))
		qp->ibqp.qp_num = 0;
	else if (is_qp1(qp->type))
		qp->ibqp.qp_num = 1;
	else
		qp->ibqp.qp_num = qp->trans_qp.base.mqp.qpn;

	mlx5_ib_dbg(dev,
		"QP type %d, ib qpn 0x%X, mlx qpn 0x%x, rcqn 0x%x, scqn 0x%x, ece 0x%x\n",
		qp->type, qp->ibqp.qp_num, qp->trans_qp.base.mqp.qpn,
		params->attr->recv_cq ? to_mcq(params->attr->recv_cq)->mcq.cqn :
					-1,
		params->attr->send_cq ? to_mcq(params->attr->send_cq)->mcq.cqn :
					-1,
		params->resp.ece_options);

	return 0;
}

static int check_qp_attr(struct mlx5_ib_dev *dev, struct mlx5_ib_qp *qp,
			 struct ib_qp_init_attr *attr)
{
	int ret = 0;

	switch (qp->type) {
	case MLX5_IB_QPT_DCT:
		ret = (!attr->srq || !attr->recv_cq) ? -EINVAL : 0;
		break;
	case MLX5_IB_QPT_DCI:
		ret = (attr->cap.max_recv_wr || attr->cap.max_recv_sge) ?
			      -EINVAL :
			      0;
		break;
	case IB_QPT_RAW_PACKET:
		ret = (attr->rwq_ind_tbl && attr->send_cq) ? -EINVAL : 0;
		break;
	default:
		break;
	}

	if (ret)
		mlx5_ib_dbg(dev, "QP type %d has wrong attributes\n", qp->type);

	return ret;
}

static int get_qp_uidx(struct mlx5_ib_qp *qp,
		       struct mlx5_create_qp_params *params)
{
	struct mlx5_ib_create_qp *ucmd = params->ucmd;
	struct ib_udata *udata = params->udata;
	struct mlx5_ib_ucontext *ucontext = rdma_udata_to_drv_context(
		udata, struct mlx5_ib_ucontext, ibucontext);

	if (params->is_rss_raw)
		return 0;

	return get_qp_user_index(ucontext, ucmd, sizeof(*ucmd), &params->uidx);
}

static int mlx5_ib_destroy_dct(struct mlx5_ib_qp *mqp)
{
	struct mlx5_ib_dev *dev = to_mdev(mqp->ibqp.device);

	if (mqp->state == IB_QPS_RTR) {
		int err;

		err = mlx5_core_destroy_dct(dev, &mqp->dct.mdct);
		if (err) {
			mlx5_ib_warn(dev, "failed to destroy DCT %d\n", err);
			return err;
		}
	}

	kfree(mqp->dct.in);
	kfree(mqp);
	return 0;
}

static int check_ucmd_data(struct mlx5_ib_dev *dev,
			   struct mlx5_create_qp_params *params)
{
	struct ib_udata *udata = params->udata;
	size_t size, last;
	int ret;

	if (params->is_rss_raw)
		/*
		 * These QPs don't have "reserved" field in their
		 * create_qp input struct, so their data is always valid.
		 */
		last = sizeof(struct mlx5_ib_create_qp_rss);
	else
		last = offsetof(struct mlx5_ib_create_qp, reserved);

	if (udata->inlen <= last)
		return 0;

	/*
	 * User provides different create_qp structures based on the
	 * flow and we need to know if he cleared memory after our
	 * struct create_qp ends.
	 */
	size = udata->inlen - last;
	ret = ib_is_udata_cleared(params->udata, last, size);
	if (!ret)
		mlx5_ib_dbg(
			dev,
			"udata is not cleared, inlen = %zu, ucmd = %zu, last = %zu, size = %zu\n",
			udata->inlen, params->ucmd_size, last, size);
	return ret ? 0 : -EINVAL;
}

struct ib_qp *mlx5_ib_create_qp(struct ib_pd *pd, struct ib_qp_init_attr *attr,
				struct ib_udata *udata)
{
	struct mlx5_create_qp_params params = {};
	struct mlx5_ib_dev *dev;
	struct mlx5_ib_qp *qp;
	enum ib_qp_type type;
	int err;

	dev = pd ? to_mdev(pd->device) :
		   to_mdev(to_mxrcd(attr->xrcd)->ibxrcd.device);

	err = check_qp_type(dev, attr, &type);
	if (err)
		return ERR_PTR(err);

	err = check_valid_flow(dev, pd, attr, udata);
	if (err)
		return ERR_PTR(err);

	params.udata = udata;
	params.uidx = MLX5_IB_DEFAULT_UIDX;
	params.attr = attr;
	params.is_rss_raw = !!attr->rwq_ind_tbl;

	if (udata) {
		err = process_udata_size(dev, &params);
		if (err)
			return ERR_PTR(err);

		err = check_ucmd_data(dev, &params);
		if (err)
			return ERR_PTR(err);

		params.ucmd = kzalloc(params.ucmd_size, GFP_KERNEL);
		if (!params.ucmd)
			return ERR_PTR(-ENOMEM);

		err = ib_copy_from_udata(params.ucmd, udata, params.inlen);
		if (err)
			goto free_ucmd;
	}

	qp = kzalloc(sizeof(*qp), GFP_KERNEL);
	if (!qp) {
		err = -ENOMEM;
		goto free_ucmd;
	}

	mutex_init(&qp->mutex);
	qp->type = type;
	if (udata) {
		err = process_vendor_flags(dev, qp, params.ucmd, attr);
		if (err)
			goto free_qp;

		err = get_qp_uidx(qp, &params);
		if (err)
			goto free_qp;
	}
	err = process_create_flags(dev, qp, attr);
	if (err)
		goto free_qp;

	err = check_qp_attr(dev, qp, attr);
	if (err)
		goto free_qp;

	err = create_qp(dev, pd, qp, &params);
	if (err)
		goto free_qp;

	kfree(params.ucmd);
	params.ucmd = NULL;

	if (udata)
		/*
		 * It is safe to copy response for all user create QP flows,
		 * including MLX5_IB_QPT_DCT, which doesn't need it.
		 * In that case, resp will be filled with zeros.
		 */
		err = ib_copy_to_udata(udata, &params.resp, params.outlen);
	if (err)
		goto destroy_qp;

	return &qp->ibqp;

destroy_qp:
	switch (qp->type) {
	case MLX5_IB_QPT_DCT:
		mlx5_ib_destroy_dct(qp);
		break;
	case IB_QPT_GSI:
		mlx5_ib_destroy_gsi(qp);
		break;
	default:
		/*
		 * These lines below are temp solution till QP allocation
		 * will be moved to be under IB/core responsiblity.
		 */
		qp->ibqp.send_cq = attr->send_cq;
		qp->ibqp.recv_cq = attr->recv_cq;
		qp->ibqp.pd = pd;
		destroy_qp_common(dev, qp, udata);
	}

	qp = NULL;
free_qp:
	kfree(qp);
free_ucmd:
	kfree(params.ucmd);
	return ERR_PTR(err);
}

int mlx5_ib_destroy_qp(struct ib_qp *qp, struct ib_udata *udata)
{
	struct mlx5_ib_dev *dev = to_mdev(qp->device);
	struct mlx5_ib_qp *mqp = to_mqp(qp);

	if (unlikely(qp->qp_type == IB_QPT_GSI))
		return mlx5_ib_destroy_gsi(mqp);

	if (mqp->type == MLX5_IB_QPT_DCT)
		return mlx5_ib_destroy_dct(mqp);

	destroy_qp_common(dev, mqp, udata);

	kfree(mqp);

	return 0;
}

static int set_qpc_atomic_flags(struct mlx5_ib_qp *qp,
				const struct ib_qp_attr *attr, int attr_mask,
				void *qpc)
{
	struct mlx5_ib_dev *dev = to_mdev(qp->ibqp.device);
	u8 dest_rd_atomic;
	u32 access_flags;

	if (attr_mask & IB_QP_MAX_DEST_RD_ATOMIC)
		dest_rd_atomic = attr->max_dest_rd_atomic;
	else
		dest_rd_atomic = qp->trans_qp.resp_depth;

	if (attr_mask & IB_QP_ACCESS_FLAGS)
		access_flags = attr->qp_access_flags;
	else
		access_flags = qp->trans_qp.atomic_rd_en;

	if (!dest_rd_atomic)
		access_flags &= IB_ACCESS_REMOTE_WRITE;

	MLX5_SET(qpc, qpc, rre, !!(access_flags & IB_ACCESS_REMOTE_READ));

	if (access_flags & IB_ACCESS_REMOTE_ATOMIC) {
		int atomic_mode;

		atomic_mode = get_atomic_mode(dev, qp->ibqp.qp_type);
		if (atomic_mode < 0)
			return -EOPNOTSUPP;

		MLX5_SET(qpc, qpc, rae, 1);
		MLX5_SET(qpc, qpc, atomic_mode, atomic_mode);
	}

	MLX5_SET(qpc, qpc, rwe, !!(access_flags & IB_ACCESS_REMOTE_WRITE));
	return 0;
}

enum {
	MLX5_PATH_FLAG_FL	= 1 << 0,
	MLX5_PATH_FLAG_FREE_AR	= 1 << 1,
	MLX5_PATH_FLAG_COUNTER	= 1 << 2,
};

static int ib_to_mlx5_rate_map(u8 rate)
{
	switch (rate) {
	case IB_RATE_PORT_CURRENT:
		return 0;
	case IB_RATE_56_GBPS:
		return 1;
	case IB_RATE_25_GBPS:
		return 2;
	case IB_RATE_100_GBPS:
		return 3;
	case IB_RATE_200_GBPS:
		return 4;
	case IB_RATE_50_GBPS:
		return 5;
	case IB_RATE_400_GBPS:
		return 6;
	default:
		return rate + MLX5_STAT_RATE_OFFSET;
	}

	return 0;
}

static int ib_rate_to_mlx5(struct mlx5_ib_dev *dev, u8 rate)
{
	u32 stat_rate_support;

	if (rate == IB_RATE_PORT_CURRENT)
		return 0;

	if (rate < IB_RATE_2_5_GBPS || rate > IB_RATE_600_GBPS)
		return -EINVAL;

	stat_rate_support = MLX5_CAP_GEN(dev->mdev, stat_rate_support);
	while (rate != IB_RATE_PORT_CURRENT &&
	       !(1 << ib_to_mlx5_rate_map(rate) & stat_rate_support))
		--rate;

	return ib_to_mlx5_rate_map(rate);
}

static int modify_raw_packet_eth_prio(struct mlx5_core_dev *dev,
				      struct mlx5_ib_sq *sq, u8 sl,
				      struct ib_pd *pd)
{
	void *in;
	void *tisc;
	int inlen;
	int err;

	inlen = MLX5_ST_SZ_BYTES(modify_tis_in);
	in = kvzalloc(inlen, GFP_KERNEL);
	if (!in)
		return -ENOMEM;

	MLX5_SET(modify_tis_in, in, bitmask.prio, 1);
	MLX5_SET(modify_tis_in, in, uid, to_mpd(pd)->uid);

	tisc = MLX5_ADDR_OF(modify_tis_in, in, ctx);
	MLX5_SET(tisc, tisc, prio, ((sl & 0x7) << 1));

	err = mlx5_core_modify_tis(dev, sq->tisn, in);

	kvfree(in);

	return err;
}

static int modify_raw_packet_tx_affinity(struct mlx5_core_dev *dev,
					 struct mlx5_ib_sq *sq, u8 tx_affinity,
					 struct ib_pd *pd)
{
	void *in;
	void *tisc;
	int inlen;
	int err;

	inlen = MLX5_ST_SZ_BYTES(modify_tis_in);
	in = kvzalloc(inlen, GFP_KERNEL);
	if (!in)
		return -ENOMEM;

	MLX5_SET(modify_tis_in, in, bitmask.lag_tx_port_affinity, 1);
	MLX5_SET(modify_tis_in, in, uid, to_mpd(pd)->uid);

	tisc = MLX5_ADDR_OF(modify_tis_in, in, ctx);
	MLX5_SET(tisc, tisc, lag_tx_port_affinity, tx_affinity);

	err = mlx5_core_modify_tis(dev, sq->tisn, in);

	kvfree(in);

	return err;
}

static void mlx5_set_path_udp_sport(void *path, const struct rdma_ah_attr *ah,
				    u32 lqpn, u32 rqpn)

{
	u32 fl = ah->grh.flow_label;

	if (!fl)
		fl = rdma_calc_flow_label(lqpn, rqpn);

	MLX5_SET(ads, path, udp_sport, rdma_flow_label_to_udp_sport(fl));
}

static int mlx5_set_path(struct mlx5_ib_dev *dev, struct mlx5_ib_qp *qp,
			 const struct rdma_ah_attr *ah, void *path, u8 port,
			 int attr_mask, u32 path_flags,
			 const struct ib_qp_attr *attr, bool alt)
{
	const struct ib_global_route *grh = rdma_ah_read_grh(ah);
	int err;
	enum ib_gid_type gid_type;
	u8 ah_flags = rdma_ah_get_ah_flags(ah);
	u8 sl = rdma_ah_get_sl(ah);

	if (attr_mask & IB_QP_PKEY_INDEX)
		MLX5_SET(ads, path, pkey_index,
			 alt ? attr->alt_pkey_index : attr->pkey_index);

	if (ah_flags & IB_AH_GRH) {
		const struct ib_port_immutable *immutable;

		immutable = ib_port_immutable_read(&dev->ib_dev, port);
		if (grh->sgid_index >= immutable->gid_tbl_len) {
			pr_err("sgid_index (%u) too large. max is %d\n",
			       grh->sgid_index,
			       immutable->gid_tbl_len);
			return -EINVAL;
		}
	}

	if (ah->type == RDMA_AH_ATTR_TYPE_ROCE) {
		if (!(ah_flags & IB_AH_GRH))
			return -EINVAL;

		ether_addr_copy(MLX5_ADDR_OF(ads, path, rmac_47_32),
				ah->roce.dmac);
		if ((qp->ibqp.qp_type == IB_QPT_RC ||
		     qp->ibqp.qp_type == IB_QPT_UC ||
		     qp->ibqp.qp_type == IB_QPT_XRC_INI ||
		     qp->ibqp.qp_type == IB_QPT_XRC_TGT) &&
		    (grh->sgid_attr->gid_type == IB_GID_TYPE_ROCE_UDP_ENCAP) &&
		    (attr_mask & IB_QP_DEST_QPN))
			mlx5_set_path_udp_sport(path, ah,
						qp->ibqp.qp_num,
						attr->dest_qp_num);
		MLX5_SET(ads, path, eth_prio, sl & 0x7);
		gid_type = ah->grh.sgid_attr->gid_type;
		if (gid_type == IB_GID_TYPE_ROCE_UDP_ENCAP)
			MLX5_SET(ads, path, dscp, grh->traffic_class >> 2);
	} else {
		MLX5_SET(ads, path, fl, !!(path_flags & MLX5_PATH_FLAG_FL));
		MLX5_SET(ads, path, free_ar,
			 !!(path_flags & MLX5_PATH_FLAG_FREE_AR));
		MLX5_SET(ads, path, rlid, rdma_ah_get_dlid(ah));
		MLX5_SET(ads, path, mlid, rdma_ah_get_path_bits(ah));
		MLX5_SET(ads, path, grh, !!(ah_flags & IB_AH_GRH));
		MLX5_SET(ads, path, sl, sl);
	}

	if (ah_flags & IB_AH_GRH) {
		MLX5_SET(ads, path, src_addr_index, grh->sgid_index);
		MLX5_SET(ads, path, hop_limit, grh->hop_limit);
		MLX5_SET(ads, path, tclass, grh->traffic_class);
		MLX5_SET(ads, path, flow_label, grh->flow_label);
		memcpy(MLX5_ADDR_OF(ads, path, rgid_rip), grh->dgid.raw,
		       sizeof(grh->dgid.raw));
	}

	err = ib_rate_to_mlx5(dev, rdma_ah_get_static_rate(ah));
	if (err < 0)
		return err;
	MLX5_SET(ads, path, stat_rate, err);
	MLX5_SET(ads, path, vhca_port_num, port);

	if (attr_mask & IB_QP_TIMEOUT)
		MLX5_SET(ads, path, ack_timeout,
			 alt ? attr->alt_timeout : attr->timeout);

	if ((qp->ibqp.qp_type == IB_QPT_RAW_PACKET) && qp->sq.wqe_cnt)
		return modify_raw_packet_eth_prio(dev->mdev,
						  &qp->raw_packet_qp.sq,
						  sl & 0xf, qp->ibqp.pd);

	return 0;
}

static enum mlx5_qp_optpar opt_mask[MLX5_QP_NUM_STATE][MLX5_QP_NUM_STATE][MLX5_QP_ST_MAX] = {
	[MLX5_QP_STATE_INIT] = {
		[MLX5_QP_STATE_INIT] = {
			[MLX5_QP_ST_RC] = MLX5_QP_OPTPAR_RRE		|
					  MLX5_QP_OPTPAR_RAE		|
					  MLX5_QP_OPTPAR_RWE		|
					  MLX5_QP_OPTPAR_PKEY_INDEX	|
					  MLX5_QP_OPTPAR_PRI_PORT	|
					  MLX5_QP_OPTPAR_LAG_TX_AFF,
			[MLX5_QP_ST_UC] = MLX5_QP_OPTPAR_RWE		|
					  MLX5_QP_OPTPAR_PKEY_INDEX	|
					  MLX5_QP_OPTPAR_PRI_PORT	|
					  MLX5_QP_OPTPAR_LAG_TX_AFF,
			[MLX5_QP_ST_UD] = MLX5_QP_OPTPAR_PKEY_INDEX	|
					  MLX5_QP_OPTPAR_Q_KEY		|
					  MLX5_QP_OPTPAR_PRI_PORT,
			[MLX5_QP_ST_XRC] = MLX5_QP_OPTPAR_RRE		|
					  MLX5_QP_OPTPAR_RAE		|
					  MLX5_QP_OPTPAR_RWE		|
					  MLX5_QP_OPTPAR_PKEY_INDEX	|
					  MLX5_QP_OPTPAR_PRI_PORT	|
					  MLX5_QP_OPTPAR_LAG_TX_AFF,
		},
		[MLX5_QP_STATE_RTR] = {
			[MLX5_QP_ST_RC] = MLX5_QP_OPTPAR_ALT_ADDR_PATH  |
					  MLX5_QP_OPTPAR_RRE            |
					  MLX5_QP_OPTPAR_RAE            |
					  MLX5_QP_OPTPAR_RWE            |
					  MLX5_QP_OPTPAR_PKEY_INDEX	|
					  MLX5_QP_OPTPAR_LAG_TX_AFF,
			[MLX5_QP_ST_UC] = MLX5_QP_OPTPAR_ALT_ADDR_PATH  |
					  MLX5_QP_OPTPAR_RWE            |
					  MLX5_QP_OPTPAR_PKEY_INDEX	|
					  MLX5_QP_OPTPAR_LAG_TX_AFF,
			[MLX5_QP_ST_UD] = MLX5_QP_OPTPAR_PKEY_INDEX     |
					  MLX5_QP_OPTPAR_Q_KEY,
			[MLX5_QP_ST_MLX] = MLX5_QP_OPTPAR_PKEY_INDEX	|
					   MLX5_QP_OPTPAR_Q_KEY,
			[MLX5_QP_ST_XRC] = MLX5_QP_OPTPAR_ALT_ADDR_PATH |
					  MLX5_QP_OPTPAR_RRE            |
					  MLX5_QP_OPTPAR_RAE            |
					  MLX5_QP_OPTPAR_RWE            |
					  MLX5_QP_OPTPAR_PKEY_INDEX	|
					  MLX5_QP_OPTPAR_LAG_TX_AFF,
		},
	},
	[MLX5_QP_STATE_RTR] = {
		[MLX5_QP_STATE_RTS] = {
			[MLX5_QP_ST_RC] = MLX5_QP_OPTPAR_ALT_ADDR_PATH	|
					  MLX5_QP_OPTPAR_RRE		|
					  MLX5_QP_OPTPAR_RAE		|
					  MLX5_QP_OPTPAR_RWE		|
					  MLX5_QP_OPTPAR_PM_STATE	|
					  MLX5_QP_OPTPAR_RNR_TIMEOUT,
			[MLX5_QP_ST_UC] = MLX5_QP_OPTPAR_ALT_ADDR_PATH	|
					  MLX5_QP_OPTPAR_RWE		|
					  MLX5_QP_OPTPAR_PM_STATE,
			[MLX5_QP_ST_UD] = MLX5_QP_OPTPAR_Q_KEY,
			[MLX5_QP_ST_XRC] = MLX5_QP_OPTPAR_ALT_ADDR_PATH	|
					  MLX5_QP_OPTPAR_RRE		|
					  MLX5_QP_OPTPAR_RAE		|
					  MLX5_QP_OPTPAR_RWE		|
					  MLX5_QP_OPTPAR_PM_STATE	|
					  MLX5_QP_OPTPAR_RNR_TIMEOUT,
		},
	},
	[MLX5_QP_STATE_RTS] = {
		[MLX5_QP_STATE_RTS] = {
			[MLX5_QP_ST_RC] = MLX5_QP_OPTPAR_RRE		|
					  MLX5_QP_OPTPAR_RAE		|
					  MLX5_QP_OPTPAR_RWE		|
					  MLX5_QP_OPTPAR_RNR_TIMEOUT	|
					  MLX5_QP_OPTPAR_PM_STATE	|
					  MLX5_QP_OPTPAR_ALT_ADDR_PATH,
			[MLX5_QP_ST_UC] = MLX5_QP_OPTPAR_RWE		|
					  MLX5_QP_OPTPAR_PM_STATE	|
					  MLX5_QP_OPTPAR_ALT_ADDR_PATH,
			[MLX5_QP_ST_UD] = MLX5_QP_OPTPAR_Q_KEY		|
					  MLX5_QP_OPTPAR_SRQN		|
					  MLX5_QP_OPTPAR_CQN_RCV,
			[MLX5_QP_ST_XRC] = MLX5_QP_OPTPAR_RRE		|
					  MLX5_QP_OPTPAR_RAE		|
					  MLX5_QP_OPTPAR_RWE		|
					  MLX5_QP_OPTPAR_RNR_TIMEOUT	|
					  MLX5_QP_OPTPAR_PM_STATE	|
					  MLX5_QP_OPTPAR_ALT_ADDR_PATH,
		},
	},
	[MLX5_QP_STATE_SQER] = {
		[MLX5_QP_STATE_RTS] = {
			[MLX5_QP_ST_UD]	 = MLX5_QP_OPTPAR_Q_KEY,
			[MLX5_QP_ST_MLX] = MLX5_QP_OPTPAR_Q_KEY,
			[MLX5_QP_ST_UC]	 = MLX5_QP_OPTPAR_RWE,
			[MLX5_QP_ST_RC]	 = MLX5_QP_OPTPAR_RNR_TIMEOUT	|
					   MLX5_QP_OPTPAR_RWE		|
					   MLX5_QP_OPTPAR_RAE		|
					   MLX5_QP_OPTPAR_RRE,
			[MLX5_QP_ST_XRC]  = MLX5_QP_OPTPAR_RNR_TIMEOUT	|
					   MLX5_QP_OPTPAR_RWE		|
					   MLX5_QP_OPTPAR_RAE		|
					   MLX5_QP_OPTPAR_RRE,
		},
	},
};

static int ib_nr_to_mlx5_nr(int ib_mask)
{
	switch (ib_mask) {
	case IB_QP_STATE:
		return 0;
	case IB_QP_CUR_STATE:
		return 0;
	case IB_QP_EN_SQD_ASYNC_NOTIFY:
		return 0;
	case IB_QP_ACCESS_FLAGS:
		return MLX5_QP_OPTPAR_RWE | MLX5_QP_OPTPAR_RRE |
			MLX5_QP_OPTPAR_RAE;
	case IB_QP_PKEY_INDEX:
		return MLX5_QP_OPTPAR_PKEY_INDEX;
	case IB_QP_PORT:
		return MLX5_QP_OPTPAR_PRI_PORT;
	case IB_QP_QKEY:
		return MLX5_QP_OPTPAR_Q_KEY;
	case IB_QP_AV:
		return MLX5_QP_OPTPAR_PRIMARY_ADDR_PATH |
			MLX5_QP_OPTPAR_PRI_PORT;
	case IB_QP_PATH_MTU:
		return 0;
	case IB_QP_TIMEOUT:
		return MLX5_QP_OPTPAR_ACK_TIMEOUT;
	case IB_QP_RETRY_CNT:
		return MLX5_QP_OPTPAR_RETRY_COUNT;
	case IB_QP_RNR_RETRY:
		return MLX5_QP_OPTPAR_RNR_RETRY;
	case IB_QP_RQ_PSN:
		return 0;
	case IB_QP_MAX_QP_RD_ATOMIC:
		return MLX5_QP_OPTPAR_SRA_MAX;
	case IB_QP_ALT_PATH:
		return MLX5_QP_OPTPAR_ALT_ADDR_PATH;
	case IB_QP_MIN_RNR_TIMER:
		return MLX5_QP_OPTPAR_RNR_TIMEOUT;
	case IB_QP_SQ_PSN:
		return 0;
	case IB_QP_MAX_DEST_RD_ATOMIC:
		return MLX5_QP_OPTPAR_RRA_MAX | MLX5_QP_OPTPAR_RWE |
			MLX5_QP_OPTPAR_RRE | MLX5_QP_OPTPAR_RAE;
	case IB_QP_PATH_MIG_STATE:
		return MLX5_QP_OPTPAR_PM_STATE;
	case IB_QP_CAP:
		return 0;
	case IB_QP_DEST_QPN:
		return 0;
	}
	return 0;
}

static int ib_mask_to_mlx5_opt(int ib_mask)
{
	int result = 0;
	int i;

	for (i = 0; i < 8 * sizeof(int); i++) {
		if ((1 << i) & ib_mask)
			result |= ib_nr_to_mlx5_nr(1 << i);
	}

	return result;
}

static int modify_raw_packet_qp_rq(
	struct mlx5_ib_dev *dev, struct mlx5_ib_rq *rq, int new_state,
	const struct mlx5_modify_raw_qp_param *raw_qp_param, struct ib_pd *pd)
{
	void *in;
	void *rqc;
	int inlen;
	int err;

	inlen = MLX5_ST_SZ_BYTES(modify_rq_in);
	in = kvzalloc(inlen, GFP_KERNEL);
	if (!in)
		return -ENOMEM;

	MLX5_SET(modify_rq_in, in, rq_state, rq->state);
	MLX5_SET(modify_rq_in, in, uid, to_mpd(pd)->uid);

	rqc = MLX5_ADDR_OF(modify_rq_in, in, ctx);
	MLX5_SET(rqc, rqc, state, new_state);

	if (raw_qp_param->set_mask & MLX5_RAW_QP_MOD_SET_RQ_Q_CTR_ID) {
		if (MLX5_CAP_GEN(dev->mdev, modify_rq_counter_set_id)) {
			MLX5_SET64(modify_rq_in, in, modify_bitmask,
				   MLX5_MODIFY_RQ_IN_MODIFY_BITMASK_RQ_COUNTER_SET_ID);
			MLX5_SET(rqc, rqc, counter_set_id, raw_qp_param->rq_q_ctr_id);
		} else
			dev_info_once(
				&dev->ib_dev.dev,
				"RAW PACKET QP counters are not supported on current FW\n");
	}

	err = mlx5_core_modify_rq(dev->mdev, rq->base.mqp.qpn, in);
	if (err)
		goto out;

	rq->state = new_state;

out:
	kvfree(in);
	return err;
}

static int modify_raw_packet_qp_sq(
	struct mlx5_core_dev *dev, struct mlx5_ib_sq *sq, int new_state,
	const struct mlx5_modify_raw_qp_param *raw_qp_param, struct ib_pd *pd)
{
	struct mlx5_ib_qp *ibqp = sq->base.container_mibqp;
	struct mlx5_rate_limit old_rl = ibqp->rl;
	struct mlx5_rate_limit new_rl = old_rl;
	bool new_rate_added = false;
	u16 rl_index = 0;
	void *in;
	void *sqc;
	int inlen;
	int err;

	inlen = MLX5_ST_SZ_BYTES(modify_sq_in);
	in = kvzalloc(inlen, GFP_KERNEL);
	if (!in)
		return -ENOMEM;

	MLX5_SET(modify_sq_in, in, uid, to_mpd(pd)->uid);
	MLX5_SET(modify_sq_in, in, sq_state, sq->state);

	sqc = MLX5_ADDR_OF(modify_sq_in, in, ctx);
	MLX5_SET(sqc, sqc, state, new_state);

	if (raw_qp_param->set_mask & MLX5_RAW_QP_RATE_LIMIT) {
		if (new_state != MLX5_SQC_STATE_RDY)
			pr_warn("%s: Rate limit can only be changed when SQ is moving to RDY\n",
				__func__);
		else
			new_rl = raw_qp_param->rl;
	}

	if (!mlx5_rl_are_equal(&old_rl, &new_rl)) {
		if (new_rl.rate) {
			err = mlx5_rl_add_rate(dev, &rl_index, &new_rl);
			if (err) {
				pr_err("Failed configuring rate limit(err %d): \
				       rate %u, max_burst_sz %u, typical_pkt_sz %u\n",
				       err, new_rl.rate, new_rl.max_burst_sz,
				       new_rl.typical_pkt_sz);

				goto out;
			}
			new_rate_added = true;
		}

		MLX5_SET64(modify_sq_in, in, modify_bitmask, 1);
		/* index 0 means no limit */
		MLX5_SET(sqc, sqc, packet_pacing_rate_limit_index, rl_index);
	}

	err = mlx5_core_modify_sq(dev, sq->base.mqp.qpn, in);
	if (err) {
		/* Remove new rate from table if failed */
		if (new_rate_added)
			mlx5_rl_remove_rate(dev, &new_rl);
		goto out;
	}

	/* Only remove the old rate after new rate was set */
	if ((old_rl.rate && !mlx5_rl_are_equal(&old_rl, &new_rl)) ||
	    (new_state != MLX5_SQC_STATE_RDY)) {
		mlx5_rl_remove_rate(dev, &old_rl);
		if (new_state != MLX5_SQC_STATE_RDY)
			memset(&new_rl, 0, sizeof(new_rl));
	}

	ibqp->rl = new_rl;
	sq->state = new_state;

out:
	kvfree(in);
	return err;
}

static int modify_raw_packet_qp(struct mlx5_ib_dev *dev, struct mlx5_ib_qp *qp,
				const struct mlx5_modify_raw_qp_param *raw_qp_param,
				u8 tx_affinity)
{
	struct mlx5_ib_raw_packet_qp *raw_packet_qp = &qp->raw_packet_qp;
	struct mlx5_ib_rq *rq = &raw_packet_qp->rq;
	struct mlx5_ib_sq *sq = &raw_packet_qp->sq;
	int modify_rq = !!qp->rq.wqe_cnt;
	int modify_sq = !!qp->sq.wqe_cnt;
	int rq_state;
	int sq_state;
	int err;

	switch (raw_qp_param->operation) {
	case MLX5_CMD_OP_RST2INIT_QP:
		rq_state = MLX5_RQC_STATE_RDY;
		sq_state = MLX5_SQC_STATE_RST;
		break;
	case MLX5_CMD_OP_2ERR_QP:
		rq_state = MLX5_RQC_STATE_ERR;
		sq_state = MLX5_SQC_STATE_ERR;
		break;
	case MLX5_CMD_OP_2RST_QP:
		rq_state = MLX5_RQC_STATE_RST;
		sq_state = MLX5_SQC_STATE_RST;
		break;
	case MLX5_CMD_OP_RTR2RTS_QP:
	case MLX5_CMD_OP_RTS2RTS_QP:
		if (raw_qp_param->set_mask & ~MLX5_RAW_QP_RATE_LIMIT)
			return -EINVAL;

		modify_rq = 0;
		sq_state = MLX5_SQC_STATE_RDY;
		break;
	case MLX5_CMD_OP_INIT2INIT_QP:
	case MLX5_CMD_OP_INIT2RTR_QP:
		if (raw_qp_param->set_mask)
			return -EINVAL;
		else
			return 0;
	default:
		WARN_ON(1);
		return -EINVAL;
	}

	if (modify_rq) {
		err =  modify_raw_packet_qp_rq(dev, rq, rq_state, raw_qp_param,
					       qp->ibqp.pd);
		if (err)
			return err;
	}

	if (modify_sq) {
		struct mlx5_flow_handle *flow_rule;

		if (tx_affinity) {
			err = modify_raw_packet_tx_affinity(dev->mdev, sq,
							    tx_affinity,
							    qp->ibqp.pd);
			if (err)
				return err;
		}

		flow_rule = create_flow_rule_vport_sq(dev, sq,
						      raw_qp_param->port);
		if (IS_ERR(flow_rule))
			return PTR_ERR(flow_rule);

		err = modify_raw_packet_qp_sq(dev->mdev, sq, sq_state,
					      raw_qp_param, qp->ibqp.pd);
		if (err) {
			if (flow_rule)
				mlx5_del_flow_rules(flow_rule);
			return err;
		}

		if (flow_rule) {
			destroy_flow_rule_vport_sq(sq);
			sq->flow_rule = flow_rule;
		}

		return err;
	}

	return 0;
}

static unsigned int get_tx_affinity_rr(struct mlx5_ib_dev *dev,
				       struct ib_udata *udata)
{
	struct mlx5_ib_ucontext *ucontext = rdma_udata_to_drv_context(
		udata, struct mlx5_ib_ucontext, ibucontext);
	u8 port_num = mlx5_core_native_port_num(dev->mdev) - 1;
	atomic_t *tx_port_affinity;

	if (ucontext)
		tx_port_affinity = &ucontext->tx_port_affinity;
	else
		tx_port_affinity = &dev->port[port_num].roce.tx_port_affinity;

	return (unsigned int)atomic_add_return(1, tx_port_affinity) %
		MLX5_MAX_PORTS + 1;
}

static bool qp_supports_affinity(struct mlx5_ib_qp *qp)
{
	if ((qp->type == IB_QPT_RC) || (qp->type == IB_QPT_UD) ||
	    (qp->type == IB_QPT_UC) || (qp->type == IB_QPT_RAW_PACKET) ||
	    (qp->type == IB_QPT_XRC_INI) || (qp->type == IB_QPT_XRC_TGT) ||
	    (qp->type == MLX5_IB_QPT_DCI))
		return true;
	return false;
}

static unsigned int get_tx_affinity(struct ib_qp *qp,
				    const struct ib_qp_attr *attr,
				    int attr_mask, u8 init,
				    struct ib_udata *udata)
{
	struct mlx5_ib_ucontext *ucontext = rdma_udata_to_drv_context(
		udata, struct mlx5_ib_ucontext, ibucontext);
	struct mlx5_ib_dev *dev = to_mdev(qp->device);
	struct mlx5_ib_qp *mqp = to_mqp(qp);
	struct mlx5_ib_qp_base *qp_base;
	unsigned int tx_affinity;

	if (!(mlx5_ib_lag_should_assign_affinity(dev) &&
	      qp_supports_affinity(mqp)))
		return 0;

	if (mqp->flags & MLX5_IB_QP_CREATE_SQPN_QP1)
		tx_affinity = mqp->gsi_lag_port;
	else if (init)
		tx_affinity = get_tx_affinity_rr(dev, udata);
	else if ((attr_mask & IB_QP_AV) && attr->xmit_slave)
		tx_affinity =
			mlx5_lag_get_slave_port(dev->mdev, attr->xmit_slave);
	else
		return 0;

	qp_base = &mqp->trans_qp.base;
	if (ucontext)
		mlx5_ib_dbg(dev, "Set tx affinity 0x%x to qpn 0x%x ucontext %p\n",
			    tx_affinity, qp_base->mqp.qpn, ucontext);
	else
		mlx5_ib_dbg(dev, "Set tx affinity 0x%x to qpn 0x%x\n",
			    tx_affinity, qp_base->mqp.qpn);
	return tx_affinity;
}

static int __mlx5_ib_qp_set_counter(struct ib_qp *qp,
				    struct rdma_counter *counter)
{
	struct mlx5_ib_dev *dev = to_mdev(qp->device);
	u32 in[MLX5_ST_SZ_DW(rts2rts_qp_in)] = {};
	struct mlx5_ib_qp *mqp = to_mqp(qp);
	struct mlx5_ib_qp_base *base;
	u32 set_id;
	u32 *qpc;

	if (counter)
		set_id = counter->id;
	else
		set_id = mlx5_ib_get_counters_id(dev, mqp->port - 1);

	base = &mqp->trans_qp.base;
	MLX5_SET(rts2rts_qp_in, in, opcode, MLX5_CMD_OP_RTS2RTS_QP);
	MLX5_SET(rts2rts_qp_in, in, qpn, base->mqp.qpn);
	MLX5_SET(rts2rts_qp_in, in, uid, base->mqp.uid);
	MLX5_SET(rts2rts_qp_in, in, opt_param_mask,
		 MLX5_QP_OPTPAR_COUNTER_SET_ID);

	qpc = MLX5_ADDR_OF(rts2rts_qp_in, in, qpc);
	MLX5_SET(qpc, qpc, counter_set_id, set_id);
	return mlx5_cmd_exec_in(dev->mdev, rts2rts_qp, in);
}

static int __mlx5_ib_modify_qp(struct ib_qp *ibqp,
			       const struct ib_qp_attr *attr, int attr_mask,
			       enum ib_qp_state cur_state,
			       enum ib_qp_state new_state,
			       const struct mlx5_ib_modify_qp *ucmd,
			       struct mlx5_ib_modify_qp_resp *resp,
			       struct ib_udata *udata)
{
	static const u16 optab[MLX5_QP_NUM_STATE][MLX5_QP_NUM_STATE] = {
		[MLX5_QP_STATE_RST] = {
			[MLX5_QP_STATE_RST]	= MLX5_CMD_OP_2RST_QP,
			[MLX5_QP_STATE_ERR]	= MLX5_CMD_OP_2ERR_QP,
			[MLX5_QP_STATE_INIT]	= MLX5_CMD_OP_RST2INIT_QP,
		},
		[MLX5_QP_STATE_INIT]  = {
			[MLX5_QP_STATE_RST]	= MLX5_CMD_OP_2RST_QP,
			[MLX5_QP_STATE_ERR]	= MLX5_CMD_OP_2ERR_QP,
			[MLX5_QP_STATE_INIT]	= MLX5_CMD_OP_INIT2INIT_QP,
			[MLX5_QP_STATE_RTR]	= MLX5_CMD_OP_INIT2RTR_QP,
		},
		[MLX5_QP_STATE_RTR]   = {
			[MLX5_QP_STATE_RST]	= MLX5_CMD_OP_2RST_QP,
			[MLX5_QP_STATE_ERR]	= MLX5_CMD_OP_2ERR_QP,
			[MLX5_QP_STATE_RTS]	= MLX5_CMD_OP_RTR2RTS_QP,
		},
		[MLX5_QP_STATE_RTS]   = {
			[MLX5_QP_STATE_RST]	= MLX5_CMD_OP_2RST_QP,
			[MLX5_QP_STATE_ERR]	= MLX5_CMD_OP_2ERR_QP,
			[MLX5_QP_STATE_RTS]	= MLX5_CMD_OP_RTS2RTS_QP,
		},
		[MLX5_QP_STATE_SQD] = {
			[MLX5_QP_STATE_RST]	= MLX5_CMD_OP_2RST_QP,
			[MLX5_QP_STATE_ERR]	= MLX5_CMD_OP_2ERR_QP,
		},
		[MLX5_QP_STATE_SQER] = {
			[MLX5_QP_STATE_RST]	= MLX5_CMD_OP_2RST_QP,
			[MLX5_QP_STATE_ERR]	= MLX5_CMD_OP_2ERR_QP,
			[MLX5_QP_STATE_RTS]	= MLX5_CMD_OP_SQERR2RTS_QP,
		},
		[MLX5_QP_STATE_ERR] = {
			[MLX5_QP_STATE_RST]	= MLX5_CMD_OP_2RST_QP,
			[MLX5_QP_STATE_ERR]	= MLX5_CMD_OP_2ERR_QP,
		}
	};

	struct mlx5_ib_dev *dev = to_mdev(ibqp->device);
	struct mlx5_ib_qp *qp = to_mqp(ibqp);
	struct mlx5_ib_qp_base *base = &qp->trans_qp.base;
	struct mlx5_ib_cq *send_cq, *recv_cq;
	struct mlx5_ib_pd *pd;
	enum mlx5_qp_state mlx5_cur, mlx5_new;
	void *qpc, *pri_path, *alt_path;
	enum mlx5_qp_optpar optpar = 0;
	u32 set_id = 0;
	int mlx5_st;
	int err;
	u16 op;
	u8 tx_affinity = 0;

	mlx5_st = to_mlx5_st(qp->type);
	if (mlx5_st < 0)
		return -EINVAL;

	qpc = kzalloc(MLX5_ST_SZ_BYTES(qpc), GFP_KERNEL);
	if (!qpc)
		return -ENOMEM;

	pd = to_mpd(qp->ibqp.pd);
	MLX5_SET(qpc, qpc, st, mlx5_st);

	if (!(attr_mask & IB_QP_PATH_MIG_STATE)) {
		MLX5_SET(qpc, qpc, pm_state, MLX5_QP_PM_MIGRATED);
	} else {
		switch (attr->path_mig_state) {
		case IB_MIG_MIGRATED:
			MLX5_SET(qpc, qpc, pm_state, MLX5_QP_PM_MIGRATED);
			break;
		case IB_MIG_REARM:
			MLX5_SET(qpc, qpc, pm_state, MLX5_QP_PM_REARM);
			break;
		case IB_MIG_ARMED:
			MLX5_SET(qpc, qpc, pm_state, MLX5_QP_PM_ARMED);
			break;
		}
	}

	tx_affinity = get_tx_affinity(ibqp, attr, attr_mask,
				      cur_state == IB_QPS_RESET &&
				      new_state == IB_QPS_INIT, udata);

	MLX5_SET(qpc, qpc, lag_tx_port_affinity, tx_affinity);
	if (tx_affinity && new_state == IB_QPS_RTR &&
	    MLX5_CAP_GEN(dev->mdev, init2_lag_tx_port_affinity))
		optpar |= MLX5_QP_OPTPAR_LAG_TX_AFF;

	if (is_sqp(ibqp->qp_type)) {
		MLX5_SET(qpc, qpc, mtu, IB_MTU_256);
		MLX5_SET(qpc, qpc, log_msg_max, 8);
	} else if ((ibqp->qp_type == IB_QPT_UD &&
		    !(qp->flags & IB_QP_CREATE_SOURCE_QPN)) ||
		   ibqp->qp_type == MLX5_IB_QPT_REG_UMR) {
		MLX5_SET(qpc, qpc, mtu, IB_MTU_4096);
		MLX5_SET(qpc, qpc, log_msg_max, 12);
	} else if (attr_mask & IB_QP_PATH_MTU) {
		if (attr->path_mtu < IB_MTU_256 ||
		    attr->path_mtu > IB_MTU_4096) {
			mlx5_ib_warn(dev, "invalid mtu %d\n", attr->path_mtu);
			err = -EINVAL;
			goto out;
		}
		MLX5_SET(qpc, qpc, mtu, attr->path_mtu);
		MLX5_SET(qpc, qpc, log_msg_max,
			 MLX5_CAP_GEN(dev->mdev, log_max_msg));
	}

	if (attr_mask & IB_QP_DEST_QPN)
		MLX5_SET(qpc, qpc, remote_qpn, attr->dest_qp_num);

	pri_path = MLX5_ADDR_OF(qpc, qpc, primary_address_path);
	alt_path = MLX5_ADDR_OF(qpc, qpc, secondary_address_path);

	if (attr_mask & IB_QP_PKEY_INDEX)
		MLX5_SET(ads, pri_path, pkey_index, attr->pkey_index);

	/* todo implement counter_index functionality */

	if (is_sqp(ibqp->qp_type))
		MLX5_SET(ads, pri_path, vhca_port_num, qp->port);

	if (attr_mask & IB_QP_PORT)
		MLX5_SET(ads, pri_path, vhca_port_num, attr->port_num);

	if (attr_mask & IB_QP_AV) {
		err = mlx5_set_path(dev, qp, &attr->ah_attr, pri_path,
				    attr_mask & IB_QP_PORT ? attr->port_num :
							     qp->port,
				    attr_mask, 0, attr, false);
		if (err)
			goto out;
	}

	if (attr_mask & IB_QP_TIMEOUT)
		MLX5_SET(ads, pri_path, ack_timeout, attr->timeout);

	if (attr_mask & IB_QP_ALT_PATH) {
		err = mlx5_set_path(dev, qp, &attr->alt_ah_attr, alt_path,
				    attr->alt_port_num,
				    attr_mask | IB_QP_PKEY_INDEX |
					    IB_QP_TIMEOUT,
				    0, attr, true);
		if (err)
			goto out;
	}

	get_cqs(qp->ibqp.qp_type, qp->ibqp.send_cq, qp->ibqp.recv_cq,
		&send_cq, &recv_cq);

	MLX5_SET(qpc, qpc, pd, pd ? pd->pdn : to_mpd(dev->devr.p0)->pdn);
	if (send_cq)
		MLX5_SET(qpc, qpc, cqn_snd, send_cq->mcq.cqn);
	if (recv_cq)
		MLX5_SET(qpc, qpc, cqn_rcv, recv_cq->mcq.cqn);

	MLX5_SET(qpc, qpc, log_ack_req_freq, MLX5_IB_ACK_REQ_FREQ);

	if (attr_mask & IB_QP_RNR_RETRY)
		MLX5_SET(qpc, qpc, rnr_retry, attr->rnr_retry);

	if (attr_mask & IB_QP_RETRY_CNT)
		MLX5_SET(qpc, qpc, retry_count, attr->retry_cnt);

	if (attr_mask & IB_QP_MAX_QP_RD_ATOMIC && attr->max_rd_atomic)
		MLX5_SET(qpc, qpc, log_sra_max, ilog2(attr->max_rd_atomic));

	if (attr_mask & IB_QP_SQ_PSN)
		MLX5_SET(qpc, qpc, next_send_psn, attr->sq_psn);

	if (attr_mask & IB_QP_MAX_DEST_RD_ATOMIC && attr->max_dest_rd_atomic)
		MLX5_SET(qpc, qpc, log_rra_max,
			 ilog2(attr->max_dest_rd_atomic));

	if (attr_mask & (IB_QP_ACCESS_FLAGS | IB_QP_MAX_DEST_RD_ATOMIC)) {
		err = set_qpc_atomic_flags(qp, attr, attr_mask, qpc);
		if (err)
			goto out;
	}

	if (attr_mask & IB_QP_MIN_RNR_TIMER)
		MLX5_SET(qpc, qpc, min_rnr_nak, attr->min_rnr_timer);

	if (attr_mask & IB_QP_RQ_PSN)
		MLX5_SET(qpc, qpc, next_rcv_psn, attr->rq_psn);

	if (attr_mask & IB_QP_QKEY)
		MLX5_SET(qpc, qpc, q_key, attr->qkey);

	if (qp->rq.wqe_cnt && cur_state == IB_QPS_RESET && new_state == IB_QPS_INIT)
		MLX5_SET64(qpc, qpc, dbr_addr, qp->db.dma);

	if (cur_state == IB_QPS_RESET && new_state == IB_QPS_INIT) {
		u8 port_num = (attr_mask & IB_QP_PORT ? attr->port_num :
			       qp->port) - 1;

		/* Underlay port should be used - index 0 function per port */
		if (qp->flags & IB_QP_CREATE_SOURCE_QPN)
			port_num = 0;

		if (ibqp->counter)
			set_id = ibqp->counter->id;
		else
			set_id = mlx5_ib_get_counters_id(dev, port_num);
		MLX5_SET(qpc, qpc, counter_set_id, set_id);
	}

	if (!ibqp->uobject && cur_state == IB_QPS_RESET && new_state == IB_QPS_INIT)
		MLX5_SET(qpc, qpc, rlky, 1);

	if (qp->flags & MLX5_IB_QP_CREATE_SQPN_QP1)
		MLX5_SET(qpc, qpc, deth_sqpn, 1);

	mlx5_cur = to_mlx5_state(cur_state);
	mlx5_new = to_mlx5_state(new_state);

	if (mlx5_cur >= MLX5_QP_NUM_STATE || mlx5_new >= MLX5_QP_NUM_STATE ||
	    !optab[mlx5_cur][mlx5_new]) {
		err = -EINVAL;
		goto out;
	}

	op = optab[mlx5_cur][mlx5_new];
	optpar |= ib_mask_to_mlx5_opt(attr_mask);
	optpar &= opt_mask[mlx5_cur][mlx5_new][mlx5_st];

	if (qp->ibqp.qp_type == IB_QPT_RAW_PACKET ||
	    qp->flags & IB_QP_CREATE_SOURCE_QPN) {
		struct mlx5_modify_raw_qp_param raw_qp_param = {};

		raw_qp_param.operation = op;
		if (cur_state == IB_QPS_RESET && new_state == IB_QPS_INIT) {
			raw_qp_param.rq_q_ctr_id = set_id;
			raw_qp_param.set_mask |= MLX5_RAW_QP_MOD_SET_RQ_Q_CTR_ID;
		}

		if (attr_mask & IB_QP_PORT)
			raw_qp_param.port = attr->port_num;

		if (attr_mask & IB_QP_RATE_LIMIT) {
			raw_qp_param.rl.rate = attr->rate_limit;

			if (ucmd->burst_info.max_burst_sz) {
				if (attr->rate_limit &&
				    MLX5_CAP_QOS(dev->mdev, packet_pacing_burst_bound)) {
					raw_qp_param.rl.max_burst_sz =
						ucmd->burst_info.max_burst_sz;
				} else {
					err = -EINVAL;
					goto out;
				}
			}

			if (ucmd->burst_info.typical_pkt_sz) {
				if (attr->rate_limit &&
				    MLX5_CAP_QOS(dev->mdev, packet_pacing_typical_size)) {
					raw_qp_param.rl.typical_pkt_sz =
						ucmd->burst_info.typical_pkt_sz;
				} else {
					err = -EINVAL;
					goto out;
				}
			}

			raw_qp_param.set_mask |= MLX5_RAW_QP_RATE_LIMIT;
		}

		err = modify_raw_packet_qp(dev, qp, &raw_qp_param, tx_affinity);
	} else {
		if (udata) {
			/* For the kernel flows, the resp will stay zero */
			resp->ece_options =
				MLX5_CAP_GEN(dev->mdev, ece_support) ?
					ucmd->ece_options : 0;
			resp->response_length = sizeof(*resp);
		}
		err = mlx5_core_qp_modify(dev, op, optpar, qpc, &base->mqp,
					  &resp->ece_options);
	}

	if (err)
		goto out;

	qp->state = new_state;

	if (attr_mask & IB_QP_ACCESS_FLAGS)
		qp->trans_qp.atomic_rd_en = attr->qp_access_flags;
	if (attr_mask & IB_QP_MAX_DEST_RD_ATOMIC)
		qp->trans_qp.resp_depth = attr->max_dest_rd_atomic;
	if (attr_mask & IB_QP_PORT)
		qp->port = attr->port_num;
	if (attr_mask & IB_QP_ALT_PATH)
		qp->trans_qp.alt_port = attr->alt_port_num;

	/*
	 * If we moved a kernel QP to RESET, clean up all old CQ
	 * entries and reinitialize the QP.
	 */
	if (new_state == IB_QPS_RESET &&
	    !ibqp->uobject && ibqp->qp_type != IB_QPT_XRC_TGT) {
		mlx5_ib_cq_clean(recv_cq, base->mqp.qpn,
				 ibqp->srq ? to_msrq(ibqp->srq) : NULL);
		if (send_cq != recv_cq)
			mlx5_ib_cq_clean(send_cq, base->mqp.qpn, NULL);

		qp->rq.head = 0;
		qp->rq.tail = 0;
		qp->sq.head = 0;
		qp->sq.tail = 0;
		qp->sq.cur_post = 0;
		if (qp->sq.wqe_cnt)
			qp->sq.cur_edge = get_sq_edge(&qp->sq, 0);
		qp->sq.last_poll = 0;
		qp->db.db[MLX5_RCV_DBR] = 0;
		qp->db.db[MLX5_SND_DBR] = 0;
	}

	if ((new_state == IB_QPS_RTS) && qp->counter_pending) {
		err = __mlx5_ib_qp_set_counter(ibqp, ibqp->counter);
		if (!err)
			qp->counter_pending = 0;
	}

out:
	kfree(qpc);
	return err;
}

static inline bool is_valid_mask(int mask, int req, int opt)
{
	if ((mask & req) != req)
		return false;

	if (mask & ~(req | opt))
		return false;

	return true;
}

/* check valid transition for driver QP types
 * for now the only QP type that this function supports is DCI
 */
static bool modify_dci_qp_is_ok(enum ib_qp_state cur_state, enum ib_qp_state new_state,
				enum ib_qp_attr_mask attr_mask)
{
	int req = IB_QP_STATE;
	int opt = 0;

	if (new_state == IB_QPS_RESET) {
		return is_valid_mask(attr_mask, req, opt);
	} else if (cur_state == IB_QPS_RESET && new_state == IB_QPS_INIT) {
		req |= IB_QP_PKEY_INDEX | IB_QP_PORT;
		return is_valid_mask(attr_mask, req, opt);
	} else if (cur_state == IB_QPS_INIT && new_state == IB_QPS_INIT) {
		opt = IB_QP_PKEY_INDEX | IB_QP_PORT;
		return is_valid_mask(attr_mask, req, opt);
	} else if (cur_state == IB_QPS_INIT && new_state == IB_QPS_RTR) {
		req |= IB_QP_PATH_MTU;
		opt = IB_QP_PKEY_INDEX | IB_QP_AV;
		return is_valid_mask(attr_mask, req, opt);
	} else if (cur_state == IB_QPS_RTR && new_state == IB_QPS_RTS) {
		req |= IB_QP_TIMEOUT | IB_QP_RETRY_CNT | IB_QP_RNR_RETRY |
		       IB_QP_MAX_QP_RD_ATOMIC | IB_QP_SQ_PSN;
		opt = IB_QP_MIN_RNR_TIMER;
		return is_valid_mask(attr_mask, req, opt);
	} else if (cur_state == IB_QPS_RTS && new_state == IB_QPS_RTS) {
		opt = IB_QP_MIN_RNR_TIMER;
		return is_valid_mask(attr_mask, req, opt);
	} else if (cur_state != IB_QPS_RESET && new_state == IB_QPS_ERR) {
		return is_valid_mask(attr_mask, req, opt);
	}
	return false;
}

/* mlx5_ib_modify_dct: modify a DCT QP
 * valid transitions are:
 * RESET to INIT: must set access_flags, pkey_index and port
 * INIT  to RTR : must set min_rnr_timer, tclass, flow_label,
 *			   mtu, gid_index and hop_limit
 * Other transitions and attributes are illegal
 */
static int mlx5_ib_modify_dct(struct ib_qp *ibqp, struct ib_qp_attr *attr,
			      int attr_mask, struct mlx5_ib_modify_qp *ucmd,
			      struct ib_udata *udata)
{
	struct mlx5_ib_qp *qp = to_mqp(ibqp);
	struct mlx5_ib_dev *dev = to_mdev(ibqp->device);
	enum ib_qp_state cur_state, new_state;
	int required = IB_QP_STATE;
	void *dctc;
	int err;

	if (!(attr_mask & IB_QP_STATE))
		return -EINVAL;

	cur_state = qp->state;
	new_state = attr->qp_state;

	dctc = MLX5_ADDR_OF(create_dct_in, qp->dct.in, dct_context_entry);
	if (MLX5_CAP_GEN(dev->mdev, ece_support) && ucmd->ece_options)
		/*
		 * DCT doesn't initialize QP till modify command is executed,
		 * so we need to overwrite previously set ECE field if user
		 * provided any value except zero, which means not set/not
		 * valid.
		 */
		MLX5_SET(dctc, dctc, ece, ucmd->ece_options);

	if (cur_state == IB_QPS_RESET && new_state == IB_QPS_INIT) {
		u16 set_id;

		required |= IB_QP_ACCESS_FLAGS | IB_QP_PKEY_INDEX | IB_QP_PORT;
		if (!is_valid_mask(attr_mask, required, 0))
			return -EINVAL;

		if (attr->port_num == 0 ||
		    attr->port_num > MLX5_CAP_GEN(dev->mdev, num_ports)) {
			mlx5_ib_dbg(dev, "invalid port number %d. number of ports is %d\n",
				    attr->port_num, dev->num_ports);
			return -EINVAL;
		}
		if (attr->qp_access_flags & IB_ACCESS_REMOTE_READ)
			MLX5_SET(dctc, dctc, rre, 1);
		if (attr->qp_access_flags & IB_ACCESS_REMOTE_WRITE)
			MLX5_SET(dctc, dctc, rwe, 1);
		if (attr->qp_access_flags & IB_ACCESS_REMOTE_ATOMIC) {
			int atomic_mode;

			atomic_mode = get_atomic_mode(dev, MLX5_IB_QPT_DCT);
			if (atomic_mode < 0)
				return -EOPNOTSUPP;

			MLX5_SET(dctc, dctc, atomic_mode, atomic_mode);
			MLX5_SET(dctc, dctc, rae, 1);
		}
		MLX5_SET(dctc, dctc, pkey_index, attr->pkey_index);
		if (mlx5_lag_is_active(dev->mdev))
			MLX5_SET(dctc, dctc, port,
				 get_tx_affinity_rr(dev, udata));
		else
			MLX5_SET(dctc, dctc, port, attr->port_num);

		set_id = mlx5_ib_get_counters_id(dev, attr->port_num - 1);
		MLX5_SET(dctc, dctc, counter_set_id, set_id);
	} else if (cur_state == IB_QPS_INIT && new_state == IB_QPS_RTR) {
		struct mlx5_ib_modify_qp_resp resp = {};
		u32 out[MLX5_ST_SZ_DW(create_dct_out)] = {};
		u32 min_resp_len = offsetofend(typeof(resp), dctn);

		if (udata->outlen < min_resp_len)
			return -EINVAL;
		/*
		 * If we don't have enough space for the ECE options,
		 * simply indicate it with resp.response_length.
		 */
		resp.response_length = (udata->outlen < sizeof(resp)) ?
					       min_resp_len :
					       sizeof(resp);

		required |= IB_QP_MIN_RNR_TIMER | IB_QP_AV | IB_QP_PATH_MTU;
		if (!is_valid_mask(attr_mask, required, 0))
			return -EINVAL;
		MLX5_SET(dctc, dctc, min_rnr_nak, attr->min_rnr_timer);
		MLX5_SET(dctc, dctc, tclass, attr->ah_attr.grh.traffic_class);
		MLX5_SET(dctc, dctc, flow_label, attr->ah_attr.grh.flow_label);
		MLX5_SET(dctc, dctc, mtu, attr->path_mtu);
		MLX5_SET(dctc, dctc, my_addr_index, attr->ah_attr.grh.sgid_index);
		MLX5_SET(dctc, dctc, hop_limit, attr->ah_attr.grh.hop_limit);

		err = mlx5_core_create_dct(dev, &qp->dct.mdct, qp->dct.in,
					   MLX5_ST_SZ_BYTES(create_dct_in), out,
					   sizeof(out));
		if (err)
			return err;
		resp.dctn = qp->dct.mdct.mqp.qpn;
		if (MLX5_CAP_GEN(dev->mdev, ece_support))
			resp.ece_options = MLX5_GET(create_dct_out, out, ece);
		err = ib_copy_to_udata(udata, &resp, resp.response_length);
		if (err) {
			mlx5_core_destroy_dct(dev, &qp->dct.mdct);
			return err;
		}
	} else {
		mlx5_ib_warn(dev, "Modify DCT: Invalid transition from %d to %d\n", cur_state, new_state);
		return -EINVAL;
	}

	qp->state = new_state;
	return 0;
}

static bool mlx5_ib_modify_qp_allowed(struct mlx5_ib_dev *dev,
				      struct mlx5_ib_qp *qp,
				      enum ib_qp_type qp_type)
{
	if (dev->profile != &raw_eth_profile)
		return true;

	if (qp_type == IB_QPT_RAW_PACKET || qp_type == MLX5_IB_QPT_REG_UMR)
		return true;

	/* Internal QP used for wc testing, with NOPs in wq */
	if (qp->flags & MLX5_IB_QP_CREATE_WC_TEST)
		return true;

	return false;
}

int mlx5_ib_modify_qp(struct ib_qp *ibqp, struct ib_qp_attr *attr,
		      int attr_mask, struct ib_udata *udata)
{
	struct mlx5_ib_dev *dev = to_mdev(ibqp->device);
	struct mlx5_ib_modify_qp_resp resp = {};
	struct mlx5_ib_qp *qp = to_mqp(ibqp);
	struct mlx5_ib_modify_qp ucmd = {};
	enum ib_qp_type qp_type;
	enum ib_qp_state cur_state, new_state;
	int err = -EINVAL;

	if (!mlx5_ib_modify_qp_allowed(dev, qp, ibqp->qp_type))
		return -EOPNOTSUPP;

	if (attr_mask & ~(IB_QP_ATTR_STANDARD_BITS | IB_QP_RATE_LIMIT))
		return -EOPNOTSUPP;

	if (ibqp->rwq_ind_tbl)
		return -ENOSYS;

	if (udata && udata->inlen) {
		if (udata->inlen < offsetofend(typeof(ucmd), ece_options))
			return -EINVAL;

		if (udata->inlen > sizeof(ucmd) &&
		    !ib_is_udata_cleared(udata, sizeof(ucmd),
					 udata->inlen - sizeof(ucmd)))
			return -EOPNOTSUPP;

		if (ib_copy_from_udata(&ucmd, udata,
				       min(udata->inlen, sizeof(ucmd))))
			return -EFAULT;

		if (ucmd.comp_mask ||
		    memchr_inv(&ucmd.burst_info.reserved, 0,
			       sizeof(ucmd.burst_info.reserved)))
			return -EOPNOTSUPP;

	}

	if (unlikely(ibqp->qp_type == IB_QPT_GSI))
		return mlx5_ib_gsi_modify_qp(ibqp, attr, attr_mask);

	qp_type = (unlikely(ibqp->qp_type == MLX5_IB_QPT_HW_GSI)) ? IB_QPT_GSI :
								    qp->type;

	if (qp_type == MLX5_IB_QPT_DCT)
		return mlx5_ib_modify_dct(ibqp, attr, attr_mask, &ucmd, udata);

	mutex_lock(&qp->mutex);

	cur_state = attr_mask & IB_QP_CUR_STATE ? attr->cur_qp_state : qp->state;
	new_state = attr_mask & IB_QP_STATE ? attr->qp_state : cur_state;

	if (qp->flags & IB_QP_CREATE_SOURCE_QPN) {
		if (attr_mask & ~(IB_QP_STATE | IB_QP_CUR_STATE)) {
			mlx5_ib_dbg(dev, "invalid attr_mask 0x%x when underlay QP is used\n",
				    attr_mask);
			goto out;
		}
	} else if (qp_type != MLX5_IB_QPT_REG_UMR &&
		   qp_type != MLX5_IB_QPT_DCI &&
		   !ib_modify_qp_is_ok(cur_state, new_state, qp_type,
				       attr_mask)) {
		mlx5_ib_dbg(dev, "invalid QP state transition from %d to %d, qp_type %d, attr_mask 0x%x\n",
			    cur_state, new_state, ibqp->qp_type, attr_mask);
		goto out;
	} else if (qp_type == MLX5_IB_QPT_DCI &&
		   !modify_dci_qp_is_ok(cur_state, new_state, attr_mask)) {
		mlx5_ib_dbg(dev, "invalid QP state transition from %d to %d, qp_type %d, attr_mask 0x%x\n",
			    cur_state, new_state, qp_type, attr_mask);
		goto out;
	}

	if ((attr_mask & IB_QP_PORT) &&
	    (attr->port_num == 0 ||
	     attr->port_num > dev->num_ports)) {
		mlx5_ib_dbg(dev, "invalid port number %d. number of ports is %d\n",
			    attr->port_num, dev->num_ports);
		goto out;
	}

	if ((attr_mask & IB_QP_PKEY_INDEX) &&
	    attr->pkey_index >= dev->pkey_table_len) {
		mlx5_ib_dbg(dev, "invalid pkey index %d\n", attr->pkey_index);
		goto out;
	}

	if (attr_mask & IB_QP_MAX_QP_RD_ATOMIC &&
	    attr->max_rd_atomic >
	    (1 << MLX5_CAP_GEN(dev->mdev, log_max_ra_res_qp))) {
		mlx5_ib_dbg(dev, "invalid max_rd_atomic value %d\n",
			    attr->max_rd_atomic);
		goto out;
	}

	if (attr_mask & IB_QP_MAX_DEST_RD_ATOMIC &&
	    attr->max_dest_rd_atomic >
	    (1 << MLX5_CAP_GEN(dev->mdev, log_max_ra_req_qp))) {
		mlx5_ib_dbg(dev, "invalid max_dest_rd_atomic value %d\n",
			    attr->max_dest_rd_atomic);
		goto out;
	}

	if (cur_state == new_state && cur_state == IB_QPS_RESET) {
		err = 0;
		goto out;
	}

	err = __mlx5_ib_modify_qp(ibqp, attr, attr_mask, cur_state,
				  new_state, &ucmd, &resp, udata);

	/* resp.response_length is set in ECE supported flows only */
	if (!err && resp.response_length &&
	    udata->outlen >= resp.response_length)
		/* Return -EFAULT to the user and expect him to destroy QP. */
		err = ib_copy_to_udata(udata, &resp, resp.response_length);

out:
	mutex_unlock(&qp->mutex);
	return err;
}

static inline enum ib_qp_state to_ib_qp_state(enum mlx5_qp_state mlx5_state)
{
	switch (mlx5_state) {
	case MLX5_QP_STATE_RST:      return IB_QPS_RESET;
	case MLX5_QP_STATE_INIT:     return IB_QPS_INIT;
	case MLX5_QP_STATE_RTR:      return IB_QPS_RTR;
	case MLX5_QP_STATE_RTS:      return IB_QPS_RTS;
	case MLX5_QP_STATE_SQ_DRAINING:
	case MLX5_QP_STATE_SQD:      return IB_QPS_SQD;
	case MLX5_QP_STATE_SQER:     return IB_QPS_SQE;
	case MLX5_QP_STATE_ERR:      return IB_QPS_ERR;
	default:		     return -1;
	}
}

static inline enum ib_mig_state to_ib_mig_state(int mlx5_mig_state)
{
	switch (mlx5_mig_state) {
	case MLX5_QP_PM_ARMED:		return IB_MIG_ARMED;
	case MLX5_QP_PM_REARM:		return IB_MIG_REARM;
	case MLX5_QP_PM_MIGRATED:	return IB_MIG_MIGRATED;
	default: return -1;
	}
}

static void to_rdma_ah_attr(struct mlx5_ib_dev *ibdev,
			    struct rdma_ah_attr *ah_attr, void *path)
{
	int port = MLX5_GET(ads, path, vhca_port_num);
	int static_rate;

	memset(ah_attr, 0, sizeof(*ah_attr));

	if (!port || port > ibdev->num_ports)
		return;

	ah_attr->type = rdma_ah_find_type(&ibdev->ib_dev, port);

	rdma_ah_set_port_num(ah_attr, port);
	rdma_ah_set_sl(ah_attr, MLX5_GET(ads, path, sl));

	rdma_ah_set_dlid(ah_attr, MLX5_GET(ads, path, rlid));
	rdma_ah_set_path_bits(ah_attr, MLX5_GET(ads, path, mlid));

	static_rate = MLX5_GET(ads, path, stat_rate);
	rdma_ah_set_static_rate(ah_attr, static_rate ? static_rate - 5 : 0);
	if (MLX5_GET(ads, path, grh) ||
	    ah_attr->type == RDMA_AH_ATTR_TYPE_ROCE) {
		rdma_ah_set_grh(ah_attr, NULL, MLX5_GET(ads, path, flow_label),
				MLX5_GET(ads, path, src_addr_index),
				MLX5_GET(ads, path, hop_limit),
				MLX5_GET(ads, path, tclass));
		rdma_ah_set_dgid_raw(ah_attr, MLX5_ADDR_OF(ads, path, rgid_rip));
	}
}

static int query_raw_packet_qp_sq_state(struct mlx5_ib_dev *dev,
					struct mlx5_ib_sq *sq,
					u8 *sq_state)
{
	int err;

	err = mlx5_core_query_sq_state(dev->mdev, sq->base.mqp.qpn, sq_state);
	if (err)
		goto out;
	sq->state = *sq_state;

out:
	return err;
}

static int query_raw_packet_qp_rq_state(struct mlx5_ib_dev *dev,
					struct mlx5_ib_rq *rq,
					u8 *rq_state)
{
	void *out;
	void *rqc;
	int inlen;
	int err;

	inlen = MLX5_ST_SZ_BYTES(query_rq_out);
	out = kvzalloc(inlen, GFP_KERNEL);
	if (!out)
		return -ENOMEM;

	err = mlx5_core_query_rq(dev->mdev, rq->base.mqp.qpn, out);
	if (err)
		goto out;

	rqc = MLX5_ADDR_OF(query_rq_out, out, rq_context);
	*rq_state = MLX5_GET(rqc, rqc, state);
	rq->state = *rq_state;

out:
	kvfree(out);
	return err;
}

static int sqrq_state_to_qp_state(u8 sq_state, u8 rq_state,
				  struct mlx5_ib_qp *qp, u8 *qp_state)
{
	static const u8 sqrq_trans[MLX5_RQ_NUM_STATE][MLX5_SQ_NUM_STATE] = {
		[MLX5_RQC_STATE_RST] = {
			[MLX5_SQC_STATE_RST]	= IB_QPS_RESET,
			[MLX5_SQC_STATE_RDY]	= MLX5_QP_STATE_BAD,
			[MLX5_SQC_STATE_ERR]	= MLX5_QP_STATE_BAD,
			[MLX5_SQ_STATE_NA]	= IB_QPS_RESET,
		},
		[MLX5_RQC_STATE_RDY] = {
			[MLX5_SQC_STATE_RST]	= MLX5_QP_STATE,
			[MLX5_SQC_STATE_RDY]	= MLX5_QP_STATE,
			[MLX5_SQC_STATE_ERR]	= IB_QPS_SQE,
			[MLX5_SQ_STATE_NA]	= MLX5_QP_STATE,
		},
		[MLX5_RQC_STATE_ERR] = {
			[MLX5_SQC_STATE_RST]    = MLX5_QP_STATE_BAD,
			[MLX5_SQC_STATE_RDY]	= MLX5_QP_STATE_BAD,
			[MLX5_SQC_STATE_ERR]	= IB_QPS_ERR,
			[MLX5_SQ_STATE_NA]	= IB_QPS_ERR,
		},
		[MLX5_RQ_STATE_NA] = {
			[MLX5_SQC_STATE_RST]    = MLX5_QP_STATE,
			[MLX5_SQC_STATE_RDY]	= MLX5_QP_STATE,
			[MLX5_SQC_STATE_ERR]	= MLX5_QP_STATE,
			[MLX5_SQ_STATE_NA]	= MLX5_QP_STATE_BAD,
		},
	};

	*qp_state = sqrq_trans[rq_state][sq_state];

	if (*qp_state == MLX5_QP_STATE_BAD) {
		WARN(1, "Buggy Raw Packet QP state, SQ 0x%x state: 0x%x, RQ 0x%x state: 0x%x",
		     qp->raw_packet_qp.sq.base.mqp.qpn, sq_state,
		     qp->raw_packet_qp.rq.base.mqp.qpn, rq_state);
		return -EINVAL;
	}

	if (*qp_state == MLX5_QP_STATE)
		*qp_state = qp->state;

	return 0;
}

static int query_raw_packet_qp_state(struct mlx5_ib_dev *dev,
				     struct mlx5_ib_qp *qp,
				     u8 *raw_packet_qp_state)
{
	struct mlx5_ib_raw_packet_qp *raw_packet_qp = &qp->raw_packet_qp;
	struct mlx5_ib_sq *sq = &raw_packet_qp->sq;
	struct mlx5_ib_rq *rq = &raw_packet_qp->rq;
	int err;
	u8 sq_state = MLX5_SQ_STATE_NA;
	u8 rq_state = MLX5_RQ_STATE_NA;

	if (qp->sq.wqe_cnt) {
		err = query_raw_packet_qp_sq_state(dev, sq, &sq_state);
		if (err)
			return err;
	}

	if (qp->rq.wqe_cnt) {
		err = query_raw_packet_qp_rq_state(dev, rq, &rq_state);
		if (err)
			return err;
	}

	return sqrq_state_to_qp_state(sq_state, rq_state, qp,
				      raw_packet_qp_state);
}

static int query_qp_attr(struct mlx5_ib_dev *dev, struct mlx5_ib_qp *qp,
			 struct ib_qp_attr *qp_attr)
{
	int outlen = MLX5_ST_SZ_BYTES(query_qp_out);
	void *qpc, *pri_path, *alt_path;
	u32 *outb;
	int err;

	outb = kzalloc(outlen, GFP_KERNEL);
	if (!outb)
		return -ENOMEM;

	err = mlx5_core_qp_query(dev, &qp->trans_qp.base.mqp, outb, outlen);
	if (err)
		goto out;

	qpc = MLX5_ADDR_OF(query_qp_out, outb, qpc);

	qp->state = to_ib_qp_state(MLX5_GET(qpc, qpc, state));
	if (MLX5_GET(qpc, qpc, state) == MLX5_QP_STATE_SQ_DRAINING)
		qp_attr->sq_draining = 1;

	qp_attr->path_mtu = MLX5_GET(qpc, qpc, mtu);
	qp_attr->path_mig_state = to_ib_mig_state(MLX5_GET(qpc, qpc, pm_state));
	qp_attr->qkey = MLX5_GET(qpc, qpc, q_key);
	qp_attr->rq_psn = MLX5_GET(qpc, qpc, next_rcv_psn);
	qp_attr->sq_psn = MLX5_GET(qpc, qpc, next_send_psn);
	qp_attr->dest_qp_num = MLX5_GET(qpc, qpc, remote_qpn);

	if (MLX5_GET(qpc, qpc, rre))
		qp_attr->qp_access_flags |= IB_ACCESS_REMOTE_READ;
	if (MLX5_GET(qpc, qpc, rwe))
		qp_attr->qp_access_flags |= IB_ACCESS_REMOTE_WRITE;
	if (MLX5_GET(qpc, qpc, rae))
		qp_attr->qp_access_flags |= IB_ACCESS_REMOTE_ATOMIC;

	qp_attr->max_rd_atomic = 1 << MLX5_GET(qpc, qpc, log_sra_max);
	qp_attr->max_dest_rd_atomic = 1 << MLX5_GET(qpc, qpc, log_rra_max);
	qp_attr->min_rnr_timer = MLX5_GET(qpc, qpc, min_rnr_nak);
	qp_attr->retry_cnt = MLX5_GET(qpc, qpc, retry_count);
	qp_attr->rnr_retry = MLX5_GET(qpc, qpc, rnr_retry);

	pri_path = MLX5_ADDR_OF(qpc, qpc, primary_address_path);
	alt_path = MLX5_ADDR_OF(qpc, qpc, secondary_address_path);

	if (qp->ibqp.qp_type == IB_QPT_RC || qp->ibqp.qp_type == IB_QPT_UC ||
	    qp->ibqp.qp_type == IB_QPT_XRC_INI ||
	    qp->ibqp.qp_type == IB_QPT_XRC_TGT) {
		to_rdma_ah_attr(dev, &qp_attr->ah_attr, pri_path);
		to_rdma_ah_attr(dev, &qp_attr->alt_ah_attr, alt_path);
		qp_attr->alt_pkey_index = MLX5_GET(ads, alt_path, pkey_index);
		qp_attr->alt_port_num = MLX5_GET(ads, alt_path, vhca_port_num);
	}

	qp_attr->pkey_index = MLX5_GET(ads, pri_path, pkey_index);
	qp_attr->port_num = MLX5_GET(ads, pri_path, vhca_port_num);
	qp_attr->timeout = MLX5_GET(ads, pri_path, ack_timeout);
	qp_attr->alt_timeout = MLX5_GET(ads, alt_path, ack_timeout);

out:
	kfree(outb);
	return err;
}

static int mlx5_ib_dct_query_qp(struct mlx5_ib_dev *dev, struct mlx5_ib_qp *mqp,
				struct ib_qp_attr *qp_attr, int qp_attr_mask,
				struct ib_qp_init_attr *qp_init_attr)
{
	struct mlx5_core_dct	*dct = &mqp->dct.mdct;
	u32 *out;
	u32 access_flags = 0;
	int outlen = MLX5_ST_SZ_BYTES(query_dct_out);
	void *dctc;
	int err;
	int supported_mask = IB_QP_STATE |
			     IB_QP_ACCESS_FLAGS |
			     IB_QP_PORT |
			     IB_QP_MIN_RNR_TIMER |
			     IB_QP_AV |
			     IB_QP_PATH_MTU |
			     IB_QP_PKEY_INDEX;

	if (qp_attr_mask & ~supported_mask)
		return -EINVAL;
	if (mqp->state != IB_QPS_RTR)
		return -EINVAL;

	out = kzalloc(outlen, GFP_KERNEL);
	if (!out)
		return -ENOMEM;

	err = mlx5_core_dct_query(dev, dct, out, outlen);
	if (err)
		goto out;

	dctc = MLX5_ADDR_OF(query_dct_out, out, dct_context_entry);

	if (qp_attr_mask & IB_QP_STATE)
		qp_attr->qp_state = IB_QPS_RTR;

	if (qp_attr_mask & IB_QP_ACCESS_FLAGS) {
		if (MLX5_GET(dctc, dctc, rre))
			access_flags |= IB_ACCESS_REMOTE_READ;
		if (MLX5_GET(dctc, dctc, rwe))
			access_flags |= IB_ACCESS_REMOTE_WRITE;
		if (MLX5_GET(dctc, dctc, rae))
			access_flags |= IB_ACCESS_REMOTE_ATOMIC;
		qp_attr->qp_access_flags = access_flags;
	}

	if (qp_attr_mask & IB_QP_PORT)
		qp_attr->port_num = MLX5_GET(dctc, dctc, port);
	if (qp_attr_mask & IB_QP_MIN_RNR_TIMER)
		qp_attr->min_rnr_timer = MLX5_GET(dctc, dctc, min_rnr_nak);
	if (qp_attr_mask & IB_QP_AV) {
		qp_attr->ah_attr.grh.traffic_class = MLX5_GET(dctc, dctc, tclass);
		qp_attr->ah_attr.grh.flow_label = MLX5_GET(dctc, dctc, flow_label);
		qp_attr->ah_attr.grh.sgid_index = MLX5_GET(dctc, dctc, my_addr_index);
		qp_attr->ah_attr.grh.hop_limit = MLX5_GET(dctc, dctc, hop_limit);
	}
	if (qp_attr_mask & IB_QP_PATH_MTU)
		qp_attr->path_mtu = MLX5_GET(dctc, dctc, mtu);
	if (qp_attr_mask & IB_QP_PKEY_INDEX)
		qp_attr->pkey_index = MLX5_GET(dctc, dctc, pkey_index);
out:
	kfree(out);
	return err;
}

int mlx5_ib_query_qp(struct ib_qp *ibqp, struct ib_qp_attr *qp_attr,
		     int qp_attr_mask, struct ib_qp_init_attr *qp_init_attr)
{
	struct mlx5_ib_dev *dev = to_mdev(ibqp->device);
	struct mlx5_ib_qp *qp = to_mqp(ibqp);
	int err = 0;
	u8 raw_packet_qp_state;

	if (ibqp->rwq_ind_tbl)
		return -ENOSYS;

	if (unlikely(ibqp->qp_type == IB_QPT_GSI))
		return mlx5_ib_gsi_query_qp(ibqp, qp_attr, qp_attr_mask,
					    qp_init_attr);

	/* Not all of output fields are applicable, make sure to zero them */
	memset(qp_init_attr, 0, sizeof(*qp_init_attr));
	memset(qp_attr, 0, sizeof(*qp_attr));

	if (unlikely(qp->type == MLX5_IB_QPT_DCT))
		return mlx5_ib_dct_query_qp(dev, qp, qp_attr,
					    qp_attr_mask, qp_init_attr);

	mutex_lock(&qp->mutex);

	if (qp->ibqp.qp_type == IB_QPT_RAW_PACKET ||
	    qp->flags & IB_QP_CREATE_SOURCE_QPN) {
		err = query_raw_packet_qp_state(dev, qp, &raw_packet_qp_state);
		if (err)
			goto out;
		qp->state = raw_packet_qp_state;
		qp_attr->port_num = 1;
	} else {
		err = query_qp_attr(dev, qp, qp_attr);
		if (err)
			goto out;
	}

	qp_attr->qp_state	     = qp->state;
	qp_attr->cur_qp_state	     = qp_attr->qp_state;
	qp_attr->cap.max_recv_wr     = qp->rq.wqe_cnt;
	qp_attr->cap.max_recv_sge    = qp->rq.max_gs;

	if (!ibqp->uobject) {
		qp_attr->cap.max_send_wr  = qp->sq.max_post;
		qp_attr->cap.max_send_sge = qp->sq.max_gs;
		qp_init_attr->qp_context = ibqp->qp_context;
	} else {
		qp_attr->cap.max_send_wr  = 0;
		qp_attr->cap.max_send_sge = 0;
	}

	qp_init_attr->qp_type = ibqp->qp_type;
	qp_init_attr->recv_cq = ibqp->recv_cq;
	qp_init_attr->send_cq = ibqp->send_cq;
	qp_init_attr->srq = ibqp->srq;
	qp_attr->cap.max_inline_data = qp->max_inline_data;

	qp_init_attr->cap	     = qp_attr->cap;

	qp_init_attr->create_flags = qp->flags;

	qp_init_attr->sq_sig_type = qp->sq_signal_bits & MLX5_WQE_CTRL_CQ_UPDATE ?
		IB_SIGNAL_ALL_WR : IB_SIGNAL_REQ_WR;

out:
	mutex_unlock(&qp->mutex);
	return err;
}

int mlx5_ib_alloc_xrcd(struct ib_xrcd *ibxrcd, struct ib_udata *udata)
{
	struct mlx5_ib_dev *dev = to_mdev(ibxrcd->device);
	struct mlx5_ib_xrcd *xrcd = to_mxrcd(ibxrcd);

	if (!MLX5_CAP_GEN(dev->mdev, xrc))
		return -EOPNOTSUPP;

	return mlx5_cmd_xrcd_alloc(dev->mdev, &xrcd->xrcdn, 0);
}

int mlx5_ib_dealloc_xrcd(struct ib_xrcd *xrcd, struct ib_udata *udata)
{
	struct mlx5_ib_dev *dev = to_mdev(xrcd->device);
	u32 xrcdn = to_mxrcd(xrcd)->xrcdn;

	return mlx5_cmd_xrcd_dealloc(dev->mdev, xrcdn, 0);
}

static void mlx5_ib_wq_event(struct mlx5_core_qp *core_qp, int type)
{
	struct mlx5_ib_rwq *rwq = to_mibrwq(core_qp);
	struct mlx5_ib_dev *dev = to_mdev(rwq->ibwq.device);
	struct ib_event event;

	if (rwq->ibwq.event_handler) {
		event.device     = rwq->ibwq.device;
		event.element.wq = &rwq->ibwq;
		switch (type) {
		case MLX5_EVENT_TYPE_WQ_CATAS_ERROR:
			event.event = IB_EVENT_WQ_FATAL;
			break;
		default:
			mlx5_ib_warn(dev, "Unexpected event type %d on WQ %06x\n", type, core_qp->qpn);
			return;
		}

		rwq->ibwq.event_handler(&event, rwq->ibwq.wq_context);
	}
}

static int set_delay_drop(struct mlx5_ib_dev *dev)
{
	int err = 0;

	mutex_lock(&dev->delay_drop.lock);
	if (dev->delay_drop.activate)
		goto out;

	err = mlx5_core_set_delay_drop(dev, dev->delay_drop.timeout);
	if (err)
		goto out;

	dev->delay_drop.activate = true;
out:
	mutex_unlock(&dev->delay_drop.lock);

	if (!err)
		atomic_inc(&dev->delay_drop.rqs_cnt);
	return err;
}

static int  create_rq(struct mlx5_ib_rwq *rwq, struct ib_pd *pd,
		      struct ib_wq_init_attr *init_attr)
{
	struct mlx5_ib_dev *dev;
	int has_net_offloads;
	__be64 *rq_pas0;
	int ts_format;
	void *in;
	void *rqc;
	void *wq;
	int inlen;
	int err;

	dev = to_mdev(pd->device);

	ts_format = get_rq_ts_format(dev, to_mcq(init_attr->cq));
	if (ts_format < 0)
		return ts_format;

	inlen = MLX5_ST_SZ_BYTES(create_rq_in) + sizeof(u64) * rwq->rq_num_pas;
	in = kvzalloc(inlen, GFP_KERNEL);
	if (!in)
		return -ENOMEM;

	MLX5_SET(create_rq_in, in, uid, to_mpd(pd)->uid);
	rqc = MLX5_ADDR_OF(create_rq_in, in, ctx);
	MLX5_SET(rqc,  rqc, mem_rq_type,
		 MLX5_RQC_MEM_RQ_TYPE_MEMORY_RQ_INLINE);
	MLX5_SET(rqc, rqc, ts_format, ts_format);
	MLX5_SET(rqc, rqc, user_index, rwq->user_index);
	MLX5_SET(rqc,  rqc, cqn, to_mcq(init_attr->cq)->mcq.cqn);
	MLX5_SET(rqc,  rqc, state, MLX5_RQC_STATE_RST);
	MLX5_SET(rqc,  rqc, flush_in_error_en, 1);
	wq = MLX5_ADDR_OF(rqc, rqc, wq);
	MLX5_SET(wq, wq, wq_type,
		 rwq->create_flags & MLX5_IB_WQ_FLAGS_STRIDING_RQ ?
		 MLX5_WQ_TYPE_CYCLIC_STRIDING_RQ : MLX5_WQ_TYPE_CYCLIC);
	if (init_attr->create_flags & IB_WQ_FLAGS_PCI_WRITE_END_PADDING) {
		if (!MLX5_CAP_GEN(dev->mdev, end_pad)) {
			mlx5_ib_dbg(dev, "Scatter end padding is not supported\n");
			err = -EOPNOTSUPP;
			goto out;
		} else {
			MLX5_SET(wq, wq, end_padding_mode, MLX5_WQ_END_PAD_MODE_ALIGN);
		}
	}
	MLX5_SET(wq, wq, log_wq_stride, rwq->log_rq_stride);
	if (rwq->create_flags & MLX5_IB_WQ_FLAGS_STRIDING_RQ) {
		/*
		 * In Firmware number of strides in each WQE is:
		 *   "512 * 2^single_wqe_log_num_of_strides"
		 * Values 3 to 8 are accepted as 10 to 15, 9 to 18 are
		 * accepted as 0 to 9
		 */
		static const u8 fw_map[] = { 10, 11, 12, 13, 14, 15, 0, 1,
					     2,  3,  4,  5,  6,  7,  8, 9 };
		MLX5_SET(wq, wq, two_byte_shift_en, rwq->two_byte_shift_en);
		MLX5_SET(wq, wq, log_wqe_stride_size,
			 rwq->single_stride_log_num_of_bytes -
			 MLX5_MIN_SINGLE_STRIDE_LOG_NUM_BYTES);
		MLX5_SET(wq, wq, log_wqe_num_of_strides,
			 fw_map[rwq->log_num_strides -
				MLX5_EXT_MIN_SINGLE_WQE_LOG_NUM_STRIDES]);
	}
	MLX5_SET(wq, wq, log_wq_sz, rwq->log_rq_size);
	MLX5_SET(wq, wq, pd, to_mpd(pd)->pdn);
	MLX5_SET(wq, wq, page_offset, rwq->rq_page_offset);
	MLX5_SET(wq, wq, log_wq_pg_sz, rwq->log_page_size);
	MLX5_SET(wq, wq, wq_signature, rwq->wq_sig);
	MLX5_SET64(wq, wq, dbr_addr, rwq->db.dma);
	has_net_offloads = MLX5_CAP_GEN(dev->mdev, eth_net_offloads);
	if (init_attr->create_flags & IB_WQ_FLAGS_CVLAN_STRIPPING) {
		if (!(has_net_offloads && MLX5_CAP_ETH(dev->mdev, vlan_cap))) {
			mlx5_ib_dbg(dev, "VLAN offloads are not supported\n");
			err = -EOPNOTSUPP;
			goto out;
		}
	} else {
		MLX5_SET(rqc, rqc, vsd, 1);
	}
	if (init_attr->create_flags & IB_WQ_FLAGS_SCATTER_FCS) {
		if (!(has_net_offloads && MLX5_CAP_ETH(dev->mdev, scatter_fcs))) {
			mlx5_ib_dbg(dev, "Scatter FCS is not supported\n");
			err = -EOPNOTSUPP;
			goto out;
		}
		MLX5_SET(rqc, rqc, scatter_fcs, 1);
	}
	if (init_attr->create_flags & IB_WQ_FLAGS_DELAY_DROP) {
		if (!(dev->ib_dev.attrs.raw_packet_caps &
		      IB_RAW_PACKET_CAP_DELAY_DROP)) {
			mlx5_ib_dbg(dev, "Delay drop is not supported\n");
			err = -EOPNOTSUPP;
			goto out;
		}
		MLX5_SET(rqc, rqc, delay_drop_en, 1);
	}
	rq_pas0 = (__be64 *)MLX5_ADDR_OF(wq, wq, pas);
	mlx5_ib_populate_pas(rwq->umem, 1UL << rwq->page_shift, rq_pas0, 0);
	err = mlx5_core_create_rq_tracked(dev, in, inlen, &rwq->core_qp);
	if (!err && init_attr->create_flags & IB_WQ_FLAGS_DELAY_DROP) {
		err = set_delay_drop(dev);
		if (err) {
			mlx5_ib_warn(dev, "Failed to enable delay drop err=%d\n",
				     err);
			mlx5_core_destroy_rq_tracked(dev, &rwq->core_qp);
		} else {
			rwq->create_flags |= MLX5_IB_WQ_FLAGS_DELAY_DROP;
		}
	}
out:
	kvfree(in);
	return err;
}

static int set_user_rq_size(struct mlx5_ib_dev *dev,
			    struct ib_wq_init_attr *wq_init_attr,
			    struct mlx5_ib_create_wq *ucmd,
			    struct mlx5_ib_rwq *rwq)
{
	/* Sanity check RQ size before proceeding */
	if (wq_init_attr->max_wr > (1 << MLX5_CAP_GEN(dev->mdev, log_max_wq_sz)))
		return -EINVAL;

	if (!ucmd->rq_wqe_count)
		return -EINVAL;

	rwq->wqe_count = ucmd->rq_wqe_count;
	rwq->wqe_shift = ucmd->rq_wqe_shift;
	if (check_shl_overflow(rwq->wqe_count, rwq->wqe_shift, &rwq->buf_size))
		return -EINVAL;

	rwq->log_rq_stride = rwq->wqe_shift;
	rwq->log_rq_size = ilog2(rwq->wqe_count);
	return 0;
}

static bool log_of_strides_valid(struct mlx5_ib_dev *dev, u32 log_num_strides)
{
	if ((log_num_strides > MLX5_MAX_SINGLE_WQE_LOG_NUM_STRIDES) ||
	    (log_num_strides < MLX5_EXT_MIN_SINGLE_WQE_LOG_NUM_STRIDES))
		return false;

	if (!MLX5_CAP_GEN(dev->mdev, ext_stride_num_range) &&
	    (log_num_strides < MLX5_MIN_SINGLE_WQE_LOG_NUM_STRIDES))
		return false;

	return true;
}

static int prepare_user_rq(struct ib_pd *pd,
			   struct ib_wq_init_attr *init_attr,
			   struct ib_udata *udata,
			   struct mlx5_ib_rwq *rwq)
{
	struct mlx5_ib_dev *dev = to_mdev(pd->device);
	struct mlx5_ib_create_wq ucmd = {};
	int err;
	size_t required_cmd_sz;

	required_cmd_sz = offsetofend(struct mlx5_ib_create_wq,
				      single_stride_log_num_of_bytes);
	if (udata->inlen < required_cmd_sz) {
		mlx5_ib_dbg(dev, "invalid inlen\n");
		return -EINVAL;
	}

	if (udata->inlen > sizeof(ucmd) &&
	    !ib_is_udata_cleared(udata, sizeof(ucmd),
				 udata->inlen - sizeof(ucmd))) {
		mlx5_ib_dbg(dev, "inlen is not supported\n");
		return -EOPNOTSUPP;
	}

	if (ib_copy_from_udata(&ucmd, udata, min(sizeof(ucmd), udata->inlen))) {
		mlx5_ib_dbg(dev, "copy failed\n");
		return -EFAULT;
	}

	if (ucmd.comp_mask & (~MLX5_IB_CREATE_WQ_STRIDING_RQ)) {
		mlx5_ib_dbg(dev, "invalid comp mask\n");
		return -EOPNOTSUPP;
	} else if (ucmd.comp_mask & MLX5_IB_CREATE_WQ_STRIDING_RQ) {
		if (!MLX5_CAP_GEN(dev->mdev, striding_rq)) {
			mlx5_ib_dbg(dev, "Striding RQ is not supported\n");
			return -EOPNOTSUPP;
		}
		if ((ucmd.single_stride_log_num_of_bytes <
		    MLX5_MIN_SINGLE_STRIDE_LOG_NUM_BYTES) ||
		    (ucmd.single_stride_log_num_of_bytes >
		     MLX5_MAX_SINGLE_STRIDE_LOG_NUM_BYTES)) {
			mlx5_ib_dbg(dev, "Invalid log stride size (%u. Range is %u - %u)\n",
				    ucmd.single_stride_log_num_of_bytes,
				    MLX5_MIN_SINGLE_STRIDE_LOG_NUM_BYTES,
				    MLX5_MAX_SINGLE_STRIDE_LOG_NUM_BYTES);
			return -EINVAL;
		}
		if (!log_of_strides_valid(dev,
					  ucmd.single_wqe_log_num_of_strides)) {
			mlx5_ib_dbg(
				dev,
				"Invalid log num strides (%u. Range is %u - %u)\n",
				ucmd.single_wqe_log_num_of_strides,
				MLX5_CAP_GEN(dev->mdev, ext_stride_num_range) ?
					MLX5_EXT_MIN_SINGLE_WQE_LOG_NUM_STRIDES :
					MLX5_MIN_SINGLE_WQE_LOG_NUM_STRIDES,
				MLX5_MAX_SINGLE_WQE_LOG_NUM_STRIDES);
			return -EINVAL;
		}
		rwq->single_stride_log_num_of_bytes =
			ucmd.single_stride_log_num_of_bytes;
		rwq->log_num_strides = ucmd.single_wqe_log_num_of_strides;
		rwq->two_byte_shift_en = !!ucmd.two_byte_shift_en;
		rwq->create_flags |= MLX5_IB_WQ_FLAGS_STRIDING_RQ;
	}

	err = set_user_rq_size(dev, init_attr, &ucmd, rwq);
	if (err) {
		mlx5_ib_dbg(dev, "err %d\n", err);
		return err;
	}

	err = create_user_rq(dev, pd, udata, rwq, &ucmd);
	if (err) {
		mlx5_ib_dbg(dev, "err %d\n", err);
		return err;
	}

	rwq->user_index = ucmd.user_index;
	return 0;
}

struct ib_wq *mlx5_ib_create_wq(struct ib_pd *pd,
				struct ib_wq_init_attr *init_attr,
				struct ib_udata *udata)
{
	struct mlx5_ib_dev *dev;
	struct mlx5_ib_rwq *rwq;
	struct mlx5_ib_create_wq_resp resp = {};
	size_t min_resp_len;
	int err;

	if (!udata)
		return ERR_PTR(-ENOSYS);

	min_resp_len = offsetofend(struct mlx5_ib_create_wq_resp, reserved);
	if (udata->outlen && udata->outlen < min_resp_len)
		return ERR_PTR(-EINVAL);

	if (!capable(CAP_SYS_RAWIO) &&
	    init_attr->create_flags & IB_WQ_FLAGS_DELAY_DROP)
		return ERR_PTR(-EPERM);

	dev = to_mdev(pd->device);
	switch (init_attr->wq_type) {
	case IB_WQT_RQ:
		rwq = kzalloc(sizeof(*rwq), GFP_KERNEL);
		if (!rwq)
			return ERR_PTR(-ENOMEM);
		err = prepare_user_rq(pd, init_attr, udata, rwq);
		if (err)
			goto err;
		err = create_rq(rwq, pd, init_attr);
		if (err)
			goto err_user_rq;
		break;
	default:
		mlx5_ib_dbg(dev, "unsupported wq type %d\n",
			    init_attr->wq_type);
		return ERR_PTR(-EINVAL);
	}

	rwq->ibwq.wq_num = rwq->core_qp.qpn;
	rwq->ibwq.state = IB_WQS_RESET;
	if (udata->outlen) {
		resp.response_length = offsetofend(
			struct mlx5_ib_create_wq_resp, response_length);
		err = ib_copy_to_udata(udata, &resp, resp.response_length);
		if (err)
			goto err_copy;
	}

	rwq->core_qp.event = mlx5_ib_wq_event;
	rwq->ibwq.event_handler = init_attr->event_handler;
	return &rwq->ibwq;

err_copy:
	mlx5_core_destroy_rq_tracked(dev, &rwq->core_qp);
err_user_rq:
	destroy_user_rq(dev, pd, rwq, udata);
err:
	kfree(rwq);
	return ERR_PTR(err);
}

int mlx5_ib_destroy_wq(struct ib_wq *wq, struct ib_udata *udata)
{
	struct mlx5_ib_dev *dev = to_mdev(wq->device);
	struct mlx5_ib_rwq *rwq = to_mrwq(wq);
	int ret;

	ret = mlx5_core_destroy_rq_tracked(dev, &rwq->core_qp);
	if (ret)
		return ret;
	destroy_user_rq(dev, wq->pd, rwq, udata);
	kfree(rwq);
	return 0;
}

int mlx5_ib_create_rwq_ind_table(struct ib_rwq_ind_table *ib_rwq_ind_table,
				 struct ib_rwq_ind_table_init_attr *init_attr,
				 struct ib_udata *udata)
{
	struct mlx5_ib_rwq_ind_table *rwq_ind_tbl =
		to_mrwq_ind_table(ib_rwq_ind_table);
	struct mlx5_ib_dev *dev = to_mdev(ib_rwq_ind_table->device);
	int sz = 1 << init_attr->log_ind_tbl_size;
	struct mlx5_ib_create_rwq_ind_tbl_resp resp = {};
	size_t min_resp_len;
	int inlen;
	int err;
	int i;
	u32 *in;
	void *rqtc;

	if (udata->inlen > 0 &&
	    !ib_is_udata_cleared(udata, 0,
				 udata->inlen))
		return -EOPNOTSUPP;

	if (init_attr->log_ind_tbl_size >
	    MLX5_CAP_GEN(dev->mdev, log_max_rqt_size)) {
		mlx5_ib_dbg(dev, "log_ind_tbl_size = %d is bigger than supported = %d\n",
			    init_attr->log_ind_tbl_size,
			    MLX5_CAP_GEN(dev->mdev, log_max_rqt_size));
		return -EINVAL;
	}

	min_resp_len =
		offsetofend(struct mlx5_ib_create_rwq_ind_tbl_resp, reserved);
	if (udata->outlen && udata->outlen < min_resp_len)
		return -EINVAL;

	inlen = MLX5_ST_SZ_BYTES(create_rqt_in) + sizeof(u32) * sz;
	in = kvzalloc(inlen, GFP_KERNEL);
	if (!in)
		return -ENOMEM;

	rqtc = MLX5_ADDR_OF(create_rqt_in, in, rqt_context);

	MLX5_SET(rqtc, rqtc, rqt_actual_size, sz);
	MLX5_SET(rqtc, rqtc, rqt_max_size, sz);

	for (i = 0; i < sz; i++)
		MLX5_SET(rqtc, rqtc, rq_num[i], init_attr->ind_tbl[i]->wq_num);

	rwq_ind_tbl->uid = to_mpd(init_attr->ind_tbl[0]->pd)->uid;
	MLX5_SET(create_rqt_in, in, uid, rwq_ind_tbl->uid);

	err = mlx5_core_create_rqt(dev->mdev, in, inlen, &rwq_ind_tbl->rqtn);
	kvfree(in);
	if (err)
		return err;

	rwq_ind_tbl->ib_rwq_ind_tbl.ind_tbl_num = rwq_ind_tbl->rqtn;
	if (udata->outlen) {
		resp.response_length =
			offsetofend(struct mlx5_ib_create_rwq_ind_tbl_resp,
				    response_length);
		err = ib_copy_to_udata(udata, &resp, resp.response_length);
		if (err)
			goto err_copy;
	}

	return 0;

err_copy:
	mlx5_cmd_destroy_rqt(dev->mdev, rwq_ind_tbl->rqtn, rwq_ind_tbl->uid);
	return err;
}

int mlx5_ib_destroy_rwq_ind_table(struct ib_rwq_ind_table *ib_rwq_ind_tbl)
{
	struct mlx5_ib_rwq_ind_table *rwq_ind_tbl = to_mrwq_ind_table(ib_rwq_ind_tbl);
	struct mlx5_ib_dev *dev = to_mdev(ib_rwq_ind_tbl->device);

	return mlx5_cmd_destroy_rqt(dev->mdev, rwq_ind_tbl->rqtn, rwq_ind_tbl->uid);
}

int mlx5_ib_modify_wq(struct ib_wq *wq, struct ib_wq_attr *wq_attr,
		      u32 wq_attr_mask, struct ib_udata *udata)
{
	struct mlx5_ib_dev *dev = to_mdev(wq->device);
	struct mlx5_ib_rwq *rwq = to_mrwq(wq);
	struct mlx5_ib_modify_wq ucmd = {};
	size_t required_cmd_sz;
	int curr_wq_state;
	int wq_state;
	int inlen;
	int err;
	void *rqc;
	void *in;

	required_cmd_sz = offsetofend(struct mlx5_ib_modify_wq, reserved);
	if (udata->inlen < required_cmd_sz)
		return -EINVAL;

	if (udata->inlen > sizeof(ucmd) &&
	    !ib_is_udata_cleared(udata, sizeof(ucmd),
				 udata->inlen - sizeof(ucmd)))
		return -EOPNOTSUPP;

	if (ib_copy_from_udata(&ucmd, udata, min(sizeof(ucmd), udata->inlen)))
		return -EFAULT;

	if (ucmd.comp_mask || ucmd.reserved)
		return -EOPNOTSUPP;

	inlen = MLX5_ST_SZ_BYTES(modify_rq_in);
	in = kvzalloc(inlen, GFP_KERNEL);
	if (!in)
		return -ENOMEM;

	rqc = MLX5_ADDR_OF(modify_rq_in, in, ctx);

	curr_wq_state = (wq_attr_mask & IB_WQ_CUR_STATE) ?
		wq_attr->curr_wq_state : wq->state;
	wq_state = (wq_attr_mask & IB_WQ_STATE) ?
		wq_attr->wq_state : curr_wq_state;
	if (curr_wq_state == IB_WQS_ERR)
		curr_wq_state = MLX5_RQC_STATE_ERR;
	if (wq_state == IB_WQS_ERR)
		wq_state = MLX5_RQC_STATE_ERR;
	MLX5_SET(modify_rq_in, in, rq_state, curr_wq_state);
	MLX5_SET(modify_rq_in, in, uid, to_mpd(wq->pd)->uid);
	MLX5_SET(rqc, rqc, state, wq_state);

	if (wq_attr_mask & IB_WQ_FLAGS) {
		if (wq_attr->flags_mask & IB_WQ_FLAGS_CVLAN_STRIPPING) {
			if (!(MLX5_CAP_GEN(dev->mdev, eth_net_offloads) &&
			      MLX5_CAP_ETH(dev->mdev, vlan_cap))) {
				mlx5_ib_dbg(dev, "VLAN offloads are not "
					    "supported\n");
				err = -EOPNOTSUPP;
				goto out;
			}
			MLX5_SET64(modify_rq_in, in, modify_bitmask,
				   MLX5_MODIFY_RQ_IN_MODIFY_BITMASK_VSD);
			MLX5_SET(rqc, rqc, vsd,
				 (wq_attr->flags & IB_WQ_FLAGS_CVLAN_STRIPPING) ? 0 : 1);
		}

		if (wq_attr->flags_mask & IB_WQ_FLAGS_PCI_WRITE_END_PADDING) {
			mlx5_ib_dbg(dev, "Modifying scatter end padding is not supported\n");
			err = -EOPNOTSUPP;
			goto out;
		}
	}

	if (curr_wq_state == IB_WQS_RESET && wq_state == IB_WQS_RDY) {
		u16 set_id;

		set_id = mlx5_ib_get_counters_id(dev, 0);
		if (MLX5_CAP_GEN(dev->mdev, modify_rq_counter_set_id)) {
			MLX5_SET64(modify_rq_in, in, modify_bitmask,
				   MLX5_MODIFY_RQ_IN_MODIFY_BITMASK_RQ_COUNTER_SET_ID);
			MLX5_SET(rqc, rqc, counter_set_id, set_id);
		} else
			dev_info_once(
				&dev->ib_dev.dev,
				"Receive WQ counters are not supported on current FW\n");
	}

	err = mlx5_core_modify_rq(dev->mdev, rwq->core_qp.qpn, in);
	if (!err)
		rwq->ibwq.state = (wq_state == MLX5_RQC_STATE_ERR) ? IB_WQS_ERR : wq_state;

out:
	kvfree(in);
	return err;
}

struct mlx5_ib_drain_cqe {
	struct ib_cqe cqe;
	struct completion done;
};

static void mlx5_ib_drain_qp_done(struct ib_cq *cq, struct ib_wc *wc)
{
	struct mlx5_ib_drain_cqe *cqe = container_of(wc->wr_cqe,
						     struct mlx5_ib_drain_cqe,
						     cqe);

	complete(&cqe->done);
}

/* This function returns only once the drained WR was completed */
static void handle_drain_completion(struct ib_cq *cq,
				    struct mlx5_ib_drain_cqe *sdrain,
				    struct mlx5_ib_dev *dev)
{
	struct mlx5_core_dev *mdev = dev->mdev;

	if (cq->poll_ctx == IB_POLL_DIRECT) {
		while (wait_for_completion_timeout(&sdrain->done, HZ / 10) <= 0)
			ib_process_cq_direct(cq, -1);
		return;
	}

	if (mdev->state == MLX5_DEVICE_STATE_INTERNAL_ERROR) {
		struct mlx5_ib_cq *mcq = to_mcq(cq);
		bool triggered = false;
		unsigned long flags;

		spin_lock_irqsave(&dev->reset_flow_resource_lock, flags);
		/* Make sure that the CQ handler won't run if wasn't run yet */
		if (!mcq->mcq.reset_notify_added)
			mcq->mcq.reset_notify_added = 1;
		else
			triggered = true;
		spin_unlock_irqrestore(&dev->reset_flow_resource_lock, flags);

		if (triggered) {
			/* Wait for any scheduled/running task to be ended */
			switch (cq->poll_ctx) {
			case IB_POLL_SOFTIRQ:
				irq_poll_disable(&cq->iop);
				irq_poll_enable(&cq->iop);
				break;
			case IB_POLL_WORKQUEUE:
				cancel_work_sync(&cq->work);
				break;
			default:
				WARN_ON_ONCE(1);
			}
		}

		/* Run the CQ handler - this makes sure that the drain WR will
		 * be processed if wasn't processed yet.
		 */
		mcq->mcq.comp(&mcq->mcq, NULL);
	}

	wait_for_completion(&sdrain->done);
}

void mlx5_ib_drain_sq(struct ib_qp *qp)
{
	struct ib_cq *cq = qp->send_cq;
	struct ib_qp_attr attr = { .qp_state = IB_QPS_ERR };
	struct mlx5_ib_drain_cqe sdrain;
	const struct ib_send_wr *bad_swr;
	struct ib_rdma_wr swr = {
		.wr = {
			.next = NULL,
			{ .wr_cqe	= &sdrain.cqe, },
			.opcode	= IB_WR_RDMA_WRITE,
		},
	};
	int ret;
	struct mlx5_ib_dev *dev = to_mdev(qp->device);
	struct mlx5_core_dev *mdev = dev->mdev;

	ret = ib_modify_qp(qp, &attr, IB_QP_STATE);
	if (ret && mdev->state != MLX5_DEVICE_STATE_INTERNAL_ERROR) {
		WARN_ONCE(ret, "failed to drain send queue: %d\n", ret);
		return;
	}

	sdrain.cqe.done = mlx5_ib_drain_qp_done;
	init_completion(&sdrain.done);

	ret = mlx5_ib_post_send_drain(qp, &swr.wr, &bad_swr);
	if (ret) {
		WARN_ONCE(ret, "failed to drain send queue: %d\n", ret);
		return;
	}

	handle_drain_completion(cq, &sdrain, dev);
}

void mlx5_ib_drain_rq(struct ib_qp *qp)
{
	struct ib_cq *cq = qp->recv_cq;
	struct ib_qp_attr attr = { .qp_state = IB_QPS_ERR };
	struct mlx5_ib_drain_cqe rdrain;
	struct ib_recv_wr rwr = {};
	const struct ib_recv_wr *bad_rwr;
	int ret;
	struct mlx5_ib_dev *dev = to_mdev(qp->device);
	struct mlx5_core_dev *mdev = dev->mdev;

	ret = ib_modify_qp(qp, &attr, IB_QP_STATE);
	if (ret && mdev->state != MLX5_DEVICE_STATE_INTERNAL_ERROR) {
		WARN_ONCE(ret, "failed to drain recv queue: %d\n", ret);
		return;
	}

	rwr.wr_cqe = &rdrain.cqe;
	rdrain.cqe.done = mlx5_ib_drain_qp_done;
	init_completion(&rdrain.done);

	ret = mlx5_ib_post_recv_drain(qp, &rwr, &bad_rwr);
	if (ret) {
		WARN_ONCE(ret, "failed to drain recv queue: %d\n", ret);
		return;
	}

	handle_drain_completion(cq, &rdrain, dev);
}

/*
 * Bind a qp to a counter. If @counter is NULL then bind the qp to
 * the default counter
 */
int mlx5_ib_qp_set_counter(struct ib_qp *qp, struct rdma_counter *counter)
{
	struct mlx5_ib_dev *dev = to_mdev(qp->device);
	struct mlx5_ib_qp *mqp = to_mqp(qp);
	int err = 0;

	mutex_lock(&mqp->mutex);
	if (mqp->state == IB_QPS_RESET) {
		qp->counter = counter;
		goto out;
	}

	if (!MLX5_CAP_GEN(dev->mdev, rts2rts_qp_counters_set_id)) {
		err = -EOPNOTSUPP;
		goto out;
	}

	if (mqp->state == IB_QPS_RTS) {
		err = __mlx5_ib_qp_set_counter(qp, counter);
		if (!err)
			qp->counter = counter;

		goto out;
	}

	mqp->counter_pending = 1;
	qp->counter = counter;

out:
	mutex_unlock(&mqp->mutex);
	return err;
}<|MERGE_RESOLUTION|>--- conflicted
+++ resolved
@@ -1078,11 +1078,7 @@
 
 	qpc = MLX5_ADDR_OF(create_qp_in, *in, qpc);
 	MLX5_SET(qpc, qpc, uar_page, uar_index);
-<<<<<<< HEAD
-	MLX5_SET(qpc, qpc, ts_format, MLX5_QPC_TIMESTAMP_FORMAT_DEFAULT);
-=======
 	MLX5_SET(qpc, qpc, ts_format, mlx5_get_qp_default_ts(dev->mdev));
->>>>>>> 7aef27f0
 	MLX5_SET(qpc, qpc, log_page_size, qp->buf.page_shift - MLX5_ADAPTER_PAGE_SHIFT);
 
 	/* Set "fast registration enabled" for all kernel QPs */
@@ -1192,12 +1188,8 @@
 		}
 		return MLX5_RQC_TIMESTAMP_FORMAT_FREE_RUNNING;
 	}
-<<<<<<< HEAD
-	return MLX5_RQC_TIMESTAMP_FORMAT_DEFAULT;
-=======
 	return fr_supported ? MLX5_RQC_TIMESTAMP_FORMAT_FREE_RUNNING :
 			      MLX5_RQC_TIMESTAMP_FORMAT_DEFAULT;
->>>>>>> 7aef27f0
 }
 
 static int get_sq_ts_format(struct mlx5_ib_dev *dev, struct mlx5_ib_cq *send_cq)
@@ -1215,12 +1207,8 @@
 		}
 		return MLX5_SQC_TIMESTAMP_FORMAT_FREE_RUNNING;
 	}
-<<<<<<< HEAD
-	return MLX5_SQC_TIMESTAMP_FORMAT_DEFAULT;
-=======
 	return fr_supported ? MLX5_SQC_TIMESTAMP_FORMAT_FREE_RUNNING :
 			      MLX5_SQC_TIMESTAMP_FORMAT_DEFAULT;
->>>>>>> 7aef27f0
 }
 
 static int get_qp_ts_format(struct mlx5_ib_dev *dev, struct mlx5_ib_cq *send_cq,
@@ -1231,12 +1219,8 @@
 			MLX5_QP_TIMESTAMP_FORMAT_CAP_FREE_RUNNING ||
 		MLX5_CAP_ROCE(dev->mdev, qp_ts_format) ==
 			MLX5_QP_TIMESTAMP_FORMAT_CAP_FREE_RUNNING_AND_REAL_TIME;
-<<<<<<< HEAD
-	int ts_format = MLX5_QPC_TIMESTAMP_FORMAT_DEFAULT;
-=======
 	int ts_format = fr_supported ? MLX5_QPC_TIMESTAMP_FORMAT_FREE_RUNNING :
 				       MLX5_QPC_TIMESTAMP_FORMAT_DEFAULT;
->>>>>>> 7aef27f0
 
 	if (recv_cq &&
 	    recv_cq->create_flags & IB_UVERBS_CQ_FLAGS_TIMESTAMP_COMPLETION)
