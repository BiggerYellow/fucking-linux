--- conflicted
+++ resolved
@@ -55,23 +55,4 @@
 	depends on I2C && VIDEO_DEV
 	help
 	  This is a Video4Linux2 sensor-level driver for the Galaxycore
-<<<<<<< HEAD
-	  GC0310 0.3MP sensor.
-
-#
-# Kconfig for flash drivers
-#
-
-config VIDEO_ATOMISP_LM3554
-       tristate "LM3554 flash light driver"
-	depends on ACPI
-       depends on VIDEO_DEV && I2C
-	help
-	 This is a Video4Linux2 sub-dev driver for the LM3554
-	 flash light driver.
-
-	 To compile this driver as a module, choose M here: the
-	 module will be called lm3554
-=======
-	  GC0310 0.3MP sensor.
->>>>>>> 0c383648
+	  GC0310 0.3MP sensor.