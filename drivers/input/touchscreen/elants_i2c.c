// SPDX-License-Identifier: GPL-2.0-only
/*
 * Elan Microelectronics touch panels with I2C interface
 *
 * Copyright (C) 2014 Elan Microelectronics Corporation.
 * Scott Liu <scott.liu@emc.com.tw>
 *
 * This code is partly based on hid-multitouch.c:
 *
 *  Copyright (c) 2010-2012 Stephane Chatty <chatty@enac.fr>
 *  Copyright (c) 2010-2012 Benjamin Tissoires <benjamin.tissoires@gmail.com>
 *  Copyright (c) 2010-2012 Ecole Nationale de l'Aviation Civile, France
 *
 * This code is partly based on i2c-hid.c:
 *
 * Copyright (c) 2012 Benjamin Tissoires <benjamin.tissoires@gmail.com>
 * Copyright (c) 2012 Ecole Nationale de l'Aviation Civile, France
 * Copyright (c) 2012 Red Hat, Inc
 */


#include <linux/bits.h>
#include <linux/module.h>
#include <linux/input.h>
#include <linux/interrupt.h>
#include <linux/irq.h>
#include <linux/platform_device.h>
#include <linux/async.h>
#include <linux/i2c.h>
#include <linux/delay.h>
#include <linux/uaccess.h>
#include <linux/buffer_head.h>
#include <linux/slab.h>
#include <linux/firmware.h>
#include <linux/input/mt.h>
#include <linux/input/touchscreen.h>
#include <linux/acpi.h>
#include <linux/of.h>
#include <linux/gpio/consumer.h>
#include <linux/regulator/consumer.h>
#include <asm/unaligned.h>

/* Device, Driver information */
#define DEVICE_NAME	"elants_i2c"

/* Convert from rows or columns into resolution */
#define ELAN_TS_RESOLUTION(n, m)   (((n) - 1) * (m))

/* FW header data */
#define HEADER_SIZE		4
#define FW_HDR_TYPE		0
#define FW_HDR_COUNT		1
#define FW_HDR_LENGTH		2

/* Buffer mode Queue Header information */
#define QUEUE_HEADER_SINGLE	0x62
#define QUEUE_HEADER_NORMAL	0X63
#define QUEUE_HEADER_WAIT	0x64

/* Command header definition */
#define CMD_HEADER_WRITE	0x54
#define CMD_HEADER_READ		0x53
#define CMD_HEADER_6B_READ	0x5B
#define CMD_HEADER_ROM_READ	0x96
#define CMD_HEADER_RESP		0x52
#define CMD_HEADER_6B_RESP	0x9B
#define CMD_HEADER_ROM_RESP	0x95
#define CMD_HEADER_HELLO	0x55
#define CMD_HEADER_REK		0x66

/* FW position data */
#define PACKET_SIZE		55
#define MAX_CONTACT_NUM		10
#define FW_POS_HEADER		0
#define FW_POS_STATE		1
#define FW_POS_TOTAL		2
#define FW_POS_XY		3
#define FW_POS_TOOL_TYPE	33
#define FW_POS_CHECKSUM		34
#define FW_POS_WIDTH		35
#define FW_POS_PRESSURE		45

#define HEADER_REPORT_10_FINGER	0x62

/* Header (4 bytes) plus 3 fill 10-finger packets */
#define MAX_PACKET_SIZE		169

#define BOOT_TIME_DELAY_MS	50

/* FW read command, 0x53 0x?? 0x0, 0x01 */
#define E_ELAN_INFO_FW_VER	0x00
#define E_ELAN_INFO_BC_VER	0x10
#define E_ELAN_INFO_REK		0xE0
#define E_ELAN_INFO_TEST_VER	0xE0
#define E_ELAN_INFO_FW_ID	0xF0
#define E_INFO_OSR		0xD6
#define E_INFO_PHY_SCAN		0xD7
#define E_INFO_PHY_DRIVER	0xD8

#define MAX_RETRIES		3
#define MAX_FW_UPDATE_RETRIES	30

#define ELAN_FW_PAGESIZE	132

/* calibration timeout definition */
#define ELAN_CALI_TIMEOUT_MSEC	12000

#define ELAN_POWERON_DELAY_USEC	500
#define ELAN_RESET_DELAY_MSEC	20

enum elants_state {
	ELAN_STATE_NORMAL,
	ELAN_WAIT_QUEUE_HEADER,
	ELAN_WAIT_RECALIBRATION,
};

enum elants_iap_mode {
	ELAN_IAP_OPERATIONAL,
	ELAN_IAP_RECOVERY,
};

/* struct elants_data - represents state of Elan touchscreen device */
struct elants_data {
	struct i2c_client *client;
	struct input_dev *input;

	struct regulator *vcc33;
	struct regulator *vccio;
	struct gpio_desc *reset_gpio;

	u16 fw_version;
	u8 test_version;
	u8 solution_version;
	u8 bc_version;
	u8 iap_version;
	u16 hw_version;
	unsigned int x_res;	/* resolution in units/mm */
	unsigned int y_res;
	unsigned int x_max;
	unsigned int y_max;
	struct touchscreen_properties prop;

	enum elants_state state;
	enum elants_iap_mode iap_mode;

	/* Guards against concurrent access to the device via sysfs */
	struct mutex sysfs_mutex;

	u8 cmd_resp[HEADER_SIZE];
	struct completion cmd_done;

	bool wake_irq_enabled;
	bool keep_power_in_suspend;

	/* Must be last to be used for DMA operations */
	u8 buf[MAX_PACKET_SIZE] ____cacheline_aligned;
};

static int elants_i2c_send(struct i2c_client *client,
			   const void *data, size_t size)
{
	int ret;

	ret = i2c_master_send(client, data, size);
	if (ret == size)
		return 0;

	if (ret >= 0)
		ret = -EIO;

	dev_err(&client->dev, "%s failed (%*ph): %d\n",
		__func__, (int)size, data, ret);

	return ret;
}

static int elants_i2c_read(struct i2c_client *client, void *data, size_t size)
{
	int ret;

	ret = i2c_master_recv(client, data, size);
	if (ret == size)
		return 0;

	if (ret >= 0)
		ret = -EIO;

	dev_err(&client->dev, "%s failed: %d\n", __func__, ret);

	return ret;
}

static int elants_i2c_execute_command(struct i2c_client *client,
				      const u8 *cmd, size_t cmd_size,
				      u8 *resp, size_t resp_size,
				      int retries, const char *cmd_name)
{
	struct i2c_msg msgs[2];
	int ret;
	u8 expected_response;

	switch (cmd[0]) {
	case CMD_HEADER_READ:
		expected_response = CMD_HEADER_RESP;
		break;

	case CMD_HEADER_6B_READ:
		expected_response = CMD_HEADER_6B_RESP;
		break;

	case CMD_HEADER_ROM_READ:
		expected_response = CMD_HEADER_ROM_RESP;
		break;

	default:
		dev_err(&client->dev, "(%s): invalid command: %*ph\n",
			cmd_name, (int)cmd_size, cmd);
		return -EINVAL;
	}

	for (;;) {
		msgs[0].addr = client->addr;
		msgs[0].flags = client->flags & I2C_M_TEN;
		msgs[0].len = cmd_size;
		msgs[0].buf = (u8 *)cmd;

		msgs[1].addr = client->addr;
		msgs[1].flags = (client->flags & I2C_M_TEN) | I2C_M_RD;
		msgs[1].flags |= I2C_M_RD;
		msgs[1].len = resp_size;
		msgs[1].buf = resp;

		ret = i2c_transfer(client->adapter, msgs, ARRAY_SIZE(msgs));
		if (ret < 0) {
			if (--retries > 0) {
				dev_dbg(&client->dev,
					"(%s) I2C transfer failed: %pe (retrying)\n",
					cmd_name, ERR_PTR(ret));
				continue;
			}

			dev_err(&client->dev,
				"(%s) I2C transfer failed: %pe\n",
				cmd_name, ERR_PTR(ret));
			return ret;
		}

		if (ret != ARRAY_SIZE(msgs) ||
		    resp[FW_HDR_TYPE] != expected_response) {
			if (--retries > 0) {
				dev_dbg(&client->dev,
					"(%s) unexpected response: %*ph (retrying)\n",
					cmd_name, ret, resp);
				continue;
			}

			dev_err(&client->dev,
				"(%s) unexpected response: %*ph\n",
				cmd_name, ret, resp);
			return -EIO;
		}

		return 0;
	}
}

static int elants_i2c_calibrate(struct elants_data *ts)
{
	struct i2c_client *client = ts->client;
	int ret, error;
	static const u8 w_flashkey[] = { 0x54, 0xC0, 0xE1, 0x5A };
	static const u8 rek[] = { 0x54, 0x29, 0x00, 0x01 };
	static const u8 rek_resp[] = { CMD_HEADER_REK, 0x66, 0x66, 0x66 };

	disable_irq(client->irq);

	ts->state = ELAN_WAIT_RECALIBRATION;
	reinit_completion(&ts->cmd_done);

	elants_i2c_send(client, w_flashkey, sizeof(w_flashkey));
	elants_i2c_send(client, rek, sizeof(rek));

	enable_irq(client->irq);

	ret = wait_for_completion_interruptible_timeout(&ts->cmd_done,
				msecs_to_jiffies(ELAN_CALI_TIMEOUT_MSEC));

	ts->state = ELAN_STATE_NORMAL;

	if (ret <= 0) {
		error = ret < 0 ? ret : -ETIMEDOUT;
		dev_err(&client->dev,
			"error while waiting for calibration to complete: %d\n",
			error);
		return error;
	}

	if (memcmp(rek_resp, ts->cmd_resp, sizeof(rek_resp))) {
		dev_err(&client->dev,
			"unexpected calibration response: %*ph\n",
			(int)sizeof(ts->cmd_resp), ts->cmd_resp);
		return -EINVAL;
	}

	return 0;
}

static int elants_i2c_sw_reset(struct i2c_client *client)
{
	const u8 soft_rst_cmd[] = { 0x77, 0x77, 0x77, 0x77 };
	int error;

	error = elants_i2c_send(client, soft_rst_cmd,
				sizeof(soft_rst_cmd));
	if (error) {
		dev_err(&client->dev, "software reset failed: %d\n", error);
		return error;
	}

	/*
	 * We should wait at least 10 msec (but no more than 40) before
	 * sending fastboot or IAP command to the device.
	 */
	msleep(30);

	return 0;
}

static u16 elants_i2c_parse_version(u8 *buf)
{
	return get_unaligned_be32(buf) >> 4;
}

static int elants_i2c_query_hw_version(struct elants_data *ts)
{
	struct i2c_client *client = ts->client;
	int retry_cnt = MAX_RETRIES;
	const u8 cmd[] = { CMD_HEADER_READ, E_ELAN_INFO_FW_ID, 0x00, 0x01 };
	u8 resp[HEADER_SIZE];
	int error;

	while (retry_cnt--) {
		error = elants_i2c_execute_command(client, cmd, sizeof(cmd),
						   resp, sizeof(resp), 1,
						   "read fw id");
		if (error)
			return error;

		ts->hw_version = elants_i2c_parse_version(resp);
		if (ts->hw_version != 0xffff)
			return 0;
	}

	dev_err(&client->dev, "Invalid fw id: %#04x\n", ts->hw_version);

	return -EINVAL;
}

static int elants_i2c_query_fw_version(struct elants_data *ts)
{
	struct i2c_client *client = ts->client;
	int retry_cnt = MAX_RETRIES;
	const u8 cmd[] = { CMD_HEADER_READ, E_ELAN_INFO_FW_VER, 0x00, 0x01 };
	u8 resp[HEADER_SIZE];
	int error;

	while (retry_cnt--) {
		error = elants_i2c_execute_command(client, cmd, sizeof(cmd),
						   resp, sizeof(resp), 1,
						   "read fw version");
		if (error)
			return error;

		ts->fw_version = elants_i2c_parse_version(resp);
		if (ts->fw_version != 0x0000 && ts->fw_version != 0xffff)
			return 0;

		dev_dbg(&client->dev, "(read fw version) resp %*phC\n",
			(int)sizeof(resp), resp);
	}

	dev_err(&client->dev, "Invalid fw ver: %#04x\n", ts->fw_version);

	return -EINVAL;
}

static int elants_i2c_query_test_version(struct elants_data *ts)
{
	struct i2c_client *client = ts->client;
	int error;
	u16 version;
	const u8 cmd[] = { CMD_HEADER_READ, E_ELAN_INFO_TEST_VER, 0x00, 0x01 };
	u8 resp[HEADER_SIZE];

	error = elants_i2c_execute_command(client, cmd, sizeof(cmd),
					   resp, sizeof(resp), MAX_RETRIES,
					   "read test version");
	if (error) {
		dev_err(&client->dev, "Failed to read test version\n");
		return error;
	}

	version = elants_i2c_parse_version(resp);
	ts->test_version = version >> 8;
	ts->solution_version = version & 0xff;

	return 0;
}

static int elants_i2c_query_bc_version(struct elants_data *ts)
{
	struct i2c_client *client = ts->client;
	const u8 cmd[] = { CMD_HEADER_READ, E_ELAN_INFO_BC_VER, 0x00, 0x01 };
	u8 resp[HEADER_SIZE];
	u16 version;
	int error;

	error = elants_i2c_execute_command(client, cmd, sizeof(cmd),
					   resp, sizeof(resp), 1,
					   "read BC version");
	if (error)
		return error;

	version = elants_i2c_parse_version(resp);
	ts->bc_version = version >> 8;
	ts->iap_version = version & 0xff;

	return 0;
}

static int elants_i2c_query_ts_info(struct elants_data *ts)
{
	struct i2c_client *client = ts->client;
	int error;
	u8 resp[17];
	u16 phy_x, phy_y, rows, cols, osr;
	const u8 get_resolution_cmd[] = {
		CMD_HEADER_6B_READ, 0x00, 0x00, 0x00, 0x00, 0x00
	};
	const u8 get_osr_cmd[] = {
		CMD_HEADER_READ, E_INFO_OSR, 0x00, 0x01
	};
	const u8 get_physical_scan_cmd[] = {
		CMD_HEADER_READ, E_INFO_PHY_SCAN, 0x00, 0x01
	};
	const u8 get_physical_drive_cmd[] = {
		CMD_HEADER_READ, E_INFO_PHY_DRIVER, 0x00, 0x01
	};

	/* Get trace number */
	error = elants_i2c_execute_command(client,
					   get_resolution_cmd,
					   sizeof(get_resolution_cmd),
					   resp, sizeof(resp), 1,
					   "get resolution");
	if (error)
		return error;

	rows = resp[2] + resp[6] + resp[10];
	cols = resp[3] + resp[7] + resp[11];

	/* Process mm_to_pixel information */
	error = elants_i2c_execute_command(client,
					   get_osr_cmd, sizeof(get_osr_cmd),
					   resp, sizeof(resp), 1, "get osr");
	if (error)
		return error;

	osr = resp[3];

	error = elants_i2c_execute_command(client,
					   get_physical_scan_cmd,
					   sizeof(get_physical_scan_cmd),
					   resp, sizeof(resp), 1,
					   "get physical scan");
	if (error)
		return error;

	phy_x = get_unaligned_be16(&resp[2]);

	error = elants_i2c_execute_command(client,
					   get_physical_drive_cmd,
					   sizeof(get_physical_drive_cmd),
					   resp, sizeof(resp), 1,
					   "get physical drive");
	if (error)
		return error;

	phy_y = get_unaligned_be16(&resp[2]);

	dev_dbg(&client->dev, "phy_x=%d, phy_y=%d\n", phy_x, phy_y);

	if (rows == 0 || cols == 0 || osr == 0) {
		dev_warn(&client->dev,
			 "invalid trace number data: %d, %d, %d\n",
			 rows, cols, osr);
	} else {
		/* translate trace number to TS resolution */
		ts->x_max = ELAN_TS_RESOLUTION(rows, osr);
		ts->x_res = DIV_ROUND_CLOSEST(ts->x_max, phy_x);
		ts->y_max = ELAN_TS_RESOLUTION(cols, osr);
		ts->y_res = DIV_ROUND_CLOSEST(ts->y_max, phy_y);
	}

	return 0;
}

static int elants_i2c_fastboot(struct i2c_client *client)
{
	const u8 boot_cmd[] = { 0x4D, 0x61, 0x69, 0x6E };
	int error;

	error = elants_i2c_send(client, boot_cmd, sizeof(boot_cmd));
	if (error) {
		dev_err(&client->dev, "boot failed: %d\n", error);
		return error;
	}

	dev_dbg(&client->dev, "boot success -- 0x%x\n", client->addr);
	return 0;
}

static int elants_i2c_initialize(struct elants_data *ts)
{
	struct i2c_client *client = ts->client;
	int error, error2, retry_cnt;
	const u8 hello_packet[] = { 0x55, 0x55, 0x55, 0x55 };
	const u8 recov_packet[] = { 0x55, 0x55, 0x80, 0x80 };
	u8 buf[HEADER_SIZE];

	for (retry_cnt = 0; retry_cnt < MAX_RETRIES; retry_cnt++) {
		error = elants_i2c_sw_reset(client);
		if (error) {
			/* Continue initializing if it's the last try */
			if (retry_cnt < MAX_RETRIES - 1)
				continue;
		}

		error = elants_i2c_fastboot(client);
		if (error) {
			/* Continue initializing if it's the last try */
			if (retry_cnt < MAX_RETRIES - 1)
				continue;
		}

		/* Wait for Hello packet */
		msleep(BOOT_TIME_DELAY_MS);

		error = elants_i2c_read(client, buf, sizeof(buf));
		if (error) {
			dev_err(&client->dev,
				"failed to read 'hello' packet: %d\n", error);
		} else if (!memcmp(buf, hello_packet, sizeof(hello_packet))) {
			ts->iap_mode = ELAN_IAP_OPERATIONAL;
			break;
		} else if (!memcmp(buf, recov_packet, sizeof(recov_packet))) {
			/*
			 * Setting error code will mark device
			 * in recovery mode below.
			 */
			error = -EIO;
			break;
		} else {
			error = -EINVAL;
			dev_err(&client->dev,
				"invalid 'hello' packet: %*ph\n",
				(int)sizeof(buf), buf);
		}
	}

	/* hw version is available even if device in recovery state */
	error2 = elants_i2c_query_hw_version(ts);
	if (!error2)
		error2 = elants_i2c_query_bc_version(ts);
	if (!error)
		error = error2;

	if (!error)
		error = elants_i2c_query_fw_version(ts);
	if (!error)
		error = elants_i2c_query_test_version(ts);
	if (!error)
		error = elants_i2c_query_ts_info(ts);

	if (error)
		ts->iap_mode = ELAN_IAP_RECOVERY;

	return 0;
}

/*
 * Firmware update interface.
 */

static int elants_i2c_fw_write_page(struct i2c_client *client,
				    const void *page)
{
	const u8 ack_ok[] = { 0xaa, 0xaa };
	u8 buf[2];
	int retry;
	int error;

	for (retry = 0; retry < MAX_FW_UPDATE_RETRIES; retry++) {
		error = elants_i2c_send(client, page, ELAN_FW_PAGESIZE);
		if (error) {
			dev_err(&client->dev,
				"IAP Write Page failed: %d\n", error);
			continue;
		}

		error = elants_i2c_read(client, buf, 2);
		if (error) {
			dev_err(&client->dev,
				"IAP Ack read failed: %d\n", error);
			return error;
		}

		if (!memcmp(buf, ack_ok, sizeof(ack_ok)))
			return 0;

		error = -EIO;
		dev_err(&client->dev,
			"IAP Get Ack Error [%02x:%02x]\n",
			buf[0], buf[1]);
	}

	return error;
}

static int elants_i2c_validate_remark_id(struct elants_data *ts,
					 const struct firmware *fw)
{
	struct i2c_client *client = ts->client;
	int error;
	const u8 cmd[] = { CMD_HEADER_ROM_READ, 0x80, 0x1F, 0x00, 0x00, 0x21 };
	u8 resp[6] = { 0 };
	u16 ts_remark_id = 0;
	u16 fw_remark_id = 0;

	/* Compare TS Remark ID and FW Remark ID */
	error = elants_i2c_execute_command(client, cmd, sizeof(cmd),
					   resp, sizeof(resp),
					   1, "read Remark ID");
	if (error)
		return error;

	ts_remark_id = get_unaligned_be16(&resp[3]);

	fw_remark_id = get_unaligned_le16(&fw->data[fw->size - 4]);

	if (fw_remark_id != ts_remark_id) {
		dev_err(&client->dev,
			"Remark ID Mismatched: ts_remark_id=0x%04x, fw_remark_id=0x%04x.\n",
			ts_remark_id, fw_remark_id);
		return -EINVAL;
	}

	return 0;
}

static int elants_i2c_do_update_firmware(struct i2c_client *client,
					 const struct firmware *fw,
					 bool force)
{
	struct elants_data *ts = i2c_get_clientdata(client);
	const u8 enter_iap[] = { 0x45, 0x49, 0x41, 0x50 };
	const u8 enter_iap2[] = { 0x54, 0x00, 0x12, 0x34 };
	const u8 iap_ack[] = { 0x55, 0xaa, 0x33, 0xcc };
	const u8 close_idle[] = { 0x54, 0x2c, 0x01, 0x01 };
	u8 buf[HEADER_SIZE];
	u16 send_id;
	int page, n_fw_pages;
	int error;
	bool check_remark_id = ts->iap_version >= 0x60;

	/* Recovery mode detection! */
	if (force) {
		dev_dbg(&client->dev, "Recovery mode procedure\n");

		if (check_remark_id) {
			error = elants_i2c_validate_remark_id(ts, fw);
			if (error)
				return error;
		}

		error = elants_i2c_send(client, enter_iap2, sizeof(enter_iap2));
		if (error) {
			dev_err(&client->dev, "failed to enter IAP mode: %d\n",
				error);
			return error;
		}
	} else {
		/* Start IAP Procedure */
		dev_dbg(&client->dev, "Normal IAP procedure\n");

		/* Close idle mode */
		error = elants_i2c_send(client, close_idle, sizeof(close_idle));
		if (error)
			dev_err(&client->dev, "Failed close idle: %d\n", error);
		msleep(60);

		elants_i2c_sw_reset(client);
		msleep(20);

		if (check_remark_id) {
			error = elants_i2c_validate_remark_id(ts, fw);
			if (error)
				return error;
		}

		error = elants_i2c_send(client, enter_iap, sizeof(enter_iap));
		if (error) {
			dev_err(&client->dev, "failed to enter IAP mode: %d\n",
				error);
			return error;
		}
	}

	msleep(20);

	/* check IAP state */
	error = elants_i2c_read(client, buf, 4);
	if (error) {
		dev_err(&client->dev,
			"failed to read IAP acknowledgement: %d\n",
			error);
		return error;
	}

	if (memcmp(buf, iap_ack, sizeof(iap_ack))) {
		dev_err(&client->dev,
			"failed to enter IAP: %*ph (expected %*ph)\n",
			(int)sizeof(buf), buf, (int)sizeof(iap_ack), iap_ack);
		return -EIO;
	}

	dev_info(&client->dev, "successfully entered IAP mode");

	send_id = client->addr;
	error = elants_i2c_send(client, &send_id, 1);
	if (error) {
		dev_err(&client->dev, "sending dummy byte failed: %d\n",
			error);
		return error;
	}

	/* Clear the last page of Master */
	error = elants_i2c_send(client, fw->data, ELAN_FW_PAGESIZE);
	if (error) {
		dev_err(&client->dev, "clearing of the last page failed: %d\n",
			error);
		return error;
	}

	error = elants_i2c_read(client, buf, 2);
	if (error) {
		dev_err(&client->dev,
			"failed to read ACK for clearing the last page: %d\n",
			error);
		return error;
	}

	n_fw_pages = fw->size / ELAN_FW_PAGESIZE;
	dev_dbg(&client->dev, "IAP Pages = %d\n", n_fw_pages);

	for (page = 0; page < n_fw_pages; page++) {
		error = elants_i2c_fw_write_page(client,
					fw->data + page * ELAN_FW_PAGESIZE);
		if (error) {
			dev_err(&client->dev,
				"failed to write FW page %d: %d\n",
				page, error);
			return error;
		}
	}

	/* Old iap needs to wait 200ms for WDT and rest is for hello packets */
	msleep(300);

	dev_info(&client->dev, "firmware update completed\n");
	return 0;
}

static int elants_i2c_fw_update(struct elants_data *ts)
{
	struct i2c_client *client = ts->client;
	const struct firmware *fw;
	char *fw_name;
	int error;

	fw_name = kasprintf(GFP_KERNEL, "elants_i2c_%04x.bin", ts->hw_version);
	if (!fw_name)
		return -ENOMEM;

	dev_info(&client->dev, "requesting fw name = %s\n", fw_name);
	error = request_firmware(&fw, fw_name, &client->dev);
	kfree(fw_name);
	if (error) {
		dev_err(&client->dev, "failed to request firmware: %d\n",
			error);
		return error;
	}

	if (fw->size % ELAN_FW_PAGESIZE) {
		dev_err(&client->dev, "invalid firmware length: %zu\n",
			fw->size);
		error = -EINVAL;
		goto out;
	}

	disable_irq(client->irq);

	error = elants_i2c_do_update_firmware(client, fw,
					ts->iap_mode == ELAN_IAP_RECOVERY);
	if (error) {
		dev_err(&client->dev, "firmware update failed: %d\n", error);
		ts->iap_mode = ELAN_IAP_RECOVERY;
		goto out_enable_irq;
	}

	error = elants_i2c_initialize(ts);
	if (error) {
		dev_err(&client->dev,
			"failed to initialize device after firmware update: %d\n",
			error);
		ts->iap_mode = ELAN_IAP_RECOVERY;
		goto out_enable_irq;
	}

	ts->iap_mode = ELAN_IAP_OPERATIONAL;

out_enable_irq:
	ts->state = ELAN_STATE_NORMAL;
	enable_irq(client->irq);
	msleep(100);

	if (!error)
		elants_i2c_calibrate(ts);
out:
	release_firmware(fw);
	return error;
}

/*
 * Event reporting.
 */

static void elants_i2c_mt_event(struct elants_data *ts, u8 *buf)
{
	struct input_dev *input = ts->input;
	unsigned int n_fingers;
	unsigned int tool_type;
	u16 finger_state;
	int i;

	n_fingers = buf[FW_POS_STATE + 1] & 0x0f;
	finger_state = ((buf[FW_POS_STATE + 1] & 0x30) << 4) |
			buf[FW_POS_STATE];

	dev_dbg(&ts->client->dev,
		"n_fingers: %u, state: %04x\n",  n_fingers, finger_state);

	/* Note: all fingers have the same tool type */
	tool_type = buf[FW_POS_TOOL_TYPE] & BIT(0) ?
			MT_TOOL_FINGER : MT_TOOL_PALM;

	for (i = 0; i < MAX_CONTACT_NUM && n_fingers; i++) {
		if (finger_state & 1) {
			unsigned int x, y, p, w;
			u8 *pos;

			pos = &buf[FW_POS_XY + i * 3];
			x = (((u16)pos[0] & 0xf0) << 4) | pos[1];
			y = (((u16)pos[0] & 0x0f) << 8) | pos[2];
			p = buf[FW_POS_PRESSURE + i];
			w = buf[FW_POS_WIDTH + i];

			dev_dbg(&ts->client->dev, "i=%d x=%d y=%d p=%d w=%d\n",
				i, x, y, p, w);

			input_mt_slot(input, i);
			input_mt_report_slot_state(input, tool_type, true);
			touchscreen_report_pos(input, &ts->prop, x, y, true);
			input_event(input, EV_ABS, ABS_MT_PRESSURE, p);
			input_event(input, EV_ABS, ABS_MT_TOUCH_MAJOR, w);

			n_fingers--;
		}

		finger_state >>= 1;
	}

	input_mt_sync_frame(input);
	input_sync(input);
}

static u8 elants_i2c_calculate_checksum(u8 *buf)
{
	u8 checksum = 0;
	u8 i;

	for (i = 0; i < FW_POS_CHECKSUM; i++)
		checksum += buf[i];

	return checksum;
}

static void elants_i2c_event(struct elants_data *ts, u8 *buf)
{
	u8 checksum = elants_i2c_calculate_checksum(buf);

	if (unlikely(buf[FW_POS_CHECKSUM] != checksum))
		dev_warn(&ts->client->dev,
			 "%s: invalid checksum for packet %02x: %02x vs. %02x\n",
			 __func__, buf[FW_POS_HEADER],
			 checksum, buf[FW_POS_CHECKSUM]);
	else if (unlikely(buf[FW_POS_HEADER] != HEADER_REPORT_10_FINGER))
		dev_warn(&ts->client->dev,
			 "%s: unknown packet type: %02x\n",
			 __func__, buf[FW_POS_HEADER]);
	else
		elants_i2c_mt_event(ts, buf);
}

static irqreturn_t elants_i2c_irq(int irq, void *_dev)
{
	const u8 wait_packet[] = { 0x64, 0x64, 0x64, 0x64 };
	struct elants_data *ts = _dev;
	struct i2c_client *client = ts->client;
	int report_count, report_len;
	int i;
	int len;

	len = i2c_master_recv_dmasafe(client, ts->buf, sizeof(ts->buf));
	if (len < 0) {
		dev_err(&client->dev, "%s: failed to read data: %d\n",
			__func__, len);
		goto out;
	}

	dev_dbg(&client->dev, "%s: packet %*ph\n",
		__func__, HEADER_SIZE, ts->buf);

	switch (ts->state) {
	case ELAN_WAIT_RECALIBRATION:
		if (ts->buf[FW_HDR_TYPE] == CMD_HEADER_REK) {
			memcpy(ts->cmd_resp, ts->buf, sizeof(ts->cmd_resp));
			complete(&ts->cmd_done);
			ts->state = ELAN_STATE_NORMAL;
		}
		break;

	case ELAN_WAIT_QUEUE_HEADER:
		if (ts->buf[FW_HDR_TYPE] != QUEUE_HEADER_NORMAL)
			break;

		ts->state = ELAN_STATE_NORMAL;
		/* fall through */

	case ELAN_STATE_NORMAL:

		switch (ts->buf[FW_HDR_TYPE]) {
		case CMD_HEADER_HELLO:
		case CMD_HEADER_RESP:
		case CMD_HEADER_REK:
			break;

		case QUEUE_HEADER_WAIT:
			if (memcmp(ts->buf, wait_packet, sizeof(wait_packet))) {
				dev_err(&client->dev,
					"invalid wait packet %*ph\n",
					HEADER_SIZE, ts->buf);
			} else {
				ts->state = ELAN_WAIT_QUEUE_HEADER;
				udelay(30);
			}
			break;

		case QUEUE_HEADER_SINGLE:
			elants_i2c_event(ts, &ts->buf[HEADER_SIZE]);
			break;

		case QUEUE_HEADER_NORMAL:
			report_count = ts->buf[FW_HDR_COUNT];
			if (report_count == 0 || report_count > 3) {
				dev_err(&client->dev,
					"bad report count: %*ph\n",
					HEADER_SIZE, ts->buf);
				break;
			}

			report_len = ts->buf[FW_HDR_LENGTH] / report_count;
			if (report_len != PACKET_SIZE) {
				dev_err(&client->dev,
					"mismatching report length: %*ph\n",
					HEADER_SIZE, ts->buf);
				break;
			}

			for (i = 0; i < report_count; i++) {
				u8 *buf = ts->buf + HEADER_SIZE +
							i * PACKET_SIZE;
				elants_i2c_event(ts, buf);
			}
			break;

		default:
			dev_err(&client->dev, "unknown packet %*ph\n",
				HEADER_SIZE, ts->buf);
			break;
		}
		break;
	}

out:
	return IRQ_HANDLED;
}

/*
 * sysfs interface
 */
static ssize_t calibrate_store(struct device *dev,
			       struct device_attribute *attr,
			       const char *buf, size_t count)
{
	struct i2c_client *client = to_i2c_client(dev);
	struct elants_data *ts = i2c_get_clientdata(client);
	int error;

	error = mutex_lock_interruptible(&ts->sysfs_mutex);
	if (error)
		return error;

	error = elants_i2c_calibrate(ts);

	mutex_unlock(&ts->sysfs_mutex);
	return error ?: count;
}

static ssize_t write_update_fw(struct device *dev,
			       struct device_attribute *attr,
			       const char *buf, size_t count)
{
	struct i2c_client *client = to_i2c_client(dev);
	struct elants_data *ts = i2c_get_clientdata(client);
	int error;

	error = mutex_lock_interruptible(&ts->sysfs_mutex);
	if (error)
		return error;

	error = elants_i2c_fw_update(ts);
	dev_dbg(dev, "firmware update result: %d\n", error);

	mutex_unlock(&ts->sysfs_mutex);
	return error ?: count;
}

static ssize_t show_iap_mode(struct device *dev,
			     struct device_attribute *attr, char *buf)
{
	struct i2c_client *client = to_i2c_client(dev);
	struct elants_data *ts = i2c_get_clientdata(client);

	return sprintf(buf, "%s\n",
		       ts->iap_mode == ELAN_IAP_OPERATIONAL ?
				"Normal" : "Recovery");
}

static ssize_t show_calibration_count(struct device *dev,
				      struct device_attribute *attr, char *buf)
{
	struct i2c_client *client = to_i2c_client(dev);
	const u8 cmd[] = { CMD_HEADER_READ, E_ELAN_INFO_REK, 0x00, 0x01 };
	u8 resp[HEADER_SIZE];
	u16 rek_count;
	int error;

	error = elants_i2c_execute_command(client, cmd, sizeof(cmd),
					   resp, sizeof(resp), 1,
					   "read ReK status");
	if (error)
		return sprintf(buf, "%d\n", error);

	rek_count = get_unaligned_be16(&resp[2]);
	return sprintf(buf, "0x%04x\n", rek_count);
}

static DEVICE_ATTR_WO(calibrate);
static DEVICE_ATTR(iap_mode, S_IRUGO, show_iap_mode, NULL);
static DEVICE_ATTR(calibration_count, S_IRUGO, show_calibration_count, NULL);
static DEVICE_ATTR(update_fw, S_IWUSR, NULL, write_update_fw);

struct elants_version_attribute {
	struct device_attribute dattr;
	size_t field_offset;
	size_t field_size;
};

#define __ELANTS_FIELD_SIZE(_field)					\
	sizeof(((struct elants_data *)NULL)->_field)
#define __ELANTS_VERIFY_SIZE(_field)					\
	(BUILD_BUG_ON_ZERO(__ELANTS_FIELD_SIZE(_field) > 2) +		\
	 __ELANTS_FIELD_SIZE(_field))
#define ELANTS_VERSION_ATTR(_field)					\
	struct elants_version_attribute elants_ver_attr_##_field = {	\
		.dattr = __ATTR(_field, S_IRUGO,			\
				elants_version_attribute_show, NULL),	\
		.field_offset = offsetof(struct elants_data, _field),	\
		.field_size = __ELANTS_VERIFY_SIZE(_field),		\
	}

static ssize_t elants_version_attribute_show(struct device *dev,
					     struct device_attribute *dattr,
					     char *buf)
{
	struct i2c_client *client = to_i2c_client(dev);
	struct elants_data *ts = i2c_get_clientdata(client);
	struct elants_version_attribute *attr =
		container_of(dattr, struct elants_version_attribute, dattr);
	u8 *field = (u8 *)((char *)ts + attr->field_offset);
	unsigned int fmt_size;
	unsigned int val;

	if (attr->field_size == 1) {
		val = *field;
		fmt_size = 2; /* 2 HEX digits */
	} else {
		val = *(u16 *)field;
		fmt_size = 4; /* 4 HEX digits */
	}

	return sprintf(buf, "%0*x\n", fmt_size, val);
}

static ELANTS_VERSION_ATTR(fw_version);
static ELANTS_VERSION_ATTR(hw_version);
static ELANTS_VERSION_ATTR(test_version);
static ELANTS_VERSION_ATTR(solution_version);
static ELANTS_VERSION_ATTR(bc_version);
static ELANTS_VERSION_ATTR(iap_version);

static struct attribute *elants_attributes[] = {
	&dev_attr_calibrate.attr,
	&dev_attr_update_fw.attr,
	&dev_attr_iap_mode.attr,
	&dev_attr_calibration_count.attr,

	&elants_ver_attr_fw_version.dattr.attr,
	&elants_ver_attr_hw_version.dattr.attr,
	&elants_ver_attr_test_version.dattr.attr,
	&elants_ver_attr_solution_version.dattr.attr,
	&elants_ver_attr_bc_version.dattr.attr,
	&elants_ver_attr_iap_version.dattr.attr,
	NULL
};

static const struct attribute_group elants_attribute_group = {
	.attrs = elants_attributes,
};

static int elants_i2c_power_on(struct elants_data *ts)
{
	int error;

	/*
	 * If we do not have reset gpio assume platform firmware
	 * controls regulators and does power them on for us.
	 */
	if (IS_ERR_OR_NULL(ts->reset_gpio))
		return 0;

	gpiod_set_value_cansleep(ts->reset_gpio, 1);

	error = regulator_enable(ts->vcc33);
	if (error) {
		dev_err(&ts->client->dev,
			"failed to enable vcc33 regulator: %d\n",
			error);
		goto release_reset_gpio;
	}

	error = regulator_enable(ts->vccio);
	if (error) {
		dev_err(&ts->client->dev,
			"failed to enable vccio regulator: %d\n",
			error);
		regulator_disable(ts->vcc33);
		goto release_reset_gpio;
	}

	/*
	 * We need to wait a bit after powering on controller before
	 * we are allowed to release reset GPIO.
	 */
	udelay(ELAN_POWERON_DELAY_USEC);

release_reset_gpio:
	gpiod_set_value_cansleep(ts->reset_gpio, 0);
	if (error)
		return error;

	msleep(ELAN_RESET_DELAY_MSEC);

	return 0;
}

static void elants_i2c_power_off(void *_data)
{
	struct elants_data *ts = _data;

	if (!IS_ERR_OR_NULL(ts->reset_gpio)) {
		/*
		 * Activate reset gpio to prevent leakage through the
		 * pin once we shut off power to the controller.
		 */
		gpiod_set_value_cansleep(ts->reset_gpio, 1);
		regulator_disable(ts->vccio);
		regulator_disable(ts->vcc33);
	}
}

static int elants_i2c_probe(struct i2c_client *client,
			    const struct i2c_device_id *id)
{
	union i2c_smbus_data dummy;
	struct elants_data *ts;
	unsigned long irqflags;
	int error;

	if (!i2c_check_functionality(client->adapter, I2C_FUNC_I2C)) {
		dev_err(&client->dev,
			"%s: i2c check functionality error\n", DEVICE_NAME);
		return -ENXIO;
	}

	ts = devm_kzalloc(&client->dev, sizeof(struct elants_data), GFP_KERNEL);
	if (!ts)
		return -ENOMEM;

	mutex_init(&ts->sysfs_mutex);
	init_completion(&ts->cmd_done);

	ts->client = client;
	i2c_set_clientdata(client, ts);

	ts->vcc33 = devm_regulator_get(&client->dev, "vcc33");
	if (IS_ERR(ts->vcc33)) {
		error = PTR_ERR(ts->vcc33);
		if (error != -EPROBE_DEFER)
			dev_err(&client->dev,
				"Failed to get 'vcc33' regulator: %d\n",
				error);
		return error;
	}

	ts->vccio = devm_regulator_get(&client->dev, "vccio");
	if (IS_ERR(ts->vccio)) {
		error = PTR_ERR(ts->vccio);
		if (error != -EPROBE_DEFER)
			dev_err(&client->dev,
				"Failed to get 'vccio' regulator: %d\n",
				error);
		return error;
	}

	ts->reset_gpio = devm_gpiod_get(&client->dev, "reset", GPIOD_OUT_LOW);
	if (IS_ERR(ts->reset_gpio)) {
		error = PTR_ERR(ts->reset_gpio);

		if (error == -EPROBE_DEFER)
			return error;

		if (error != -ENOENT && error != -ENOSYS) {
			dev_err(&client->dev,
				"failed to get reset gpio: %d\n",
				error);
			return error;
		}

		ts->keep_power_in_suspend = true;
	}

	error = elants_i2c_power_on(ts);
	if (error)
		return error;

	error = devm_add_action(&client->dev, elants_i2c_power_off, ts);
	if (error) {
		dev_err(&client->dev,
			"failed to install power off action: %d\n", error);
		elants_i2c_power_off(ts);
		return error;
	}

	/* Make sure there is something at this address */
	if (i2c_smbus_xfer(client->adapter, client->addr, 0,
			   I2C_SMBUS_READ, 0, I2C_SMBUS_BYTE, &dummy) < 0) {
		dev_err(&client->dev, "nothing at this address\n");
		return -ENXIO;
	}

	error = elants_i2c_initialize(ts);
	if (error) {
		dev_err(&client->dev, "failed to initialize: %d\n", error);
		return error;
	}

	ts->input = devm_input_allocate_device(&client->dev);
	if (!ts->input) {
		dev_err(&client->dev, "Failed to allocate input device\n");
		return -ENOMEM;
	}

	ts->input->name = "Elan Touchscreen";
	ts->input->id.bustype = BUS_I2C;

	/* Multitouch input params setup */
<<<<<<< HEAD

	input_set_abs_params(ts->input, ABS_MT_POSITION_X, 0, ts->x_max, 0, 0);
	input_set_abs_params(ts->input, ABS_MT_POSITION_Y, 0, ts->y_max, 0, 0);
	input_set_abs_params(ts->input, ABS_MT_TOUCH_MAJOR, 0, 255, 0, 0);
	input_set_abs_params(ts->input, ABS_MT_PRESSURE, 0, 255, 0, 0);
	input_set_abs_params(ts->input, ABS_MT_TOOL_TYPE,
			     0, MT_TOOL_PALM, 0, 0);
	input_abs_set_res(ts->input, ABS_MT_POSITION_X, ts->x_res);
	input_abs_set_res(ts->input, ABS_MT_POSITION_Y, ts->y_res);
	input_abs_set_res(ts->input, ABS_MT_TOUCH_MAJOR, 1);

	touchscreen_parse_properties(ts->input, true, &ts->prop);

	error = input_mt_init_slots(ts->input, MAX_CONTACT_NUM,
				    INPUT_MT_DIRECT | INPUT_MT_DROP_UNUSED);
	if (error) {
		dev_err(&client->dev,
			"failed to initialize MT slots: %d\n", error);
		return error;
	}

=======

	input_set_abs_params(ts->input, ABS_MT_POSITION_X, 0, ts->x_max, 0, 0);
	input_set_abs_params(ts->input, ABS_MT_POSITION_Y, 0, ts->y_max, 0, 0);
	input_set_abs_params(ts->input, ABS_MT_TOUCH_MAJOR, 0, 255, 0, 0);
	input_set_abs_params(ts->input, ABS_MT_PRESSURE, 0, 255, 0, 0);
	input_set_abs_params(ts->input, ABS_MT_TOOL_TYPE,
			     0, MT_TOOL_PALM, 0, 0);
	input_abs_set_res(ts->input, ABS_MT_POSITION_X, ts->x_res);
	input_abs_set_res(ts->input, ABS_MT_POSITION_Y, ts->y_res);

	touchscreen_parse_properties(ts->input, true, &ts->prop);

	error = input_mt_init_slots(ts->input, MAX_CONTACT_NUM,
				    INPUT_MT_DIRECT | INPUT_MT_DROP_UNUSED);
	if (error) {
		dev_err(&client->dev,
			"failed to initialize MT slots: %d\n", error);
		return error;
	}

>>>>>>> 84569f32
	error = input_register_device(ts->input);
	if (error) {
		dev_err(&client->dev,
			"unable to register input device: %d\n", error);
		return error;
	}

	/*
	 * Platform code (ACPI, DTS) should normally set up interrupt
	 * for us, but in case it did not let's fall back to using falling
	 * edge to be compatible with older Chromebooks.
	 */
	irqflags = irq_get_trigger_type(client->irq);
	if (!irqflags)
		irqflags = IRQF_TRIGGER_FALLING;

	error = devm_request_threaded_irq(&client->dev, client->irq,
					  NULL, elants_i2c_irq,
					  irqflags | IRQF_ONESHOT,
					  client->name, ts);
	if (error) {
		dev_err(&client->dev, "Failed to register interrupt\n");
		return error;
	}

	/*
	 * Systems using device tree should set up wakeup via DTS,
	 * the rest will configure device as wakeup source by default.
	 */
	if (!client->dev.of_node)
		device_init_wakeup(&client->dev, true);

	error = devm_device_add_group(&client->dev, &elants_attribute_group);
	if (error) {
		dev_err(&client->dev, "failed to create sysfs attributes: %d\n",
			error);
		return error;
	}

	return 0;
}

static int __maybe_unused elants_i2c_suspend(struct device *dev)
{
	struct i2c_client *client = to_i2c_client(dev);
	struct elants_data *ts = i2c_get_clientdata(client);
	const u8 set_sleep_cmd[] = { 0x54, 0x50, 0x00, 0x01 };
	int retry_cnt;
	int error;

	/* Command not support in IAP recovery mode */
	if (ts->iap_mode != ELAN_IAP_OPERATIONAL)
		return -EBUSY;

	disable_irq(client->irq);

	if (device_may_wakeup(dev)) {
		/*
		 * The device will automatically enter idle mode
		 * that has reduced power consumption.
		 */
		ts->wake_irq_enabled = (enable_irq_wake(client->irq) == 0);
	} else if (ts->keep_power_in_suspend) {
		for (retry_cnt = 0; retry_cnt < MAX_RETRIES; retry_cnt++) {
			error = elants_i2c_send(client, set_sleep_cmd,
						sizeof(set_sleep_cmd));
			if (!error)
				break;

			dev_err(&client->dev,
				"suspend command failed: %d\n", error);
		}
	} else {
		elants_i2c_power_off(ts);
	}

	return 0;
}

static int __maybe_unused elants_i2c_resume(struct device *dev)
{
	struct i2c_client *client = to_i2c_client(dev);
	struct elants_data *ts = i2c_get_clientdata(client);
	const u8 set_active_cmd[] = { 0x54, 0x58, 0x00, 0x01 };
	int retry_cnt;
	int error;

	if (device_may_wakeup(dev)) {
		if (ts->wake_irq_enabled)
			disable_irq_wake(client->irq);
		elants_i2c_sw_reset(client);
	} else if (ts->keep_power_in_suspend) {
		for (retry_cnt = 0; retry_cnt < MAX_RETRIES; retry_cnt++) {
			error = elants_i2c_send(client, set_active_cmd,
						sizeof(set_active_cmd));
			if (!error)
				break;

			dev_err(&client->dev,
				"resume command failed: %d\n", error);
		}
	} else {
		elants_i2c_power_on(ts);
		elants_i2c_initialize(ts);
	}

	ts->state = ELAN_STATE_NORMAL;
	enable_irq(client->irq);

	return 0;
}

static SIMPLE_DEV_PM_OPS(elants_i2c_pm_ops,
			 elants_i2c_suspend, elants_i2c_resume);

static const struct i2c_device_id elants_i2c_id[] = {
	{ DEVICE_NAME, 0 },
	{ }
};
MODULE_DEVICE_TABLE(i2c, elants_i2c_id);

#ifdef CONFIG_ACPI
static const struct acpi_device_id elants_acpi_id[] = {
	{ "ELAN0001", 0 },
	{ }
};
MODULE_DEVICE_TABLE(acpi, elants_acpi_id);
#endif

#ifdef CONFIG_OF
static const struct of_device_id elants_of_match[] = {
	{ .compatible = "elan,ekth3500" },
	{ /* sentinel */ }
};
MODULE_DEVICE_TABLE(of, elants_of_match);
#endif

static struct i2c_driver elants_i2c_driver = {
	.probe = elants_i2c_probe,
	.id_table = elants_i2c_id,
	.driver = {
		.name = DEVICE_NAME,
		.pm = &elants_i2c_pm_ops,
		.acpi_match_table = ACPI_PTR(elants_acpi_id),
		.of_match_table = of_match_ptr(elants_of_match),
		.probe_type = PROBE_PREFER_ASYNCHRONOUS,
	},
};
module_i2c_driver(elants_i2c_driver);

MODULE_AUTHOR("Scott Liu <scott.liu@emc.com.tw>");
MODULE_DESCRIPTION("Elan I2c Touchscreen driver");
MODULE_LICENSE("GPL");<|MERGE_RESOLUTION|>--- conflicted
+++ resolved
@@ -1316,7 +1316,6 @@
 	ts->input->id.bustype = BUS_I2C;
 
 	/* Multitouch input params setup */
-<<<<<<< HEAD
 
 	input_set_abs_params(ts->input, ABS_MT_POSITION_X, 0, ts->x_max, 0, 0);
 	input_set_abs_params(ts->input, ABS_MT_POSITION_Y, 0, ts->y_max, 0, 0);
@@ -1326,7 +1325,6 @@
 			     0, MT_TOOL_PALM, 0, 0);
 	input_abs_set_res(ts->input, ABS_MT_POSITION_X, ts->x_res);
 	input_abs_set_res(ts->input, ABS_MT_POSITION_Y, ts->y_res);
-	input_abs_set_res(ts->input, ABS_MT_TOUCH_MAJOR, 1);
 
 	touchscreen_parse_properties(ts->input, true, &ts->prop);
 
@@ -1338,28 +1336,6 @@
 		return error;
 	}
 
-=======
-
-	input_set_abs_params(ts->input, ABS_MT_POSITION_X, 0, ts->x_max, 0, 0);
-	input_set_abs_params(ts->input, ABS_MT_POSITION_Y, 0, ts->y_max, 0, 0);
-	input_set_abs_params(ts->input, ABS_MT_TOUCH_MAJOR, 0, 255, 0, 0);
-	input_set_abs_params(ts->input, ABS_MT_PRESSURE, 0, 255, 0, 0);
-	input_set_abs_params(ts->input, ABS_MT_TOOL_TYPE,
-			     0, MT_TOOL_PALM, 0, 0);
-	input_abs_set_res(ts->input, ABS_MT_POSITION_X, ts->x_res);
-	input_abs_set_res(ts->input, ABS_MT_POSITION_Y, ts->y_res);
-
-	touchscreen_parse_properties(ts->input, true, &ts->prop);
-
-	error = input_mt_init_slots(ts->input, MAX_CONTACT_NUM,
-				    INPUT_MT_DIRECT | INPUT_MT_DROP_UNUSED);
-	if (error) {
-		dev_err(&client->dev,
-			"failed to initialize MT slots: %d\n", error);
-		return error;
-	}
-
->>>>>>> 84569f32
 	error = input_register_device(ts->input);
 	if (error) {
 		dev_err(&client->dev,
