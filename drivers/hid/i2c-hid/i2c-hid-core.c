--- conflicted
+++ resolved
@@ -402,22 +402,6 @@
 
 	i2c_hid_dbg(ihid, "%s\n", __func__);
 
-<<<<<<< HEAD
-	/*
-	 * Some devices require to send a command to wakeup before power on.
-	 * The call will get a return value (EREMOTEIO) but device will be
-	 * triggered and activated. After that, it goes like a normal device.
-	 */
-	if (power_state == I2C_HID_PWR_ON) {
-		ret = i2c_hid_set_power_command(ihid, I2C_HID_PWR_ON);
-
-		/* Device was already activated */
-		if (!ret)
-			goto set_pwr_exit;
-	}
-
-=======
->>>>>>> 0c383648
 	ret = i2c_hid_set_power_command(ihid, power_state);
 	if (ret)
 		dev_err(&ihid->client->dev,
@@ -978,8 +962,6 @@
 
 	enable_irq(client->irq);
 
-<<<<<<< HEAD
-=======
 	/* Make sure the device is awake on the bus */
 	ret = i2c_hid_probe_address(ihid);
 	if (ret < 0) {
@@ -988,7 +970,6 @@
 		return -ENXIO;
 	}
 
->>>>>>> 0c383648
 	/* Instead of resetting device, simply powers the device on. This
 	 * solves "incomplete reports" on Raydium devices 2386:3118 and
 	 * 2386:4B33 and fixes various SIS touchscreens no longer sending
@@ -1022,12 +1003,7 @@
 	struct hid_device *hid = ihid->hid;
 	int ret;
 
-<<<<<<< HEAD
-	/* Make sure there is something at this address */
-	ret = i2c_smbus_read_byte(client);
-=======
 	ret = i2c_hid_probe_address(ihid);
->>>>>>> 0c383648
 	if (ret < 0) {
 		i2c_hid_dbg(ihid, "nothing at this address: %d\n", ret);
 		return -ENXIO;
