--- conflicted
+++ resolved
@@ -140,10 +140,7 @@
 				  * For CTS-to-self (FastCTS) mechanism
 				  * for BT/WLAN coexistence (SoftGemini). */
 	CMD_TEMPL_ARP_RSP,
-<<<<<<< HEAD
-=======
 	CMD_TEMPL_LINK_MEASUREMENT_REPORT,
->>>>>>> 320d6c1b
 
 	/* AP-mode specific */
 	CMD_TEMPL_AP_BEACON = 13,
