/* SPDX-License-Identifier: GPL-2.0 OR BSD-3-Clause */
/*
 * Copyright (C) 2005-2014, 2018-2021 Intel Corporation
 * Copyright (C) 2016-2017 Intel Deutschland GmbH
 * Copyright (C) 2018-2024 Intel Corporation
 */
#ifndef __IWL_CONFIG_H__
#define __IWL_CONFIG_H__

#include <linux/types.h>
#include <linux/netdevice.h>
#include <linux/ieee80211.h>
#include <linux/nl80211.h>
#include <linux/mod_devicetable.h>
#include "iwl-csr.h"
#include "iwl-drv.h"

enum iwl_device_family {
	IWL_DEVICE_FAMILY_UNDEFINED,
	IWL_DEVICE_FAMILY_1000,
	IWL_DEVICE_FAMILY_100,
	IWL_DEVICE_FAMILY_2000,
	IWL_DEVICE_FAMILY_2030,
	IWL_DEVICE_FAMILY_105,
	IWL_DEVICE_FAMILY_135,
	IWL_DEVICE_FAMILY_5000,
	IWL_DEVICE_FAMILY_5150,
	IWL_DEVICE_FAMILY_6000,
	IWL_DEVICE_FAMILY_6000i,
	IWL_DEVICE_FAMILY_6005,
	IWL_DEVICE_FAMILY_6030,
	IWL_DEVICE_FAMILY_6050,
	IWL_DEVICE_FAMILY_6150,
	IWL_DEVICE_FAMILY_7000,
	IWL_DEVICE_FAMILY_8000,
	IWL_DEVICE_FAMILY_9000,
	IWL_DEVICE_FAMILY_22000,
	IWL_DEVICE_FAMILY_AX210,
	IWL_DEVICE_FAMILY_BZ,
	IWL_DEVICE_FAMILY_SC,
};

/*
 * LED mode
 *    IWL_LED_DEFAULT:  use device default
 *    IWL_LED_RF_STATE: turn LED on/off based on RF state
 *			LED ON  = RF ON
 *			LED OFF = RF OFF
 *    IWL_LED_BLINK:    adjust led blink rate based on blink table
 *    IWL_LED_DISABLE:	led disabled
 */
enum iwl_led_mode {
	IWL_LED_DEFAULT,
	IWL_LED_RF_STATE,
	IWL_LED_BLINK,
	IWL_LED_DISABLE,
};

/**
 * enum iwl_nvm_type - nvm formats
 * @IWL_NVM: the regular format
 * @IWL_NVM_EXT: extended NVM format
 * @IWL_NVM_SDP: NVM format used by 3168 series
 */
enum iwl_nvm_type {
	IWL_NVM,
	IWL_NVM_EXT,
	IWL_NVM_SDP,
};

/*
 * This is the threshold value of plcp error rate per 100mSecs.  It is
 * used to set and check for the validity of plcp_delta.
 */
#define IWL_MAX_PLCP_ERR_THRESHOLD_MIN		1
#define IWL_MAX_PLCP_ERR_THRESHOLD_DEF		50
#define IWL_MAX_PLCP_ERR_LONG_THRESHOLD_DEF	100
#define IWL_MAX_PLCP_ERR_EXT_LONG_THRESHOLD_DEF	200
#define IWL_MAX_PLCP_ERR_THRESHOLD_MAX		255
#define IWL_MAX_PLCP_ERR_THRESHOLD_DISABLE	0

/* TX queue watchdog timeouts in mSecs */
#define IWL_WATCHDOG_DISABLED	0
#define IWL_DEF_WD_TIMEOUT	2500
#define IWL_LONG_WD_TIMEOUT	10000
#define IWL_MAX_WD_TIMEOUT	120000

#define IWL_DEFAULT_MAX_TX_POWER 22
#define IWL_TX_CSUM_NETIF_FLAGS (NETIF_F_IPV6_CSUM | NETIF_F_IP_CSUM |\
				 NETIF_F_TSO | NETIF_F_TSO6)
#define IWL_CSUM_NETIF_FLAGS_MASK (IWL_TX_CSUM_NETIF_FLAGS | NETIF_F_RXCSUM)

/* Antenna presence definitions */
#define	ANT_NONE	0x0
#define	ANT_INVALID	0xff
#define	ANT_A		BIT(0)
#define	ANT_B		BIT(1)
#define ANT_C		BIT(2)
#define	ANT_AB		(ANT_A | ANT_B)
#define	ANT_AC		(ANT_A | ANT_C)
#define ANT_BC		(ANT_B | ANT_C)
#define ANT_ABC		(ANT_A | ANT_B | ANT_C)


static inline u8 num_of_ant(u8 mask)
{
	return  !!((mask) & ANT_A) +
		!!((mask) & ANT_B) +
		!!((mask) & ANT_C);
}

/**
 * struct iwl_base_params - params not likely to change within a device family
 * @max_ll_items: max number of OTP blocks
 * @shadow_ram_support: shadow support for OTP memory
 * @led_compensation: compensate on the led on/off time per HW according
 *	to the deviation to achieve the desired led frequency.
 *	The detail algorithm is described in iwl-led.c
 * @wd_timeout: TX queues watchdog timeout
 * @max_event_log_size: size of event log buffer size for ucode event logging
 * @shadow_reg_enable: HW shadow register support
 * @apmg_wake_up_wa: should the MAC access REQ be asserted when a command
 *	is in flight. This is due to a HW bug in 7260, 3160 and 7265.
 * @scd_chain_ext_wa: should the chain extension feature in SCD be disabled.
 * @max_tfd_queue_size: max number of entries in tfd queue.
 */
struct iwl_base_params {
	unsigned int wd_timeout;

	u16 eeprom_size;
	u16 max_event_log_size;

	u8 pll_cfg:1, /* for iwl_pcie_apm_init() */
	   shadow_ram_support:1,
	   shadow_reg_enable:1,
	   pcie_l1_allowed:1,
	   apmg_wake_up_wa:1,
	   scd_chain_ext_wa:1;

	u16 num_of_queues;	/* def: HW dependent */
	u32 max_tfd_queue_size;	/* def: HW dependent */

	u8 max_ll_items;
	u8 led_compensation;
};

/*
 * @stbc: support Tx STBC and 1*SS Rx STBC
 * @ldpc: support Tx/Rx with LDPC
 * @use_rts_for_aggregation: use rts/cts protection for HT traffic
 * @ht40_bands: bitmap of bands (using %NL80211_BAND_*) that support HT40
 */
struct iwl_ht_params {
	u8 ht_greenfield_support:1,
	   stbc:1,
	   ldpc:1,
	   use_rts_for_aggregation:1;
	u8 ht40_bands;
};

/*
 * Tx-backoff threshold
 * @temperature: The threshold in Celsius
 * @backoff: The tx-backoff in uSec
 */
struct iwl_tt_tx_backoff {
	s32 temperature;
	u32 backoff;
};

#define TT_TX_BACKOFF_SIZE 6

/**
 * struct iwl_tt_params - thermal throttling parameters
 * @ct_kill_entry: CT Kill entry threshold
 * @ct_kill_exit: CT Kill exit threshold
 * @ct_kill_duration: The time  intervals (in uSec) in which the driver needs
 *	to checks whether to exit CT Kill.
 * @dynamic_smps_entry: Dynamic SMPS entry threshold
 * @dynamic_smps_exit: Dynamic SMPS exit threshold
 * @tx_protection_entry: TX protection entry threshold
 * @tx_protection_exit: TX protection exit threshold
 * @tx_backoff: Array of thresholds for tx-backoff , in ascending order.
 * @support_ct_kill: Support CT Kill?
 * @support_dynamic_smps: Support dynamic SMPS?
 * @support_tx_protection: Support tx protection?
 * @support_tx_backoff: Support tx-backoff?
 */
struct iwl_tt_params {
	u32 ct_kill_entry;
	u32 ct_kill_exit;
	u32 ct_kill_duration;
	u32 dynamic_smps_entry;
	u32 dynamic_smps_exit;
	u32 tx_protection_entry;
	u32 tx_protection_exit;
	struct iwl_tt_tx_backoff tx_backoff[TT_TX_BACKOFF_SIZE];
	u8 support_ct_kill:1,
	   support_dynamic_smps:1,
	   support_tx_protection:1,
	   support_tx_backoff:1;
};

/*
 * information on how to parse the EEPROM
 */
#define EEPROM_REG_BAND_1_CHANNELS		0x08
#define EEPROM_REG_BAND_2_CHANNELS		0x26
#define EEPROM_REG_BAND_3_CHANNELS		0x42
#define EEPROM_REG_BAND_4_CHANNELS		0x5C
#define EEPROM_REG_BAND_5_CHANNELS		0x74
#define EEPROM_REG_BAND_24_HT40_CHANNELS	0x82
#define EEPROM_REG_BAND_52_HT40_CHANNELS	0x92
#define EEPROM_6000_REG_BAND_24_HT40_CHANNELS	0x80
#define EEPROM_REGULATORY_BAND_NO_HT40		0

/* lower blocks contain EEPROM image and calibration data */
#define OTP_LOW_IMAGE_SIZE_2K		(2 * 512 * sizeof(u16))  /*  2 KB */
#define OTP_LOW_IMAGE_SIZE_16K		(16 * 512 * sizeof(u16)) /* 16 KB */
#define OTP_LOW_IMAGE_SIZE_32K		(32 * 512 * sizeof(u16)) /* 32 KB */

struct iwl_eeprom_params {
	const u8 regulatory_bands[7];
	bool enhanced_txpower;
};

/* Tx-backoff power threshold
 * @pwr: The power limit in mw
 * @backoff: The tx-backoff in uSec
 */
struct iwl_pwr_tx_backoff {
	u32 pwr;
	u32 backoff;
};

enum iwl_cfg_trans_ltr_delay {
	IWL_CFG_TRANS_LTR_DELAY_NONE	= 0,
	IWL_CFG_TRANS_LTR_DELAY_200US	= 1,
	IWL_CFG_TRANS_LTR_DELAY_2500US	= 2,
	IWL_CFG_TRANS_LTR_DELAY_1820US	= 3,
};

/**
 * struct iwl_cfg_trans - information needed to start the trans
 *
 * These values are specific to the device ID and do not change when
 * multiple configs are used for a single device ID.  They values are
 * used, among other things, to boot the NIC so that the HW REV or
 * RFID can be read before deciding the remaining parameters to use.
 *
 * @base_params: pointer to basic parameters
 * @device_family: the device family
 * @umac_prph_offset: offset to add to UMAC periphery address
 * @xtal_latency: power up latency to get the xtal stabilized
 * @extra_phy_cfg_flags: extra configuration flags to pass to the PHY
 * @rf_id: need to read rf_id to determine the firmware image
 * @gen2: 22000 and on transport operation
 * @mq_rx_supported: multi-queue rx support
 * @integrated: discrete or integrated
 * @low_latency_xtal: use the low latency xtal if supported
 * @ltr_delay: LTR delay parameter, &enum iwl_cfg_trans_ltr_delay.
 * @imr_enabled: use the IMR if supported.
 */
struct iwl_cfg_trans_params {
	const struct iwl_base_params *base_params;
	enum iwl_device_family device_family;
	u32 umac_prph_offset;
	u32 xtal_latency;
	u32 extra_phy_cfg_flags;
	u32 rf_id:1,
	    gen2:1,
	    mq_rx_supported:1,
	    integrated:1,
	    low_latency_xtal:1,
	    bisr_workaround:1,
	    ltr_delay:2,
	    imr_enabled:1;
};

/**
 * struct iwl_fw_mon_reg - FW monitor register info
 * @addr: register address
 * @mask: register mask
 */
struct iwl_fw_mon_reg {
	u32 addr;
	u32 mask;
};

/**
 * struct iwl_fw_mon_regs - FW monitor registers
 * @write_ptr: write pointer register
 * @cycle_cnt: cycle count register
 * @cur_frag: current fragment in use
 */
struct iwl_fw_mon_regs {
	struct iwl_fw_mon_reg write_ptr;
	struct iwl_fw_mon_reg cycle_cnt;
	struct iwl_fw_mon_reg cur_frag;
};

/**
 * struct iwl_cfg
 * @trans: the trans-specific configuration part
 * @name: Official name of the device
 * @fw_name_pre: Firmware filename prefix. The api version and extension
 *	(.ucode) will be added to filename before loading from disk. The
 *	filename is constructed as <fw_name_pre>-<api>.ucode.
 * @fw_name_mac: MAC name for this config, the remaining pieces of the
 *	name will be generated dynamically
 * @ucode_api_max: Highest version of uCode API supported by driver.
 * @ucode_api_min: Lowest version of uCode API supported by driver.
 * @max_inst_size: The maximal length of the fw inst section (only DVM)
 * @max_data_size: The maximal length of the fw data section (only DVM)
 * @valid_tx_ant: valid transmit antenna
 * @valid_rx_ant: valid receive antenna
 * @non_shared_ant: the antenna that is for WiFi only
 * @nvm_ver: NVM version
 * @nvm_calib_ver: NVM calibration version
 * @ht_params: point to ht parameters
 * @led_mode: 0=blinking, 1=On(RF On)/Off(RF Off)
 * @rx_with_siso_diversity: 1x1 device with rx antenna diversity
 * @tx_with_siso_diversity: 1x1 device with tx antenna diversity
 * @internal_wimax_coex: internal wifi/wimax combo device
 * @high_temp: Is this NIC is designated to be in high temperature.
 * @host_interrupt_operation_mode: device needs host interrupt operation
 *	mode set
 * @nvm_hw_section_num: the ID of the HW NVM section
 * @mac_addr_from_csr: read HW address from CSR registers at this offset
 * @features: hw features, any combination of feature_passlist
 * @pwr_tx_backoffs: translation table between power limits and backoffs
 * @max_tx_agg_size: max TX aggregation size of the ADDBA request/response
 * @dccm_offset: offset from which DCCM begins
 * @dccm_len: length of DCCM (including runtime stack CCM)
 * @dccm2_offset: offset from which the second DCCM begins
 * @dccm2_len: length of the second DCCM
 * @smem_offset: offset from which the SMEM begins
 * @smem_len: the length of SMEM
 * @vht_mu_mimo_supported: VHT MU-MIMO support
 * @cdb: CDB support
 * @nvm_type: see &enum iwl_nvm_type
 * @d3_debug_data_base_addr: base address where D3 debug data is stored
 * @d3_debug_data_length: length of the D3 debug data
 * @min_txq_size: minimum number of slots required in a TX queue
 * @uhb_supported: ultra high band channels supported
 * @min_ba_txq_size: minimum number of slots required in a TX queue which
 *	based on hardware support (HE - 256, EHT - 1K).
 * @num_rbds: number of receive buffer descriptors to use
 *	(only used for multi-queue capable devices)
 *
 * We enable the driver to be backward compatible wrt. hardware features.
 * API differences in uCode shouldn't be handled here but through TLVs
 * and/or the uCode API version instead.
 */
struct iwl_cfg {
	struct iwl_cfg_trans_params trans;
	/* params specific to an individual device within a device family */
	const char *name;
	const char *fw_name_pre;
	const char *fw_name_mac;
	/* params likely to change within a device family */
	const struct iwl_ht_params *ht_params;
	const struct iwl_eeprom_params *eeprom_params;
	const struct iwl_pwr_tx_backoff *pwr_tx_backoffs;
	const char *default_nvm_file_C_step;
	const struct iwl_tt_params *thermal_params;
	enum iwl_led_mode led_mode;
	enum iwl_nvm_type nvm_type;
	u32 max_data_size;
	u32 max_inst_size;
	netdev_features_t features;
	u32 dccm_offset;
	u32 dccm_len;
	u32 dccm2_offset;
	u32 dccm2_len;
	u32 smem_offset;
	u32 smem_len;
	u16 nvm_ver;
	u16 nvm_calib_ver;
	u32 rx_with_siso_diversity:1,
	    tx_with_siso_diversity:1,
	    internal_wimax_coex:1,
	    host_interrupt_operation_mode:1,
	    high_temp:1,
	    mac_addr_from_csr:10,
	    lp_xtal_workaround:1,
	    apmg_not_supported:1,
	    vht_mu_mimo_supported:1,
	    cdb:1,
	    dbgc_supported:1,
	    uhb_supported:1;
	u8 valid_tx_ant;
	u8 valid_rx_ant;
	u8 non_shared_ant;
	u8 nvm_hw_section_num;
	u8 max_tx_agg_size;
	u8 ucode_api_max;
	u8 ucode_api_min;
	u16 num_rbds;
	u32 min_umac_error_event_table;
	u32 d3_debug_data_base_addr;
	u32 d3_debug_data_length;
	u32 min_txq_size;
	u32 gp2_reg_addr;
	u32 min_ba_txq_size;
	const struct iwl_fw_mon_regs mon_dram_regs;
	const struct iwl_fw_mon_regs mon_smem_regs;
	const struct iwl_fw_mon_regs mon_dbgi_regs;
};

#define IWL_CFG_ANY (~0)

#define IWL_CFG_MAC_TYPE_PU		0x31
#define IWL_CFG_MAC_TYPE_TH		0x32
#define IWL_CFG_MAC_TYPE_QU		0x33
#define IWL_CFG_MAC_TYPE_QUZ		0x35
#define IWL_CFG_MAC_TYPE_SO		0x37
#define IWL_CFG_MAC_TYPE_SOF		0x43
#define IWL_CFG_MAC_TYPE_MA		0x44
#define IWL_CFG_MAC_TYPE_BZ		0x46
#define IWL_CFG_MAC_TYPE_GL		0x47
#define IWL_CFG_MAC_TYPE_SC		0x48
#define IWL_CFG_MAC_TYPE_SC2		0x49
#define IWL_CFG_MAC_TYPE_SC2F		0x4A
<<<<<<< HEAD
=======
#define IWL_CFG_MAC_TYPE_BZ_W		0x4B
>>>>>>> 0c383648

#define IWL_CFG_RF_TYPE_TH		0x105
#define IWL_CFG_RF_TYPE_TH1		0x108
#define IWL_CFG_RF_TYPE_JF2		0x105
#define IWL_CFG_RF_TYPE_JF1		0x108
#define IWL_CFG_RF_TYPE_HR2		0x10A
#define IWL_CFG_RF_TYPE_HR1		0x10C
#define IWL_CFG_RF_TYPE_GF		0x10D
#define IWL_CFG_RF_TYPE_FM		0x112
#define IWL_CFG_RF_TYPE_WH		0x113

#define IWL_CFG_RF_ID_TH		0x1
#define IWL_CFG_RF_ID_TH1		0x1
#define IWL_CFG_RF_ID_JF		0x3
#define IWL_CFG_RF_ID_JF1		0x6
#define IWL_CFG_RF_ID_JF1_DIV		0xA
#define IWL_CFG_RF_ID_HR		0x7
#define IWL_CFG_RF_ID_HR1		0x4

#define IWL_CFG_NO_160			0x1
#define IWL_CFG_160			0x0

#define IWL_CFG_NO_320			0x1
#define IWL_CFG_320			0x0

#define IWL_CFG_CORES_BT		0x0
#define IWL_CFG_CORES_BT_GNSS		0x5

#define IWL_CFG_NO_CDB			0x0
#define IWL_CFG_CDB			0x1

#define IWL_CFG_NO_JACKET		0x0
#define IWL_CFG_IS_JACKET		0x1

#define IWL_SUBDEVICE_RF_ID(subdevice)	((u16)((subdevice) & 0x00F0) >> 4)
#define IWL_SUBDEVICE_NO_160(subdevice)	((u16)((subdevice) & 0x0200) >> 9)
#define IWL_SUBDEVICE_CORES(subdevice)	((u16)((subdevice) & 0x1C00) >> 10)

struct iwl_dev_info {
	u16 device;
	u16 subdevice;
	u16 mac_type;
	u16 rf_type;
	u8 mac_step;
	u8 rf_step;
	u8 rf_id;
	u8 no_160;
	u8 cores;
	u8 cdb;
	u8 jacket;
	const struct iwl_cfg *cfg;
	const char *name;
};

#if IS_ENABLED(CONFIG_IWLWIFI_KUNIT_TESTS)
extern const struct iwl_dev_info iwl_dev_info_table[];
extern const unsigned int iwl_dev_info_table_size;
const struct iwl_dev_info *
iwl_pci_find_dev_info(u16 device, u16 subsystem_device,
		      u16 mac_type, u8 mac_step, u16 rf_type, u8 cdb,
		      u8 jacket, u8 rf_id, u8 no_160, u8 cores, u8 rf_step);
<<<<<<< HEAD
=======
extern const struct pci_device_id iwl_hw_card_ids[];
>>>>>>> 0c383648
#endif

/*
 * This list declares the config structures for all devices.
 */
extern const struct iwl_cfg_trans_params iwl9000_trans_cfg;
extern const struct iwl_cfg_trans_params iwl9560_trans_cfg;
extern const struct iwl_cfg_trans_params iwl9560_long_latency_trans_cfg;
extern const struct iwl_cfg_trans_params iwl9560_shared_clk_trans_cfg;
extern const struct iwl_cfg_trans_params iwl_qu_trans_cfg;
extern const struct iwl_cfg_trans_params iwl_qu_medium_latency_trans_cfg;
extern const struct iwl_cfg_trans_params iwl_qu_long_latency_trans_cfg;
extern const struct iwl_cfg_trans_params iwl_ax200_trans_cfg;
extern const struct iwl_cfg_trans_params iwl_so_trans_cfg;
extern const struct iwl_cfg_trans_params iwl_so_long_latency_trans_cfg;
extern const struct iwl_cfg_trans_params iwl_so_long_latency_imr_trans_cfg;
extern const struct iwl_cfg_trans_params iwl_ma_trans_cfg;
extern const struct iwl_cfg_trans_params iwl_bz_trans_cfg;
extern const struct iwl_cfg_trans_params iwl_sc_trans_cfg;
extern const char iwl9162_name[];
extern const char iwl9260_name[];
extern const char iwl9260_1_name[];
extern const char iwl9270_name[];
extern const char iwl9461_name[];
extern const char iwl9462_name[];
extern const char iwl9560_name[];
extern const char iwl9162_160_name[];
extern const char iwl9260_160_name[];
extern const char iwl9270_160_name[];
extern const char iwl9461_160_name[];
extern const char iwl9462_160_name[];
extern const char iwl9560_160_name[];
extern const char iwl9260_killer_1550_name[];
extern const char iwl9560_killer_1550i_name[];
extern const char iwl9560_killer_1550s_name[];
extern const char iwl_ax200_name[];
extern const char iwl_ax203_name[];
extern const char iwl_ax204_name[];
extern const char iwl_ax201_name[];
extern const char iwl_ax101_name[];
extern const char iwl_ax200_killer_1650w_name[];
extern const char iwl_ax200_killer_1650x_name[];
extern const char iwl_ax201_killer_1650s_name[];
extern const char iwl_ax201_killer_1650i_name[];
extern const char iwl_ax210_killer_1675w_name[];
extern const char iwl_ax210_killer_1675x_name[];
extern const char iwl9560_killer_1550i_160_name[];
extern const char iwl9560_killer_1550s_160_name[];
extern const char iwl_ax211_killer_1675s_name[];
extern const char iwl_ax211_killer_1675i_name[];
extern const char iwl_ax411_killer_1690s_name[];
extern const char iwl_ax411_killer_1690i_name[];
extern const char iwl_ax211_name[];
extern const char iwl_ax221_name[];
extern const char iwl_ax231_name[];
extern const char iwl_ax411_name[];
extern const char iwl_bz_name[];
<<<<<<< HEAD
=======
extern const char iwl_fm_name[];
extern const char iwl_gl_name[];
>>>>>>> 0c383648
extern const char iwl_mtp_name[];
extern const char iwl_sc_name[];
extern const char iwl_sc2_name[];
extern const char iwl_sc2f_name[];
#if IS_ENABLED(CONFIG_IWLDVM)
extern const struct iwl_cfg iwl5300_agn_cfg;
extern const struct iwl_cfg iwl5100_agn_cfg;
extern const struct iwl_cfg iwl5350_agn_cfg;
extern const struct iwl_cfg iwl5100_bgn_cfg;
extern const struct iwl_cfg iwl5100_abg_cfg;
extern const struct iwl_cfg iwl5150_agn_cfg;
extern const struct iwl_cfg iwl5150_abg_cfg;
extern const struct iwl_cfg iwl6005_2agn_cfg;
extern const struct iwl_cfg iwl6005_2abg_cfg;
extern const struct iwl_cfg iwl6005_2bg_cfg;
extern const struct iwl_cfg iwl6005_2agn_sff_cfg;
extern const struct iwl_cfg iwl6005_2agn_d_cfg;
extern const struct iwl_cfg iwl6005_2agn_mow1_cfg;
extern const struct iwl_cfg iwl6005_2agn_mow2_cfg;
extern const struct iwl_cfg iwl1030_bgn_cfg;
extern const struct iwl_cfg iwl1030_bg_cfg;
extern const struct iwl_cfg iwl6030_2agn_cfg;
extern const struct iwl_cfg iwl6030_2abg_cfg;
extern const struct iwl_cfg iwl6030_2bgn_cfg;
extern const struct iwl_cfg iwl6030_2bg_cfg;
extern const struct iwl_cfg iwl6000i_2agn_cfg;
extern const struct iwl_cfg iwl6000i_2abg_cfg;
extern const struct iwl_cfg iwl6000i_2bg_cfg;
extern const struct iwl_cfg iwl6000_3agn_cfg;
extern const struct iwl_cfg iwl6050_2agn_cfg;
extern const struct iwl_cfg iwl6050_2abg_cfg;
extern const struct iwl_cfg iwl6150_bgn_cfg;
extern const struct iwl_cfg iwl6150_bg_cfg;
extern const struct iwl_cfg iwl1000_bgn_cfg;
extern const struct iwl_cfg iwl1000_bg_cfg;
extern const struct iwl_cfg iwl100_bgn_cfg;
extern const struct iwl_cfg iwl100_bg_cfg;
extern const struct iwl_cfg iwl130_bgn_cfg;
extern const struct iwl_cfg iwl130_bg_cfg;
extern const struct iwl_cfg iwl2000_2bgn_cfg;
extern const struct iwl_cfg iwl2000_2bgn_d_cfg;
extern const struct iwl_cfg iwl2030_2bgn_cfg;
extern const struct iwl_cfg iwl6035_2agn_cfg;
extern const struct iwl_cfg iwl6035_2agn_sff_cfg;
extern const struct iwl_cfg iwl105_bgn_cfg;
extern const struct iwl_cfg iwl105_bgn_d_cfg;
extern const struct iwl_cfg iwl135_bgn_cfg;
#endif /* CONFIG_IWLDVM */
#if IS_ENABLED(CONFIG_IWLMVM)
extern const struct iwl_ht_params iwl_22000_ht_params;
extern const struct iwl_cfg iwl7260_2ac_cfg;
extern const struct iwl_cfg iwl7260_2ac_cfg_high_temp;
extern const struct iwl_cfg iwl7260_2n_cfg;
extern const struct iwl_cfg iwl7260_n_cfg;
extern const struct iwl_cfg iwl3160_2ac_cfg;
extern const struct iwl_cfg iwl3160_2n_cfg;
extern const struct iwl_cfg iwl3160_n_cfg;
extern const struct iwl_cfg iwl3165_2ac_cfg;
extern const struct iwl_cfg iwl3168_2ac_cfg;
extern const struct iwl_cfg iwl7265_2ac_cfg;
extern const struct iwl_cfg iwl7265_2n_cfg;
extern const struct iwl_cfg iwl7265_n_cfg;
extern const struct iwl_cfg iwl7265d_2ac_cfg;
extern const struct iwl_cfg iwl7265d_2n_cfg;
extern const struct iwl_cfg iwl7265d_n_cfg;
extern const struct iwl_cfg iwl8260_2n_cfg;
extern const struct iwl_cfg iwl8260_2ac_cfg;
extern const struct iwl_cfg iwl8265_2ac_cfg;
extern const struct iwl_cfg iwl8275_2ac_cfg;
extern const struct iwl_cfg iwl4165_2ac_cfg;
extern const struct iwl_cfg iwl9260_2ac_cfg;
extern const struct iwl_cfg iwl9560_qu_b0_jf_b0_cfg;
extern const struct iwl_cfg iwl9560_qu_c0_jf_b0_cfg;
extern const struct iwl_cfg iwl9560_quz_a0_jf_b0_cfg;
extern const struct iwl_cfg iwl9560_2ac_cfg_soc;
extern const struct iwl_cfg iwl_qu_b0_hr1_b0;
extern const struct iwl_cfg iwl_qu_c0_hr1_b0;
extern const struct iwl_cfg iwl_quz_a0_hr1_b0;
extern const struct iwl_cfg iwl_qu_b0_hr_b0;
extern const struct iwl_cfg iwl_qu_c0_hr_b0;
extern const struct iwl_cfg iwl_ax200_cfg_cc;
extern const struct iwl_cfg iwl_ax201_cfg_qu_hr;
extern const struct iwl_cfg iwl_ax201_cfg_qu_c0_hr_b0;
extern const struct iwl_cfg iwl_ax201_cfg_quz_hr;
extern const struct iwl_cfg iwl_ax1650i_cfg_quz_hr;
extern const struct iwl_cfg iwl_ax1650s_cfg_quz_hr;
extern const struct iwl_cfg killer1650s_2ax_cfg_qu_b0_hr_b0;
extern const struct iwl_cfg killer1650i_2ax_cfg_qu_b0_hr_b0;
extern const struct iwl_cfg killer1650s_2ax_cfg_qu_c0_hr_b0;
extern const struct iwl_cfg killer1650i_2ax_cfg_qu_c0_hr_b0;
extern const struct iwl_cfg killer1650x_2ax_cfg;
extern const struct iwl_cfg killer1650w_2ax_cfg;
extern const struct iwl_cfg iwlax210_2ax_cfg_so_jf_b0;
extern const struct iwl_cfg iwlax211_2ax_cfg_so_gf_a0;
extern const struct iwl_cfg iwlax211_2ax_cfg_so_gf_a0_long;
extern const struct iwl_cfg iwlax210_2ax_cfg_ty_gf_a0;
extern const struct iwl_cfg iwlax411_2ax_cfg_so_gf4_a0;
extern const struct iwl_cfg iwlax411_2ax_cfg_so_gf4_a0_long;

extern const struct iwl_cfg iwl_cfg_ma;

extern const struct iwl_cfg iwl_cfg_so_a0_hr_a0;
extern const struct iwl_cfg iwl_cfg_so_a0_ms_a0;
extern const struct iwl_cfg iwl_cfg_quz_a0_hr_b0;

extern const struct iwl_cfg iwl_cfg_bz;
extern const struct iwl_cfg iwl_cfg_gl;

extern const struct iwl_cfg iwl_cfg_sc;
extern const struct iwl_cfg iwl_cfg_sc2;
extern const struct iwl_cfg iwl_cfg_sc2f;
#endif /* CONFIG_IWLMVM */

#endif /* __IWL_CONFIG_H__ */<|MERGE_RESOLUTION|>--- conflicted
+++ resolved
@@ -422,10 +422,7 @@
 #define IWL_CFG_MAC_TYPE_SC		0x48
 #define IWL_CFG_MAC_TYPE_SC2		0x49
 #define IWL_CFG_MAC_TYPE_SC2F		0x4A
-<<<<<<< HEAD
-=======
 #define IWL_CFG_MAC_TYPE_BZ_W		0x4B
->>>>>>> 0c383648
 
 #define IWL_CFG_RF_TYPE_TH		0x105
 #define IWL_CFG_RF_TYPE_TH1		0x108
@@ -487,10 +484,7 @@
 iwl_pci_find_dev_info(u16 device, u16 subsystem_device,
 		      u16 mac_type, u8 mac_step, u16 rf_type, u8 cdb,
 		      u8 jacket, u8 rf_id, u8 no_160, u8 cores, u8 rf_step);
-<<<<<<< HEAD
-=======
 extern const struct pci_device_id iwl_hw_card_ids[];
->>>>>>> 0c383648
 #endif
 
 /*
@@ -548,11 +542,8 @@
 extern const char iwl_ax231_name[];
 extern const char iwl_ax411_name[];
 extern const char iwl_bz_name[];
-<<<<<<< HEAD
-=======
 extern const char iwl_fm_name[];
 extern const char iwl_gl_name[];
->>>>>>> 0c383648
 extern const char iwl_mtp_name[];
 extern const char iwl_sc_name[];
 extern const char iwl_sc2_name[];
