--- conflicted
+++ resolved
@@ -2071,77 +2071,8 @@
 	queue_work(adap->workq, &adap->db_drop_task);
 }
 
-<<<<<<< HEAD
 void t4_register_netevent_notifier(void)
 {
-=======
-static void uld_attach(struct adapter *adap, unsigned int uld)
-{
-	void *handle;
-	struct cxgb4_lld_info lli;
-	unsigned short i;
-
-	lli.pdev = adap->pdev;
-	lli.pf = adap->pf;
-	lli.l2t = adap->l2t;
-	lli.tids = &adap->tids;
-	lli.ports = adap->port;
-	lli.vr = &adap->vres;
-	lli.mtus = adap->params.mtus;
-	if (uld == CXGB4_ULD_RDMA) {
-		lli.rxq_ids = adap->sge.rdma_rxq;
-		lli.ciq_ids = adap->sge.rdma_ciq;
-		lli.nrxq = adap->sge.rdmaqs;
-		lli.nciq = adap->sge.rdmaciqs;
-	} else if (uld == CXGB4_ULD_ISCSI) {
-		lli.rxq_ids = adap->sge.iscsi_rxq;
-		lli.nrxq = adap->sge.iscsiqsets;
-	} else if (uld == CXGB4_ULD_ISCSIT) {
-		lli.rxq_ids = adap->sge.iscsit_rxq;
-		lli.nrxq = adap->sge.niscsitq;
-	}
-	lli.ntxq = adap->sge.iscsiqsets;
-	lli.nchan = adap->params.nports;
-	lli.nports = adap->params.nports;
-	lli.wr_cred = adap->params.ofldq_wr_cred;
-	lli.adapter_type = adap->params.chip;
-	lli.iscsi_iolen = MAXRXDATA_G(t4_read_reg(adap, TP_PARA_REG2_A));
-	lli.iscsi_tagmask = t4_read_reg(adap, ULP_RX_ISCSI_TAGMASK_A);
-	lli.iscsi_pgsz_order = t4_read_reg(adap, ULP_RX_ISCSI_PSZ_A);
-	lli.iscsi_llimit = t4_read_reg(adap, ULP_RX_ISCSI_LLIMIT_A);
-	lli.iscsi_ppm = &adap->iscsi_ppm;
-	lli.cclk_ps = 1000000000 / adap->params.vpd.cclk;
-	lli.udb_density = 1 << adap->params.sge.eq_qpp;
-	lli.ucq_density = 1 << adap->params.sge.iq_qpp;
-	lli.filt_mode = adap->params.tp.vlan_pri_map;
-	/* MODQ_REQ_MAP sets queues 0-3 to chan 0-3 */
-	for (i = 0; i < NCHAN; i++)
-		lli.tx_modq[i] = i;
-	lli.gts_reg = adap->regs + MYPF_REG(SGE_PF_GTS_A);
-	lli.db_reg = adap->regs + MYPF_REG(SGE_PF_KDOORBELL_A);
-	lli.fw_vers = adap->params.fw_vers;
-	lli.dbfifo_int_thresh = dbfifo_int_thresh;
-	lli.sge_ingpadboundary = adap->sge.fl_align;
-	lli.sge_egrstatuspagesize = adap->sge.stat_len;
-	lli.sge_pktshift = adap->sge.pktshift;
-	lli.enable_fw_ofld_conn = adap->flags & FW_OFLD_CONN;
-	lli.max_ordird_qp = adap->params.max_ordird_qp;
-	lli.max_ird_adapter = adap->params.max_ird_adapter;
-	lli.ulptx_memwrite_dsgl = adap->params.ulptx_memwrite_dsgl;
-	lli.nodeid = dev_to_node(adap->pdev_dev);
-	lli.fr_nsmr_tpte_wr_support = adap->params.fr_nsmr_tpte_wr_support;
-
-	handle = ulds[uld].add(&lli);
-	if (IS_ERR(handle)) {
-		dev_warn(adap->pdev_dev,
-			 "could not attach to the %s driver, error %ld\n",
-			 uld_str[uld], PTR_ERR(handle));
-		return;
-	}
-
-	adap->uld_handle[uld] = handle;
-
->>>>>>> 2937f375
 	if (!netevent_registered) {
 		register_netevent_notifier(&cxgb4_netevent_nb);
 		netevent_registered = true;
