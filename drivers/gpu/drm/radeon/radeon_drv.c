/**
 * \file radeon_drv.c
 * ATI Radeon driver
 *
 * \author Gareth Hughes <gareth@valinux.com>
 */

/*
 * Copyright 2000 VA Linux Systems, Inc., Sunnyvale, California.
 * All Rights Reserved.
 *
 * Permission is hereby granted, free of charge, to any person obtaining a
 * copy of this software and associated documentation files (the "Software"),
 * to deal in the Software without restriction, including without limitation
 * the rights to use, copy, modify, merge, publish, distribute, sublicense,
 * and/or sell copies of the Software, and to permit persons to whom the
 * Software is furnished to do so, subject to the following conditions:
 *
 * The above copyright notice and this permission notice (including the next
 * paragraph) shall be included in all copies or substantial portions of the
 * Software.
 *
 * THE SOFTWARE IS PROVIDED "AS IS", WITHOUT WARRANTY OF ANY KIND, EXPRESS OR
 * IMPLIED, INCLUDING BUT NOT LIMITED TO THE WARRANTIES OF MERCHANTABILITY,
 * FITNESS FOR A PARTICULAR PURPOSE AND NONINFRINGEMENT.  IN NO EVENT SHALL
 * VA LINUX SYSTEMS AND/OR ITS SUPPLIERS BE LIABLE FOR ANY CLAIM, DAMAGES OR
 * OTHER LIABILITY, WHETHER IN AN ACTION OF CONTRACT, TORT OR OTHERWISE,
 * ARISING FROM, OUT OF OR IN CONNECTION WITH THE SOFTWARE OR THE USE OR
 * OTHER DEALINGS IN THE SOFTWARE.
 */

#include <drm/drmP.h>
#include <drm/radeon_drm.h>
#include "radeon_drv.h"

#include <drm/drm_pciids.h>
#include <linux/console.h>
#include <linux/module.h>
#include <linux/pm_runtime.h>
#include <linux/vga_switcheroo.h>
#include <drm/drm_gem.h>
#include <drm/drm_fb_helper.h>

#include "drm_crtc_helper.h"
#include "radeon_kfd.h"

/*
 * KMS wrapper.
 * - 2.0.0 - initial interface
 * - 2.1.0 - add square tiling interface
 * - 2.2.0 - add r6xx/r7xx const buffer support
 * - 2.3.0 - add MSPOS + 3D texture + r500 VAP regs
 * - 2.4.0 - add crtc id query
 * - 2.5.0 - add get accel 2 to work around ddx breakage for evergreen
 * - 2.6.0 - add tiling config query (r6xx+), add initial HiZ support (r300->r500)
 *   2.7.0 - fixups for r600 2D tiling support. (no external ABI change), add eg dyn gpr regs
 *   2.8.0 - pageflip support, r500 US_FORMAT regs. r500 ARGB2101010 colorbuf, r300->r500 CMASK, clock crystal query
 *   2.9.0 - r600 tiling (s3tc,rgtc) working, SET_PREDICATION packet 3 on r600 + eg, backend query
 *   2.10.0 - fusion 2D tiling
 *   2.11.0 - backend map, initial compute support for the CS checker
 *   2.12.0 - RADEON_CS_KEEP_TILING_FLAGS
 *   2.13.0 - virtual memory support, streamout
 *   2.14.0 - add evergreen tiling informations
 *   2.15.0 - add max_pipes query
 *   2.16.0 - fix evergreen 2D tiled surface calculation
 *   2.17.0 - add STRMOUT_BASE_UPDATE for r7xx
 *   2.18.0 - r600-eg: allow "invalid" DB formats
 *   2.19.0 - r600-eg: MSAA textures
 *   2.20.0 - r600-si: RADEON_INFO_TIMESTAMP query
 *   2.21.0 - r600-r700: FMASK and CMASK
 *   2.22.0 - r600 only: RESOLVE_BOX allowed
 *   2.23.0 - allow STRMOUT_BASE_UPDATE on RS780 and RS880
 *   2.24.0 - eg only: allow MIP_ADDRESS=0 for MSAA textures
 *   2.25.0 - eg+: new info request for num SE and num SH
 *   2.26.0 - r600-eg: fix htile size computation
 *   2.27.0 - r600-SI: Add CS ioctl support for async DMA
 *   2.28.0 - r600-eg: Add MEM_WRITE packet support
 *   2.29.0 - R500 FP16 color clear registers
 *   2.30.0 - fix for FMASK texturing
 *   2.31.0 - Add fastfb support for rs690
 *   2.32.0 - new info request for rings working
 *   2.33.0 - Add SI tiling mode array query
 *   2.34.0 - Add CIK tiling mode array query
 *   2.35.0 - Add CIK macrotile mode array query
 *   2.36.0 - Fix CIK DCE tiling setup
 *   2.37.0 - allow GS ring setup on r6xx/r7xx
 *   2.38.0 - RADEON_GEM_OP (GET_INITIAL_DOMAIN, SET_INITIAL_DOMAIN),
 *            CIK: 1D and linear tiling modes contain valid PIPE_CONFIG
 *   2.39.0 - Add INFO query for number of active CUs
 *   2.40.0 - Add RADEON_GEM_GTT_WC/UC, flush HDP cache before submitting
 *            CS to GPU on >= r600
 *   2.41.0 - evergreen/cayman: Add SET_BASE/DRAW_INDIRECT command parsing support
 *   2.42.0 - Add VCE/VUI (Video Usability Information) support
 *   2.43.0 - RADEON_INFO_GPU_RESET_COUNTER
 *   2.44.0 - SET_APPEND_CNT packet3 support
 *   2.45.0 - Allow setting shader registers using DMA/COPY packet3 on SI
 *   2.46.0 - Add PFP_SYNC_ME support on evergreen
 *   2.47.0 - Add UVD_NO_OP register support
 *   2.48.0 - TA_CS_BC_BASE_ADDR allowed on SI
<<<<<<< HEAD
 */
#define KMS_DRIVER_MAJOR	2
#define KMS_DRIVER_MINOR	48
=======
 *   2.49.0 - DRM_RADEON_GEM_INFO ioctl returns correct vram_size/visible values
 */
#define KMS_DRIVER_MAJOR	2
#define KMS_DRIVER_MINOR	49
>>>>>>> c470abd4
#define KMS_DRIVER_PATCHLEVEL	0
int radeon_driver_load_kms(struct drm_device *dev, unsigned long flags);
int radeon_driver_unload_kms(struct drm_device *dev);
void radeon_driver_lastclose_kms(struct drm_device *dev);
int radeon_driver_open_kms(struct drm_device *dev, struct drm_file *file_priv);
void radeon_driver_postclose_kms(struct drm_device *dev,
				 struct drm_file *file_priv);
void radeon_driver_preclose_kms(struct drm_device *dev,
				struct drm_file *file_priv);
int radeon_suspend_kms(struct drm_device *dev, bool suspend,
		       bool fbcon, bool freeze);
int radeon_resume_kms(struct drm_device *dev, bool resume, bool fbcon);
u32 radeon_get_vblank_counter_kms(struct drm_device *dev, unsigned int pipe);
int radeon_enable_vblank_kms(struct drm_device *dev, unsigned int pipe);
void radeon_disable_vblank_kms(struct drm_device *dev, unsigned int pipe);
int radeon_get_vblank_timestamp_kms(struct drm_device *dev, unsigned int pipe,
				    int *max_error,
				    struct timeval *vblank_time,
				    unsigned flags);
void radeon_driver_irq_preinstall_kms(struct drm_device *dev);
int radeon_driver_irq_postinstall_kms(struct drm_device *dev);
void radeon_driver_irq_uninstall_kms(struct drm_device *dev);
irqreturn_t radeon_driver_irq_handler_kms(int irq, void *arg);
void radeon_gem_object_free(struct drm_gem_object *obj);
int radeon_gem_object_open(struct drm_gem_object *obj,
				struct drm_file *file_priv);
void radeon_gem_object_close(struct drm_gem_object *obj,
				struct drm_file *file_priv);
struct dma_buf *radeon_gem_prime_export(struct drm_device *dev,
					struct drm_gem_object *gobj,
					int flags);
extern int radeon_get_crtc_scanoutpos(struct drm_device *dev, unsigned int crtc,
				      unsigned int flags, int *vpos, int *hpos,
				      ktime_t *stime, ktime_t *etime,
				      const struct drm_display_mode *mode);
extern bool radeon_is_px(struct drm_device *dev);
extern const struct drm_ioctl_desc radeon_ioctls_kms[];
extern int radeon_max_kms_ioctl;
int radeon_mmap(struct file *filp, struct vm_area_struct *vma);
int radeon_mode_dumb_mmap(struct drm_file *filp,
			  struct drm_device *dev,
			  uint32_t handle, uint64_t *offset_p);
int radeon_mode_dumb_create(struct drm_file *file_priv,
			    struct drm_device *dev,
			    struct drm_mode_create_dumb *args);
struct sg_table *radeon_gem_prime_get_sg_table(struct drm_gem_object *obj);
struct drm_gem_object *radeon_gem_prime_import_sg_table(struct drm_device *dev,
							struct dma_buf_attachment *,
							struct sg_table *sg);
int radeon_gem_prime_pin(struct drm_gem_object *obj);
void radeon_gem_prime_unpin(struct drm_gem_object *obj);
struct reservation_object *radeon_gem_prime_res_obj(struct drm_gem_object *);
void *radeon_gem_prime_vmap(struct drm_gem_object *obj);
void radeon_gem_prime_vunmap(struct drm_gem_object *obj, void *vaddr);
extern long radeon_kms_compat_ioctl(struct file *filp, unsigned int cmd,
				    unsigned long arg);

/* atpx handler */
#if defined(CONFIG_VGA_SWITCHEROO)
void radeon_register_atpx_handler(void);
void radeon_unregister_atpx_handler(void);
bool radeon_has_atpx_dgpu_power_cntl(void);
bool radeon_is_atpx_hybrid(void);
#else
static inline void radeon_register_atpx_handler(void) {}
static inline void radeon_unregister_atpx_handler(void) {}
static inline bool radeon_has_atpx_dgpu_power_cntl(void) { return false; }
static inline bool radeon_is_atpx_hybrid(void) { return false; }
#endif

int radeon_no_wb;
int radeon_modeset = -1;
int radeon_dynclks = -1;
int radeon_r4xx_atom = 0;
int radeon_agpmode = 0;
int radeon_vram_limit = 0;
int radeon_gart_size = -1; /* auto */
int radeon_benchmarking = 0;
int radeon_testing = 0;
int radeon_connector_table = 0;
int radeon_tv = 1;
int radeon_audio = -1;
int radeon_disp_priority = 0;
int radeon_hw_i2c = 0;
int radeon_pcie_gen2 = -1;
int radeon_msi = -1;
int radeon_lockup_timeout = 10000;
int radeon_fastfb = 0;
int radeon_dpm = -1;
int radeon_aspm = -1;
int radeon_runtime_pm = -1;
int radeon_hard_reset = 0;
int radeon_vm_size = 8;
int radeon_vm_block_size = -1;
int radeon_deep_color = 0;
int radeon_use_pflipirq = 2;
int radeon_bapm = -1;
int radeon_backlight = -1;
int radeon_auxch = -1;
int radeon_mst = 0;
int radeon_uvd = 1;
int radeon_vce = 1;

MODULE_PARM_DESC(no_wb, "Disable AGP writeback for scratch registers");
module_param_named(no_wb, radeon_no_wb, int, 0444);

MODULE_PARM_DESC(modeset, "Disable/Enable modesetting");
module_param_named(modeset, radeon_modeset, int, 0400);

MODULE_PARM_DESC(dynclks, "Disable/Enable dynamic clocks");
module_param_named(dynclks, radeon_dynclks, int, 0444);

MODULE_PARM_DESC(r4xx_atom, "Enable ATOMBIOS modesetting for R4xx");
module_param_named(r4xx_atom, radeon_r4xx_atom, int, 0444);

MODULE_PARM_DESC(vramlimit, "Restrict VRAM for testing, in megabytes");
module_param_named(vramlimit, radeon_vram_limit, int, 0600);

MODULE_PARM_DESC(agpmode, "AGP Mode (-1 == PCI)");
module_param_named(agpmode, radeon_agpmode, int, 0444);

MODULE_PARM_DESC(gartsize, "Size of PCIE/IGP gart to setup in megabytes (32, 64, etc., -1 = auto)");
module_param_named(gartsize, radeon_gart_size, int, 0600);

MODULE_PARM_DESC(benchmark, "Run benchmark");
module_param_named(benchmark, radeon_benchmarking, int, 0444);

MODULE_PARM_DESC(test, "Run tests");
module_param_named(test, radeon_testing, int, 0444);

MODULE_PARM_DESC(connector_table, "Force connector table");
module_param_named(connector_table, radeon_connector_table, int, 0444);

MODULE_PARM_DESC(tv, "TV enable (0 = disable)");
module_param_named(tv, radeon_tv, int, 0444);

MODULE_PARM_DESC(audio, "Audio enable (-1 = auto, 0 = disable, 1 = enable)");
module_param_named(audio, radeon_audio, int, 0444);

MODULE_PARM_DESC(disp_priority, "Display Priority (0 = auto, 1 = normal, 2 = high)");
module_param_named(disp_priority, radeon_disp_priority, int, 0444);

MODULE_PARM_DESC(hw_i2c, "hw i2c engine enable (0 = disable)");
module_param_named(hw_i2c, radeon_hw_i2c, int, 0444);

MODULE_PARM_DESC(pcie_gen2, "PCIE Gen2 mode (-1 = auto, 0 = disable, 1 = enable)");
module_param_named(pcie_gen2, radeon_pcie_gen2, int, 0444);

MODULE_PARM_DESC(msi, "MSI support (1 = enable, 0 = disable, -1 = auto)");
module_param_named(msi, radeon_msi, int, 0444);

MODULE_PARM_DESC(lockup_timeout, "GPU lockup timeout in ms (default 10000 = 10 seconds, 0 = disable)");
module_param_named(lockup_timeout, radeon_lockup_timeout, int, 0444);

MODULE_PARM_DESC(fastfb, "Direct FB access for IGP chips (0 = disable, 1 = enable)");
module_param_named(fastfb, radeon_fastfb, int, 0444);

MODULE_PARM_DESC(dpm, "DPM support (1 = enable, 0 = disable, -1 = auto)");
module_param_named(dpm, radeon_dpm, int, 0444);

MODULE_PARM_DESC(aspm, "ASPM support (1 = enable, 0 = disable, -1 = auto)");
module_param_named(aspm, radeon_aspm, int, 0444);

MODULE_PARM_DESC(runpm, "PX runtime pm (1 = force enable, 0 = disable, -1 = PX only default)");
module_param_named(runpm, radeon_runtime_pm, int, 0444);

MODULE_PARM_DESC(hard_reset, "PCI config reset (1 = force enable, 0 = disable (default))");
module_param_named(hard_reset, radeon_hard_reset, int, 0444);

MODULE_PARM_DESC(vm_size, "VM address space size in gigabytes (default 4GB)");
module_param_named(vm_size, radeon_vm_size, int, 0444);

MODULE_PARM_DESC(vm_block_size, "VM page table size in bits (default depending on vm_size)");
module_param_named(vm_block_size, radeon_vm_block_size, int, 0444);

MODULE_PARM_DESC(deep_color, "Deep Color support (1 = enable, 0 = disable (default))");
module_param_named(deep_color, radeon_deep_color, int, 0444);

MODULE_PARM_DESC(use_pflipirq, "Pflip irqs for pageflip completion (0 = disable, 1 = as fallback, 2 = exclusive (default))");
module_param_named(use_pflipirq, radeon_use_pflipirq, int, 0444);

MODULE_PARM_DESC(bapm, "BAPM support (1 = enable, 0 = disable, -1 = auto)");
module_param_named(bapm, radeon_bapm, int, 0444);

MODULE_PARM_DESC(backlight, "backlight support (1 = enable, 0 = disable, -1 = auto)");
module_param_named(backlight, radeon_backlight, int, 0444);

MODULE_PARM_DESC(auxch, "Use native auxch experimental support (1 = enable, 0 = disable, -1 = auto)");
module_param_named(auxch, radeon_auxch, int, 0444);

MODULE_PARM_DESC(mst, "DisplayPort MST experimental support (1 = enable, 0 = disable)");
module_param_named(mst, radeon_mst, int, 0444);

MODULE_PARM_DESC(uvd, "uvd enable/disable uvd support (1 = enable, 0 = disable)");
module_param_named(uvd, radeon_uvd, int, 0444);

MODULE_PARM_DESC(vce, "vce enable/disable vce support (1 = enable, 0 = disable)");
module_param_named(vce, radeon_vce, int, 0444);

static struct pci_device_id pciidlist[] = {
	radeon_PCI_IDS
};

MODULE_DEVICE_TABLE(pci, pciidlist);

static struct drm_driver kms_driver;

bool radeon_device_is_virtual(void);

static int radeon_kick_out_firmware_fb(struct pci_dev *pdev)
{
	struct apertures_struct *ap;
	bool primary = false;

	ap = alloc_apertures(1);
	if (!ap)
		return -ENOMEM;

	ap->ranges[0].base = pci_resource_start(pdev, 0);
	ap->ranges[0].size = pci_resource_len(pdev, 0);

#ifdef CONFIG_X86
	primary = pdev->resource[PCI_ROM_RESOURCE].flags & IORESOURCE_ROM_SHADOW;
#endif
	drm_fb_helper_remove_conflicting_framebuffers(ap, "radeondrmfb", primary);
	kfree(ap);

	return 0;
}

static int radeon_pci_probe(struct pci_dev *pdev,
			    const struct pci_device_id *ent)
{
	int ret;

	/*
	 * Initialize amdkfd before starting radeon. If it was not loaded yet,
	 * defer radeon probing
	 */
	ret = radeon_kfd_init();
	if (ret == -EPROBE_DEFER)
		return ret;

	if (vga_switcheroo_client_probe_defer(pdev))
		return -EPROBE_DEFER;

	/* Get rid of things like offb */
	ret = radeon_kick_out_firmware_fb(pdev);
	if (ret)
		return ret;

	return drm_get_pci_dev(pdev, ent, &kms_driver);
}

static void
radeon_pci_remove(struct pci_dev *pdev)
{
	struct drm_device *dev = pci_get_drvdata(pdev);

	drm_put_dev(dev);
}

static void
radeon_pci_shutdown(struct pci_dev *pdev)
{
	/* if we are running in a VM, make sure the device
	 * torn down properly on reboot/shutdown
	 */
	if (radeon_device_is_virtual())
		radeon_pci_remove(pdev);
}

static int radeon_pmops_suspend(struct device *dev)
{
	struct pci_dev *pdev = to_pci_dev(dev);
	struct drm_device *drm_dev = pci_get_drvdata(pdev);
	return radeon_suspend_kms(drm_dev, true, true, false);
}

static int radeon_pmops_resume(struct device *dev)
{
	struct pci_dev *pdev = to_pci_dev(dev);
	struct drm_device *drm_dev = pci_get_drvdata(pdev);

	/* GPU comes up enabled by the bios on resume */
	if (radeon_is_px(drm_dev)) {
		pm_runtime_disable(dev);
		pm_runtime_set_active(dev);
		pm_runtime_enable(dev);
	}

	return radeon_resume_kms(drm_dev, true, true);
}

static int radeon_pmops_freeze(struct device *dev)
{
	struct pci_dev *pdev = to_pci_dev(dev);
	struct drm_device *drm_dev = pci_get_drvdata(pdev);
	return radeon_suspend_kms(drm_dev, false, true, true);
}

static int radeon_pmops_thaw(struct device *dev)
{
	struct pci_dev *pdev = to_pci_dev(dev);
	struct drm_device *drm_dev = pci_get_drvdata(pdev);
	return radeon_resume_kms(drm_dev, false, true);
}

static int radeon_pmops_runtime_suspend(struct device *dev)
{
	struct pci_dev *pdev = to_pci_dev(dev);
	struct drm_device *drm_dev = pci_get_drvdata(pdev);
	int ret;

	if (!radeon_is_px(drm_dev)) {
		pm_runtime_forbid(dev);
		return -EBUSY;
	}

	drm_dev->switch_power_state = DRM_SWITCH_POWER_CHANGING;
	drm_kms_helper_poll_disable(drm_dev);
	vga_switcheroo_set_dynamic_switch(pdev, VGA_SWITCHEROO_OFF);

	ret = radeon_suspend_kms(drm_dev, false, false, false);
	pci_save_state(pdev);
	pci_disable_device(pdev);
	pci_ignore_hotplug(pdev);
	if (radeon_is_atpx_hybrid())
		pci_set_power_state(pdev, PCI_D3cold);
	else if (!radeon_has_atpx_dgpu_power_cntl())
		pci_set_power_state(pdev, PCI_D3hot);
	drm_dev->switch_power_state = DRM_SWITCH_POWER_DYNAMIC_OFF;

	return 0;
}

static int radeon_pmops_runtime_resume(struct device *dev)
{
	struct pci_dev *pdev = to_pci_dev(dev);
	struct drm_device *drm_dev = pci_get_drvdata(pdev);
	int ret;

	if (!radeon_is_px(drm_dev))
		return -EINVAL;

	drm_dev->switch_power_state = DRM_SWITCH_POWER_CHANGING;

	if (radeon_is_atpx_hybrid() ||
	    !radeon_has_atpx_dgpu_power_cntl())
		pci_set_power_state(pdev, PCI_D0);
	pci_restore_state(pdev);
	ret = pci_enable_device(pdev);
	if (ret)
		return ret;
	pci_set_master(pdev);

	ret = radeon_resume_kms(drm_dev, false, false);
	drm_kms_helper_poll_enable(drm_dev);
	vga_switcheroo_set_dynamic_switch(pdev, VGA_SWITCHEROO_ON);
	drm_dev->switch_power_state = DRM_SWITCH_POWER_ON;
	return 0;
}

static int radeon_pmops_runtime_idle(struct device *dev)
{
	struct pci_dev *pdev = to_pci_dev(dev);
	struct drm_device *drm_dev = pci_get_drvdata(pdev);
	struct drm_crtc *crtc;

	if (!radeon_is_px(drm_dev)) {
		pm_runtime_forbid(dev);
		return -EBUSY;
	}

	list_for_each_entry(crtc, &drm_dev->mode_config.crtc_list, head) {
		if (crtc->enabled) {
			DRM_DEBUG_DRIVER("failing to power off - crtc active\n");
			return -EBUSY;
		}
	}

	pm_runtime_mark_last_busy(dev);
	pm_runtime_autosuspend(dev);
	/* we don't want the main rpm_idle to call suspend - we want to autosuspend */
	return 1;
}

long radeon_drm_ioctl(struct file *filp,
		      unsigned int cmd, unsigned long arg)
{
	struct drm_file *file_priv = filp->private_data;
	struct drm_device *dev;
	long ret;
	dev = file_priv->minor->dev;
	ret = pm_runtime_get_sync(dev->dev);
	if (ret < 0)
		return ret;

	ret = drm_ioctl(filp, cmd, arg);
	
	pm_runtime_mark_last_busy(dev->dev);
	pm_runtime_put_autosuspend(dev->dev);
	return ret;
}

static const struct dev_pm_ops radeon_pm_ops = {
	.suspend = radeon_pmops_suspend,
	.resume = radeon_pmops_resume,
	.freeze = radeon_pmops_freeze,
	.thaw = radeon_pmops_thaw,
	.poweroff = radeon_pmops_freeze,
	.restore = radeon_pmops_resume,
	.runtime_suspend = radeon_pmops_runtime_suspend,
	.runtime_resume = radeon_pmops_runtime_resume,
	.runtime_idle = radeon_pmops_runtime_idle,
};

static const struct file_operations radeon_driver_kms_fops = {
	.owner = THIS_MODULE,
	.open = drm_open,
	.release = drm_release,
	.unlocked_ioctl = radeon_drm_ioctl,
	.mmap = radeon_mmap,
	.poll = drm_poll,
	.read = drm_read,
#ifdef CONFIG_COMPAT
	.compat_ioctl = radeon_kms_compat_ioctl,
#endif
};

static struct drm_driver kms_driver = {
	.driver_features =
	    DRIVER_USE_AGP |
	    DRIVER_HAVE_IRQ | DRIVER_IRQ_SHARED | DRIVER_GEM |
	    DRIVER_PRIME | DRIVER_RENDER,
	.load = radeon_driver_load_kms,
	.open = radeon_driver_open_kms,
	.preclose = radeon_driver_preclose_kms,
	.postclose = radeon_driver_postclose_kms,
	.lastclose = radeon_driver_lastclose_kms,
	.set_busid = drm_pci_set_busid,
	.unload = radeon_driver_unload_kms,
	.get_vblank_counter = radeon_get_vblank_counter_kms,
	.enable_vblank = radeon_enable_vblank_kms,
	.disable_vblank = radeon_disable_vblank_kms,
	.get_vblank_timestamp = radeon_get_vblank_timestamp_kms,
	.get_scanout_position = radeon_get_crtc_scanoutpos,
	.irq_preinstall = radeon_driver_irq_preinstall_kms,
	.irq_postinstall = radeon_driver_irq_postinstall_kms,
	.irq_uninstall = radeon_driver_irq_uninstall_kms,
	.irq_handler = radeon_driver_irq_handler_kms,
	.ioctls = radeon_ioctls_kms,
	.gem_free_object_unlocked = radeon_gem_object_free,
	.gem_open_object = radeon_gem_object_open,
	.gem_close_object = radeon_gem_object_close,
	.dumb_create = radeon_mode_dumb_create,
	.dumb_map_offset = radeon_mode_dumb_mmap,
	.dumb_destroy = drm_gem_dumb_destroy,
	.fops = &radeon_driver_kms_fops,

	.prime_handle_to_fd = drm_gem_prime_handle_to_fd,
	.prime_fd_to_handle = drm_gem_prime_fd_to_handle,
	.gem_prime_export = radeon_gem_prime_export,
	.gem_prime_import = drm_gem_prime_import,
	.gem_prime_pin = radeon_gem_prime_pin,
	.gem_prime_unpin = radeon_gem_prime_unpin,
	.gem_prime_res_obj = radeon_gem_prime_res_obj,
	.gem_prime_get_sg_table = radeon_gem_prime_get_sg_table,
	.gem_prime_import_sg_table = radeon_gem_prime_import_sg_table,
	.gem_prime_vmap = radeon_gem_prime_vmap,
	.gem_prime_vunmap = radeon_gem_prime_vunmap,

	.name = DRIVER_NAME,
	.desc = DRIVER_DESC,
	.date = DRIVER_DATE,
	.major = KMS_DRIVER_MAJOR,
	.minor = KMS_DRIVER_MINOR,
	.patchlevel = KMS_DRIVER_PATCHLEVEL,
};

static struct drm_driver *driver;
static struct pci_driver *pdriver;

static struct pci_driver radeon_kms_pci_driver = {
	.name = DRIVER_NAME,
	.id_table = pciidlist,
	.probe = radeon_pci_probe,
	.remove = radeon_pci_remove,
	.shutdown = radeon_pci_shutdown,
	.driver.pm = &radeon_pm_ops,
};

static int __init radeon_init(void)
{
	if (vgacon_text_force() && radeon_modeset == -1) {
		DRM_INFO("VGACON disable radeon kernel modesetting.\n");
		radeon_modeset = 0;
	}
	/* set to modesetting by default if not nomodeset */
	if (radeon_modeset == -1)
		radeon_modeset = 1;

	if (radeon_modeset == 1) {
		DRM_INFO("radeon kernel modesetting enabled.\n");
		driver = &kms_driver;
		pdriver = &radeon_kms_pci_driver;
		driver->driver_features |= DRIVER_MODESET;
		driver->num_ioctls = radeon_max_kms_ioctl;
		radeon_register_atpx_handler();

	} else {
		DRM_ERROR("No UMS support in radeon module!\n");
		return -EINVAL;
	}

	/* let modprobe override vga console setting */
	return drm_pci_init(driver, pdriver);
}

static void __exit radeon_exit(void)
{
	radeon_kfd_fini();
	drm_pci_exit(driver, pdriver);
	radeon_unregister_atpx_handler();
}

module_init(radeon_init);
module_exit(radeon_exit);

MODULE_AUTHOR(DRIVER_AUTHOR);
MODULE_DESCRIPTION(DRIVER_DESC);
MODULE_LICENSE("GPL and additional rights");<|MERGE_RESOLUTION|>--- conflicted
+++ resolved
@@ -97,16 +97,10 @@
  *   2.46.0 - Add PFP_SYNC_ME support on evergreen
  *   2.47.0 - Add UVD_NO_OP register support
  *   2.48.0 - TA_CS_BC_BASE_ADDR allowed on SI
-<<<<<<< HEAD
- */
-#define KMS_DRIVER_MAJOR	2
-#define KMS_DRIVER_MINOR	48
-=======
  *   2.49.0 - DRM_RADEON_GEM_INFO ioctl returns correct vram_size/visible values
  */
 #define KMS_DRIVER_MAJOR	2
 #define KMS_DRIVER_MINOR	49
->>>>>>> c470abd4
 #define KMS_DRIVER_PATCHLEVEL	0
 int radeon_driver_load_kms(struct drm_device *dev, unsigned long flags);
 int radeon_driver_unload_kms(struct drm_device *dev);
