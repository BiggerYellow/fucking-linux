/*
 * Copyright 2015 Advanced Micro Devices, Inc.
 *
 * Permission is hereby granted, free of charge, to any person obtaining a
 * copy of this software and associated documentation files (the "Software"),
 * to deal in the Software without restriction, including without limitation
 * the rights to use, copy, modify, merge, publish, distribute, sublicense,
 * and/or sell copies of the Software, and to permit persons to whom the
 * Software is furnished to do so, subject to the following conditions:
 *
 * The above copyright notice and this permission notice shall be included in
 * all copies or substantial portions of the Software.
 *
 * THE SOFTWARE IS PROVIDED "AS IS", WITHOUT WARRANTY OF ANY KIND, EXPRESS OR
 * IMPLIED, INCLUDING BUT NOT LIMITED TO THE WARRANTIES OF MERCHANTABILITY,
 * FITNESS FOR A PARTICULAR PURPOSE AND NONINFRINGEMENT.  IN NO EVENT SHALL
 * THE COPYRIGHT HOLDER(S) OR AUTHOR(S) BE LIABLE FOR ANY CLAIM, DAMAGES OR
 * OTHER LIABILITY, WHETHER IN AN ACTION OF CONTRACT, TORT OR OTHERWISE,
 * ARISING FROM, OUT OF OR IN CONNECTION WITH THE SOFTWARE OR THE USE OR
 * OTHER DEALINGS IN THE SOFTWARE.
 *
 * Authors: AMD
 *
 */

/* The caprices of the preprocessor require that this be declared right here */
#define CREATE_TRACE_POINTS

#include "dm_services_types.h"
#include "dc.h"
#include "link_enc_cfg.h"
#include "dc/inc/core_types.h"
#include "dal_asic_id.h"
#include "dmub/dmub_srv.h"
#include "dc/inc/hw/dmcu.h"
#include "dc/inc/hw/abm.h"
#include "dc/dc_dmub_srv.h"
#include "dc/dc_edid_parser.h"
#include "dc/dc_stat.h"
#include "dc/dc_state.h"
#include "amdgpu_dm_trace.h"
#include "dpcd_defs.h"
#include "link/protocols/link_dpcd.h"
#include "link_service_types.h"
#include "link/protocols/link_dp_capability.h"
#include "link/protocols/link_ddc.h"

#include "vid.h"
#include "amdgpu.h"
#include "amdgpu_display.h"
#include "amdgpu_ucode.h"
#include "atom.h"
#include "amdgpu_dm.h"
#include "amdgpu_dm_plane.h"
#include "amdgpu_dm_crtc.h"
#include "amdgpu_dm_hdcp.h"
#include <drm/display/drm_hdcp_helper.h>
#include "amdgpu_dm_wb.h"
#include "amdgpu_pm.h"
#include "amdgpu_atombios.h"

#include "amd_shared.h"
#include "amdgpu_dm_irq.h"
#include "dm_helpers.h"
#include "amdgpu_dm_mst_types.h"
#if defined(CONFIG_DEBUG_FS)
#include "amdgpu_dm_debugfs.h"
#endif
#include "amdgpu_dm_psr.h"
#include "amdgpu_dm_replay.h"

#include "ivsrcid/ivsrcid_vislands30.h"

#include <linux/backlight.h>
#include <linux/module.h>
#include <linux/moduleparam.h>
#include <linux/types.h>
#include <linux/pm_runtime.h>
#include <linux/pci.h>
#include <linux/power_supply.h>
#include <linux/firmware.h>
#include <linux/component.h>
#include <linux/dmi.h>
#include <linux/sort.h>

#include <drm/display/drm_dp_mst_helper.h>
#include <drm/display/drm_hdmi_helper.h>
#include <drm/drm_atomic.h>
#include <drm/drm_atomic_uapi.h>
#include <drm/drm_atomic_helper.h>
#include <drm/drm_blend.h>
#include <drm/drm_fixed.h>
#include <drm/drm_fourcc.h>
#include <drm/drm_edid.h>
#include <drm/drm_eld.h>
#include <drm/drm_vblank.h>
#include <drm/drm_audio_component.h>
#include <drm/drm_gem_atomic_helper.h>

#include <acpi/video.h>

#include "ivsrcid/dcn/irqsrcs_dcn_1_0.h"

#include "dcn/dcn_1_0_offset.h"
#include "dcn/dcn_1_0_sh_mask.h"
#include "soc15_hw_ip.h"
#include "soc15_common.h"
#include "vega10_ip_offset.h"

#include "gc/gc_11_0_0_offset.h"
#include "gc/gc_11_0_0_sh_mask.h"

#include "modules/inc/mod_freesync.h"
#include "modules/power/power_helpers.h"

#define FIRMWARE_RENOIR_DMUB "amdgpu/renoir_dmcub.bin"
MODULE_FIRMWARE(FIRMWARE_RENOIR_DMUB);
#define FIRMWARE_SIENNA_CICHLID_DMUB "amdgpu/sienna_cichlid_dmcub.bin"
MODULE_FIRMWARE(FIRMWARE_SIENNA_CICHLID_DMUB);
#define FIRMWARE_NAVY_FLOUNDER_DMUB "amdgpu/navy_flounder_dmcub.bin"
MODULE_FIRMWARE(FIRMWARE_NAVY_FLOUNDER_DMUB);
#define FIRMWARE_GREEN_SARDINE_DMUB "amdgpu/green_sardine_dmcub.bin"
MODULE_FIRMWARE(FIRMWARE_GREEN_SARDINE_DMUB);
#define FIRMWARE_VANGOGH_DMUB "amdgpu/vangogh_dmcub.bin"
MODULE_FIRMWARE(FIRMWARE_VANGOGH_DMUB);
#define FIRMWARE_DIMGREY_CAVEFISH_DMUB "amdgpu/dimgrey_cavefish_dmcub.bin"
MODULE_FIRMWARE(FIRMWARE_DIMGREY_CAVEFISH_DMUB);
#define FIRMWARE_BEIGE_GOBY_DMUB "amdgpu/beige_goby_dmcub.bin"
MODULE_FIRMWARE(FIRMWARE_BEIGE_GOBY_DMUB);
#define FIRMWARE_YELLOW_CARP_DMUB "amdgpu/yellow_carp_dmcub.bin"
MODULE_FIRMWARE(FIRMWARE_YELLOW_CARP_DMUB);
#define FIRMWARE_DCN_314_DMUB "amdgpu/dcn_3_1_4_dmcub.bin"
MODULE_FIRMWARE(FIRMWARE_DCN_314_DMUB);
#define FIRMWARE_DCN_315_DMUB "amdgpu/dcn_3_1_5_dmcub.bin"
MODULE_FIRMWARE(FIRMWARE_DCN_315_DMUB);
#define FIRMWARE_DCN316_DMUB "amdgpu/dcn_3_1_6_dmcub.bin"
MODULE_FIRMWARE(FIRMWARE_DCN316_DMUB);

#define FIRMWARE_DCN_V3_2_0_DMCUB "amdgpu/dcn_3_2_0_dmcub.bin"
MODULE_FIRMWARE(FIRMWARE_DCN_V3_2_0_DMCUB);
#define FIRMWARE_DCN_V3_2_1_DMCUB "amdgpu/dcn_3_2_1_dmcub.bin"
MODULE_FIRMWARE(FIRMWARE_DCN_V3_2_1_DMCUB);

#define FIRMWARE_RAVEN_DMCU		"amdgpu/raven_dmcu.bin"
MODULE_FIRMWARE(FIRMWARE_RAVEN_DMCU);

#define FIRMWARE_NAVI12_DMCU            "amdgpu/navi12_dmcu.bin"
MODULE_FIRMWARE(FIRMWARE_NAVI12_DMCU);

#define FIRMWARE_DCN_35_DMUB "amdgpu/dcn_3_5_dmcub.bin"
MODULE_FIRMWARE(FIRMWARE_DCN_35_DMUB);

#define FIRMWARE_DCN_351_DMUB "amdgpu/dcn_3_5_1_dmcub.bin"
MODULE_FIRMWARE(FIRMWARE_DCN_351_DMUB);

#define FIRMWARE_DCN_401_DMUB "amdgpu/dcn_4_0_1_dmcub.bin"
MODULE_FIRMWARE(FIRMWARE_DCN_401_DMUB);

/* Number of bytes in PSP header for firmware. */
#define PSP_HEADER_BYTES 0x100

/* Number of bytes in PSP footer for firmware. */
#define PSP_FOOTER_BYTES 0x100

/**
 * DOC: overview
 *
 * The AMDgpu display manager, **amdgpu_dm** (or even simpler,
 * **dm**) sits between DRM and DC. It acts as a liaison, converting DRM
 * requests into DC requests, and DC responses into DRM responses.
 *
 * The root control structure is &struct amdgpu_display_manager.
 */

/* basic init/fini API */
static int amdgpu_dm_init(struct amdgpu_device *adev);
static void amdgpu_dm_fini(struct amdgpu_device *adev);
static bool is_freesync_video_mode(const struct drm_display_mode *mode, struct amdgpu_dm_connector *aconnector);
static void reset_freesync_config_for_crtc(struct dm_crtc_state *new_crtc_state);

static enum drm_mode_subconnector get_subconnector_type(struct dc_link *link)
{
	switch (link->dpcd_caps.dongle_type) {
	case DISPLAY_DONGLE_NONE:
		return DRM_MODE_SUBCONNECTOR_Native;
	case DISPLAY_DONGLE_DP_VGA_CONVERTER:
		return DRM_MODE_SUBCONNECTOR_VGA;
	case DISPLAY_DONGLE_DP_DVI_CONVERTER:
	case DISPLAY_DONGLE_DP_DVI_DONGLE:
		return DRM_MODE_SUBCONNECTOR_DVID;
	case DISPLAY_DONGLE_DP_HDMI_CONVERTER:
	case DISPLAY_DONGLE_DP_HDMI_DONGLE:
		return DRM_MODE_SUBCONNECTOR_HDMIA;
	case DISPLAY_DONGLE_DP_HDMI_MISMATCHED_DONGLE:
	default:
		return DRM_MODE_SUBCONNECTOR_Unknown;
	}
}

static void update_subconnector_property(struct amdgpu_dm_connector *aconnector)
{
	struct dc_link *link = aconnector->dc_link;
	struct drm_connector *connector = &aconnector->base;
	enum drm_mode_subconnector subconnector = DRM_MODE_SUBCONNECTOR_Unknown;

	if (connector->connector_type != DRM_MODE_CONNECTOR_DisplayPort)
		return;

	if (aconnector->dc_sink)
		subconnector = get_subconnector_type(link);

	drm_object_property_set_value(&connector->base,
			connector->dev->mode_config.dp_subconnector_property,
			subconnector);
}

/*
 * initializes drm_device display related structures, based on the information
 * provided by DAL. The drm strcutures are: drm_crtc, drm_connector,
 * drm_encoder, drm_mode_config
 *
 * Returns 0 on success
 */
static int amdgpu_dm_initialize_drm_device(struct amdgpu_device *adev);
/* removes and deallocates the drm structures, created by the above function */
static void amdgpu_dm_destroy_drm_device(struct amdgpu_display_manager *dm);

static int amdgpu_dm_connector_init(struct amdgpu_display_manager *dm,
				    struct amdgpu_dm_connector *amdgpu_dm_connector,
				    u32 link_index,
				    struct amdgpu_encoder *amdgpu_encoder);
static int amdgpu_dm_encoder_init(struct drm_device *dev,
				  struct amdgpu_encoder *aencoder,
				  uint32_t link_index);

static int amdgpu_dm_connector_get_modes(struct drm_connector *connector);

static void amdgpu_dm_atomic_commit_tail(struct drm_atomic_state *state);

static int amdgpu_dm_atomic_check(struct drm_device *dev,
				  struct drm_atomic_state *state);

static void handle_hpd_irq_helper(struct amdgpu_dm_connector *aconnector);
static void handle_hpd_rx_irq(void *param);

static bool
is_timing_unchanged_for_freesync(struct drm_crtc_state *old_crtc_state,
				 struct drm_crtc_state *new_crtc_state);
/*
 * dm_vblank_get_counter
 *
 * @brief
 * Get counter for number of vertical blanks
 *
 * @param
 * struct amdgpu_device *adev - [in] desired amdgpu device
 * int disp_idx - [in] which CRTC to get the counter from
 *
 * @return
 * Counter for vertical blanks
 */
static u32 dm_vblank_get_counter(struct amdgpu_device *adev, int crtc)
{
	struct amdgpu_crtc *acrtc = NULL;

	if (crtc >= adev->mode_info.num_crtc)
		return 0;

	acrtc = adev->mode_info.crtcs[crtc];

	if (!acrtc->dm_irq_params.stream) {
		DRM_ERROR("dc_stream_state is NULL for crtc '%d'!\n",
			  crtc);
		return 0;
	}

	return dc_stream_get_vblank_counter(acrtc->dm_irq_params.stream);
}

static int dm_crtc_get_scanoutpos(struct amdgpu_device *adev, int crtc,
				  u32 *vbl, u32 *position)
{
	u32 v_blank_start = 0, v_blank_end = 0, h_position = 0, v_position = 0;
	struct amdgpu_crtc *acrtc = NULL;
	struct dc *dc = adev->dm.dc;

	if ((crtc < 0) || (crtc >= adev->mode_info.num_crtc))
		return -EINVAL;

	acrtc = adev->mode_info.crtcs[crtc];

	if (!acrtc->dm_irq_params.stream) {
		DRM_ERROR("dc_stream_state is NULL for crtc '%d'!\n",
			  crtc);
		return 0;
	}

	if (dc && dc->caps.ips_support && dc->idle_optimizations_allowed)
		dc_allow_idle_optimizations(dc, false);

	/*
	 * TODO rework base driver to use values directly.
	 * for now parse it back into reg-format
	 */
	dc_stream_get_scanoutpos(acrtc->dm_irq_params.stream,
				 &v_blank_start,
				 &v_blank_end,
				 &h_position,
				 &v_position);

	*position = v_position | (h_position << 16);
	*vbl = v_blank_start | (v_blank_end << 16);

	return 0;
}

static bool dm_is_idle(void *handle)
{
	/* XXX todo */
	return true;
}

static int dm_wait_for_idle(void *handle)
{
	/* XXX todo */
	return 0;
}

static bool dm_check_soft_reset(void *handle)
{
	return false;
}

static int dm_soft_reset(void *handle)
{
	/* XXX todo */
	return 0;
}

static struct amdgpu_crtc *
get_crtc_by_otg_inst(struct amdgpu_device *adev,
		     int otg_inst)
{
	struct drm_device *dev = adev_to_drm(adev);
	struct drm_crtc *crtc;
	struct amdgpu_crtc *amdgpu_crtc;

	if (WARN_ON(otg_inst == -1))
		return adev->mode_info.crtcs[0];

	list_for_each_entry(crtc, &dev->mode_config.crtc_list, head) {
		amdgpu_crtc = to_amdgpu_crtc(crtc);

		if (amdgpu_crtc->otg_inst == otg_inst)
			return amdgpu_crtc;
	}

	return NULL;
}

static inline bool is_dc_timing_adjust_needed(struct dm_crtc_state *old_state,
					      struct dm_crtc_state *new_state)
{
	if (new_state->freesync_config.state ==  VRR_STATE_ACTIVE_FIXED)
		return true;
	else if (amdgpu_dm_crtc_vrr_active(old_state) != amdgpu_dm_crtc_vrr_active(new_state))
		return true;
	else
		return false;
}

/*
 * DC will program planes with their z-order determined by their ordering
 * in the dc_surface_updates array. This comparator is used to sort them
 * by descending zpos.
 */
static int dm_plane_layer_index_cmp(const void *a, const void *b)
{
	const struct dc_surface_update *sa = (struct dc_surface_update *)a;
	const struct dc_surface_update *sb = (struct dc_surface_update *)b;

	/* Sort by descending dc_plane layer_index (i.e. normalized_zpos) */
	return sb->surface->layer_index - sa->surface->layer_index;
}

/**
 * update_planes_and_stream_adapter() - Send planes to be updated in DC
 *
 * DC has a generic way to update planes and stream via
 * dc_update_planes_and_stream function; however, DM might need some
 * adjustments and preparation before calling it. This function is a wrapper
 * for the dc_update_planes_and_stream that does any required configuration
 * before passing control to DC.
 *
 * @dc: Display Core control structure
 * @update_type: specify whether it is FULL/MEDIUM/FAST update
 * @planes_count: planes count to update
 * @stream: stream state
 * @stream_update: stream update
 * @array_of_surface_update: dc surface update pointer
 *
 */
static inline bool update_planes_and_stream_adapter(struct dc *dc,
						    int update_type,
						    int planes_count,
						    struct dc_stream_state *stream,
						    struct dc_stream_update *stream_update,
						    struct dc_surface_update *array_of_surface_update)
{
	sort(array_of_surface_update, planes_count,
	     sizeof(*array_of_surface_update), dm_plane_layer_index_cmp, NULL);

	/*
	 * Previous frame finished and HW is ready for optimization.
	 */
	if (update_type == UPDATE_TYPE_FAST)
		dc_post_update_surfaces_to_stream(dc);

	return dc_update_planes_and_stream(dc,
					   array_of_surface_update,
					   planes_count,
					   stream,
					   stream_update);
}

/**
 * dm_pflip_high_irq() - Handle pageflip interrupt
 * @interrupt_params: ignored
 *
 * Handles the pageflip interrupt by notifying all interested parties
 * that the pageflip has been completed.
 */
static void dm_pflip_high_irq(void *interrupt_params)
{
	struct amdgpu_crtc *amdgpu_crtc;
	struct common_irq_params *irq_params = interrupt_params;
	struct amdgpu_device *adev = irq_params->adev;
	struct drm_device *dev = adev_to_drm(adev);
	unsigned long flags;
	struct drm_pending_vblank_event *e;
	u32 vpos, hpos, v_blank_start, v_blank_end;
	bool vrr_active;

	amdgpu_crtc = get_crtc_by_otg_inst(adev, irq_params->irq_src - IRQ_TYPE_PFLIP);

	/* IRQ could occur when in initial stage */
	/* TODO work and BO cleanup */
	if (amdgpu_crtc == NULL) {
		drm_dbg_state(dev, "CRTC is null, returning.\n");
		return;
	}

	spin_lock_irqsave(&adev_to_drm(adev)->event_lock, flags);

	if (amdgpu_crtc->pflip_status != AMDGPU_FLIP_SUBMITTED) {
		drm_dbg_state(dev,
			      "amdgpu_crtc->pflip_status = %d != AMDGPU_FLIP_SUBMITTED(%d) on crtc:%d[%p]\n",
			      amdgpu_crtc->pflip_status, AMDGPU_FLIP_SUBMITTED,
			      amdgpu_crtc->crtc_id, amdgpu_crtc);
		spin_unlock_irqrestore(&adev_to_drm(adev)->event_lock, flags);
		return;
	}

	/* page flip completed. */
	e = amdgpu_crtc->event;
	amdgpu_crtc->event = NULL;

	WARN_ON(!e);

	vrr_active = amdgpu_dm_crtc_vrr_active_irq(amdgpu_crtc);

	/* Fixed refresh rate, or VRR scanout position outside front-porch? */
	if (!vrr_active ||
	    !dc_stream_get_scanoutpos(amdgpu_crtc->dm_irq_params.stream, &v_blank_start,
				      &v_blank_end, &hpos, &vpos) ||
	    (vpos < v_blank_start)) {
		/* Update to correct count and vblank timestamp if racing with
		 * vblank irq. This also updates to the correct vblank timestamp
		 * even in VRR mode, as scanout is past the front-porch atm.
		 */
		drm_crtc_accurate_vblank_count(&amdgpu_crtc->base);

		/* Wake up userspace by sending the pageflip event with proper
		 * count and timestamp of vblank of flip completion.
		 */
		if (e) {
			drm_crtc_send_vblank_event(&amdgpu_crtc->base, e);

			/* Event sent, so done with vblank for this flip */
			drm_crtc_vblank_put(&amdgpu_crtc->base);
		}
	} else if (e) {
		/* VRR active and inside front-porch: vblank count and
		 * timestamp for pageflip event will only be up to date after
		 * drm_crtc_handle_vblank() has been executed from late vblank
		 * irq handler after start of back-porch (vline 0). We queue the
		 * pageflip event for send-out by drm_crtc_handle_vblank() with
		 * updated timestamp and count, once it runs after us.
		 *
		 * We need to open-code this instead of using the helper
		 * drm_crtc_arm_vblank_event(), as that helper would
		 * call drm_crtc_accurate_vblank_count(), which we must
		 * not call in VRR mode while we are in front-porch!
		 */

		/* sequence will be replaced by real count during send-out. */
		e->sequence = drm_crtc_vblank_count(&amdgpu_crtc->base);
		e->pipe = amdgpu_crtc->crtc_id;

		list_add_tail(&e->base.link, &adev_to_drm(adev)->vblank_event_list);
		e = NULL;
	}

	/* Keep track of vblank of this flip for flip throttling. We use the
	 * cooked hw counter, as that one incremented at start of this vblank
	 * of pageflip completion, so last_flip_vblank is the forbidden count
	 * for queueing new pageflips if vsync + VRR is enabled.
	 */
	amdgpu_crtc->dm_irq_params.last_flip_vblank =
		amdgpu_get_vblank_counter_kms(&amdgpu_crtc->base);

	amdgpu_crtc->pflip_status = AMDGPU_FLIP_NONE;
	spin_unlock_irqrestore(&adev_to_drm(adev)->event_lock, flags);

	drm_dbg_state(dev,
		      "crtc:%d[%p], pflip_stat:AMDGPU_FLIP_NONE, vrr[%d]-fp %d\n",
		      amdgpu_crtc->crtc_id, amdgpu_crtc, vrr_active, (int)!e);
}

static void dm_vupdate_high_irq(void *interrupt_params)
{
	struct common_irq_params *irq_params = interrupt_params;
	struct amdgpu_device *adev = irq_params->adev;
	struct amdgpu_crtc *acrtc;
	struct drm_device *drm_dev;
	struct drm_vblank_crtc *vblank;
	ktime_t frame_duration_ns, previous_timestamp;
	unsigned long flags;
	int vrr_active;

	acrtc = get_crtc_by_otg_inst(adev, irq_params->irq_src - IRQ_TYPE_VUPDATE);

	if (acrtc) {
		vrr_active = amdgpu_dm_crtc_vrr_active_irq(acrtc);
		drm_dev = acrtc->base.dev;
		vblank = drm_crtc_vblank_crtc(&acrtc->base);
		previous_timestamp = atomic64_read(&irq_params->previous_timestamp);
		frame_duration_ns = vblank->time - previous_timestamp;

		if (frame_duration_ns > 0) {
			trace_amdgpu_refresh_rate_track(acrtc->base.index,
						frame_duration_ns,
						ktime_divns(NSEC_PER_SEC, frame_duration_ns));
			atomic64_set(&irq_params->previous_timestamp, vblank->time);
		}

		drm_dbg_vbl(drm_dev,
			    "crtc:%d, vupdate-vrr:%d\n", acrtc->crtc_id,
			    vrr_active);

		/* Core vblank handling is done here after end of front-porch in
		 * vrr mode, as vblank timestamping will give valid results
		 * while now done after front-porch. This will also deliver
		 * page-flip completion events that have been queued to us
		 * if a pageflip happened inside front-porch.
		 */
		if (vrr_active) {
			amdgpu_dm_crtc_handle_vblank(acrtc);

			/* BTR processing for pre-DCE12 ASICs */
			if (acrtc->dm_irq_params.stream &&
			    adev->family < AMDGPU_FAMILY_AI) {
				spin_lock_irqsave(&adev_to_drm(adev)->event_lock, flags);
				mod_freesync_handle_v_update(
				    adev->dm.freesync_module,
				    acrtc->dm_irq_params.stream,
				    &acrtc->dm_irq_params.vrr_params);

				dc_stream_adjust_vmin_vmax(
				    adev->dm.dc,
				    acrtc->dm_irq_params.stream,
				    &acrtc->dm_irq_params.vrr_params.adjust);
				spin_unlock_irqrestore(&adev_to_drm(adev)->event_lock, flags);
			}
		}
	}
}

/**
 * dm_crtc_high_irq() - Handles CRTC interrupt
 * @interrupt_params: used for determining the CRTC instance
 *
 * Handles the CRTC/VSYNC interrupt by notfying DRM's VBLANK
 * event handler.
 */
static void dm_crtc_high_irq(void *interrupt_params)
{
	struct common_irq_params *irq_params = interrupt_params;
	struct amdgpu_device *adev = irq_params->adev;
	struct drm_writeback_job *job;
	struct amdgpu_crtc *acrtc;
	unsigned long flags;
	int vrr_active;

	acrtc = get_crtc_by_otg_inst(adev, irq_params->irq_src - IRQ_TYPE_VBLANK);
	if (!acrtc)
		return;

	if (acrtc->wb_conn) {
		spin_lock_irqsave(&acrtc->wb_conn->job_lock, flags);

		if (acrtc->wb_pending) {
			job = list_first_entry_or_null(&acrtc->wb_conn->job_queue,
						       struct drm_writeback_job,
						       list_entry);
			acrtc->wb_pending = false;
			spin_unlock_irqrestore(&acrtc->wb_conn->job_lock, flags);

			if (job) {
				unsigned int v_total, refresh_hz;
				struct dc_stream_state *stream = acrtc->dm_irq_params.stream;

				v_total = stream->adjust.v_total_max ?
					  stream->adjust.v_total_max : stream->timing.v_total;
				refresh_hz = div_u64((uint64_t) stream->timing.pix_clk_100hz *
					     100LL, (v_total * stream->timing.h_total));
				mdelay(1000 / refresh_hz);

				drm_writeback_signal_completion(acrtc->wb_conn, 0);
				dc_stream_fc_disable_writeback(adev->dm.dc,
							       acrtc->dm_irq_params.stream, 0);
			}
		} else
			spin_unlock_irqrestore(&acrtc->wb_conn->job_lock, flags);
	}

	vrr_active = amdgpu_dm_crtc_vrr_active_irq(acrtc);

	drm_dbg_vbl(adev_to_drm(adev),
		    "crtc:%d, vupdate-vrr:%d, planes:%d\n", acrtc->crtc_id,
		    vrr_active, acrtc->dm_irq_params.active_planes);

	/**
	 * Core vblank handling at start of front-porch is only possible
	 * in non-vrr mode, as only there vblank timestamping will give
	 * valid results while done in front-porch. Otherwise defer it
	 * to dm_vupdate_high_irq after end of front-porch.
	 */
	if (!vrr_active)
		amdgpu_dm_crtc_handle_vblank(acrtc);

	/**
	 * Following stuff must happen at start of vblank, for crc
	 * computation and below-the-range btr support in vrr mode.
	 */
	amdgpu_dm_crtc_handle_crc_irq(&acrtc->base);

	/* BTR updates need to happen before VUPDATE on Vega and above. */
	if (adev->family < AMDGPU_FAMILY_AI)
		return;

	spin_lock_irqsave(&adev_to_drm(adev)->event_lock, flags);

	if (acrtc->dm_irq_params.stream &&
	    acrtc->dm_irq_params.vrr_params.supported &&
	    acrtc->dm_irq_params.freesync_config.state ==
		    VRR_STATE_ACTIVE_VARIABLE) {
		mod_freesync_handle_v_update(adev->dm.freesync_module,
					     acrtc->dm_irq_params.stream,
					     &acrtc->dm_irq_params.vrr_params);

		dc_stream_adjust_vmin_vmax(adev->dm.dc, acrtc->dm_irq_params.stream,
					   &acrtc->dm_irq_params.vrr_params.adjust);
	}

	/*
	 * If there aren't any active_planes then DCH HUBP may be clock-gated.
	 * In that case, pageflip completion interrupts won't fire and pageflip
	 * completion events won't get delivered. Prevent this by sending
	 * pending pageflip events from here if a flip is still pending.
	 *
	 * If any planes are enabled, use dm_pflip_high_irq() instead, to
	 * avoid race conditions between flip programming and completion,
	 * which could cause too early flip completion events.
	 */
	if (adev->family >= AMDGPU_FAMILY_RV &&
	    acrtc->pflip_status == AMDGPU_FLIP_SUBMITTED &&
	    acrtc->dm_irq_params.active_planes == 0) {
		if (acrtc->event) {
			drm_crtc_send_vblank_event(&acrtc->base, acrtc->event);
			acrtc->event = NULL;
			drm_crtc_vblank_put(&acrtc->base);
		}
		acrtc->pflip_status = AMDGPU_FLIP_NONE;
	}

	spin_unlock_irqrestore(&adev_to_drm(adev)->event_lock, flags);
}

#if defined(CONFIG_DRM_AMD_SECURE_DISPLAY)
/**
 * dm_dcn_vertical_interrupt0_high_irq() - Handles OTG Vertical interrupt0 for
 * DCN generation ASICs
 * @interrupt_params: interrupt parameters
 *
 * Used to set crc window/read out crc value at vertical line 0 position
 */
static void dm_dcn_vertical_interrupt0_high_irq(void *interrupt_params)
{
	struct common_irq_params *irq_params = interrupt_params;
	struct amdgpu_device *adev = irq_params->adev;
	struct amdgpu_crtc *acrtc;

	acrtc = get_crtc_by_otg_inst(adev, irq_params->irq_src - IRQ_TYPE_VLINE0);

	if (!acrtc)
		return;

	amdgpu_dm_crtc_handle_crc_window_irq(&acrtc->base);
}
#endif /* CONFIG_DRM_AMD_SECURE_DISPLAY */

/**
 * dmub_aux_setconfig_callback - Callback for AUX or SET_CONFIG command.
 * @adev: amdgpu_device pointer
 * @notify: dmub notification structure
 *
 * Dmub AUX or SET_CONFIG command completion processing callback
 * Copies dmub notification to DM which is to be read by AUX command.
 * issuing thread and also signals the event to wake up the thread.
 */
static void dmub_aux_setconfig_callback(struct amdgpu_device *adev,
					struct dmub_notification *notify)
{
	if (adev->dm.dmub_notify)
		memcpy(adev->dm.dmub_notify, notify, sizeof(struct dmub_notification));
	if (notify->type == DMUB_NOTIFICATION_AUX_REPLY)
		complete(&adev->dm.dmub_aux_transfer_done);
}

/**
 * dmub_hpd_callback - DMUB HPD interrupt processing callback.
 * @adev: amdgpu_device pointer
 * @notify: dmub notification structure
 *
 * Dmub Hpd interrupt processing callback. Gets displayindex through the
 * ink index and calls helper to do the processing.
 */
static void dmub_hpd_callback(struct amdgpu_device *adev,
			      struct dmub_notification *notify)
{
	struct amdgpu_dm_connector *aconnector;
	struct amdgpu_dm_connector *hpd_aconnector = NULL;
	struct drm_connector *connector;
	struct drm_connector_list_iter iter;
	struct dc_link *link;
	u8 link_index = 0;
	struct drm_device *dev;

	if (adev == NULL)
		return;

	if (notify == NULL) {
		DRM_ERROR("DMUB HPD callback notification was NULL");
		return;
	}

	if (notify->link_index > adev->dm.dc->link_count) {
		DRM_ERROR("DMUB HPD index (%u)is abnormal", notify->link_index);
		return;
	}

	/* Skip DMUB HPD IRQ in suspend/resume. We will probe them later. */
	if (notify->type == DMUB_NOTIFICATION_HPD && adev->in_suspend) {
		DRM_INFO("Skip DMUB HPD IRQ callback in suspend/resume\n");
		return;
	}

	link_index = notify->link_index;
	link = adev->dm.dc->links[link_index];
	dev = adev->dm.ddev;

	drm_connector_list_iter_begin(dev, &iter);
	drm_for_each_connector_iter(connector, &iter) {

		if (connector->connector_type == DRM_MODE_CONNECTOR_WRITEBACK)
			continue;

		aconnector = to_amdgpu_dm_connector(connector);
		if (link && aconnector->dc_link == link) {
			if (notify->type == DMUB_NOTIFICATION_HPD)
				DRM_INFO("DMUB HPD IRQ callback: link_index=%u\n", link_index);
			else if (notify->type == DMUB_NOTIFICATION_HPD_IRQ)
				DRM_INFO("DMUB HPD RX IRQ callback: link_index=%u\n", link_index);
			else
				DRM_WARN("DMUB Unknown HPD callback type %d, link_index=%u\n",
						notify->type, link_index);

			hpd_aconnector = aconnector;
			break;
		}
	}
	drm_connector_list_iter_end(&iter);

	if (hpd_aconnector) {
		if (notify->type == DMUB_NOTIFICATION_HPD) {
			if (hpd_aconnector->dc_link->hpd_status == (notify->hpd_status == DP_HPD_PLUG))
				DRM_WARN("DMUB reported hpd status unchanged. link_index=%u\n", link_index);
			handle_hpd_irq_helper(hpd_aconnector);
		} else if (notify->type == DMUB_NOTIFICATION_HPD_IRQ) {
			handle_hpd_rx_irq(hpd_aconnector);
		}
	}
}

/**
 * dmub_hpd_sense_callback - DMUB HPD sense processing callback.
 * @adev: amdgpu_device pointer
 * @notify: dmub notification structure
 *
 * HPD sense changes can occur during low power states and need to be
 * notified from firmware to driver.
 */
static void dmub_hpd_sense_callback(struct amdgpu_device *adev,
			      struct dmub_notification *notify)
{
	DRM_DEBUG_DRIVER("DMUB HPD SENSE callback.\n");
}

/**
 * register_dmub_notify_callback - Sets callback for DMUB notify
 * @adev: amdgpu_device pointer
 * @type: Type of dmub notification
 * @callback: Dmub interrupt callback function
 * @dmub_int_thread_offload: offload indicator
 *
 * API to register a dmub callback handler for a dmub notification
 * Also sets indicator whether callback processing to be offloaded.
 * to dmub interrupt handling thread
 * Return: true if successfully registered, false if there is existing registration
 */
static bool register_dmub_notify_callback(struct amdgpu_device *adev,
					  enum dmub_notification_type type,
					  dmub_notify_interrupt_callback_t callback,
					  bool dmub_int_thread_offload)
{
	if (callback != NULL && type < ARRAY_SIZE(adev->dm.dmub_thread_offload)) {
		adev->dm.dmub_callback[type] = callback;
		adev->dm.dmub_thread_offload[type] = dmub_int_thread_offload;
	} else
		return false;

	return true;
}

static void dm_handle_hpd_work(struct work_struct *work)
{
	struct dmub_hpd_work *dmub_hpd_wrk;

	dmub_hpd_wrk = container_of(work, struct dmub_hpd_work, handle_hpd_work);

	if (!dmub_hpd_wrk->dmub_notify) {
		DRM_ERROR("dmub_hpd_wrk dmub_notify is NULL");
		return;
	}

	if (dmub_hpd_wrk->dmub_notify->type < ARRAY_SIZE(dmub_hpd_wrk->adev->dm.dmub_callback)) {
		dmub_hpd_wrk->adev->dm.dmub_callback[dmub_hpd_wrk->dmub_notify->type](dmub_hpd_wrk->adev,
		dmub_hpd_wrk->dmub_notify);
	}

	kfree(dmub_hpd_wrk->dmub_notify);
	kfree(dmub_hpd_wrk);

}

#define DMUB_TRACE_MAX_READ 64
/**
 * dm_dmub_outbox1_low_irq() - Handles Outbox interrupt
 * @interrupt_params: used for determining the Outbox instance
 *
 * Handles the Outbox Interrupt
 * event handler.
 */
static void dm_dmub_outbox1_low_irq(void *interrupt_params)
{
	struct dmub_notification notify = {0};
	struct common_irq_params *irq_params = interrupt_params;
	struct amdgpu_device *adev = irq_params->adev;
	struct amdgpu_display_manager *dm = &adev->dm;
	struct dmcub_trace_buf_entry entry = { 0 };
	u32 count = 0;
	struct dmub_hpd_work *dmub_hpd_wrk;
	static const char *const event_type[] = {
		"NO_DATA",
		"AUX_REPLY",
		"HPD",
		"HPD_IRQ",
		"SET_CONFIGC_REPLY",
		"DPIA_NOTIFICATION",
		"HPD_SENSE_NOTIFY",
	};

	do {
		if (dc_dmub_srv_get_dmub_outbox0_msg(dm->dc, &entry)) {
			trace_amdgpu_dmub_trace_high_irq(entry.trace_code, entry.tick_count,
							entry.param0, entry.param1);

			DRM_DEBUG_DRIVER("trace_code:%u, tick_count:%u, param0:%u, param1:%u\n",
				 entry.trace_code, entry.tick_count, entry.param0, entry.param1);
		} else
			break;

		count++;

	} while (count <= DMUB_TRACE_MAX_READ);

	if (count > DMUB_TRACE_MAX_READ)
		DRM_DEBUG_DRIVER("Warning : count > DMUB_TRACE_MAX_READ");

	if (dc_enable_dmub_notifications(adev->dm.dc) &&
		irq_params->irq_src == DC_IRQ_SOURCE_DMCUB_OUTBOX) {

		do {
			dc_stat_get_dmub_notification(adev->dm.dc, &notify);
			if (notify.type >= ARRAY_SIZE(dm->dmub_thread_offload)) {
				DRM_ERROR("DM: notify type %d invalid!", notify.type);
				continue;
			}
			if (!dm->dmub_callback[notify.type]) {
				DRM_WARN("DMUB notification skipped due to no handler: type=%s\n",
					event_type[notify.type]);
				continue;
			}
			if (dm->dmub_thread_offload[notify.type] == true) {
				dmub_hpd_wrk = kzalloc(sizeof(*dmub_hpd_wrk), GFP_ATOMIC);
				if (!dmub_hpd_wrk) {
					DRM_ERROR("Failed to allocate dmub_hpd_wrk");
					return;
				}
				dmub_hpd_wrk->dmub_notify = kmemdup(&notify, sizeof(struct dmub_notification),
								    GFP_ATOMIC);
				if (!dmub_hpd_wrk->dmub_notify) {
					kfree(dmub_hpd_wrk);
					DRM_ERROR("Failed to allocate dmub_hpd_wrk->dmub_notify");
					return;
				}
				INIT_WORK(&dmub_hpd_wrk->handle_hpd_work, dm_handle_hpd_work);
				dmub_hpd_wrk->adev = adev;
				queue_work(adev->dm.delayed_hpd_wq, &dmub_hpd_wrk->handle_hpd_work);
			} else {
				dm->dmub_callback[notify.type](adev, &notify);
			}
		} while (notify.pending_notification);
	}
}

static int dm_set_clockgating_state(void *handle,
		  enum amd_clockgating_state state)
{
	return 0;
}

static int dm_set_powergating_state(void *handle,
		  enum amd_powergating_state state)
{
	return 0;
}

/* Prototypes of private functions */
static int dm_early_init(void *handle);

/* Allocate memory for FBC compressed data  */
static void amdgpu_dm_fbc_init(struct drm_connector *connector)
{
	struct amdgpu_device *adev = drm_to_adev(connector->dev);
	struct dm_compressor_info *compressor = &adev->dm.compressor;
	struct amdgpu_dm_connector *aconn = to_amdgpu_dm_connector(connector);
	struct drm_display_mode *mode;
	unsigned long max_size = 0;

	if (adev->dm.dc->fbc_compressor == NULL)
		return;

	if (aconn->dc_link->connector_signal != SIGNAL_TYPE_EDP)
		return;

	if (compressor->bo_ptr)
		return;


	list_for_each_entry(mode, &connector->modes, head) {
		if (max_size < (unsigned long) mode->htotal * mode->vtotal)
			max_size = (unsigned long) mode->htotal * mode->vtotal;
	}

	if (max_size) {
		int r = amdgpu_bo_create_kernel(adev, max_size * 4, PAGE_SIZE,
			    AMDGPU_GEM_DOMAIN_GTT, &compressor->bo_ptr,
			    &compressor->gpu_addr, &compressor->cpu_addr);

		if (r)
			DRM_ERROR("DM: Failed to initialize FBC\n");
		else {
			adev->dm.dc->ctx->fbc_gpu_addr = compressor->gpu_addr;
			DRM_INFO("DM: FBC alloc %lu\n", max_size*4);
		}

	}

}

static int amdgpu_dm_audio_component_get_eld(struct device *kdev, int port,
					  int pipe, bool *enabled,
					  unsigned char *buf, int max_bytes)
{
	struct drm_device *dev = dev_get_drvdata(kdev);
	struct amdgpu_device *adev = drm_to_adev(dev);
	struct drm_connector *connector;
	struct drm_connector_list_iter conn_iter;
	struct amdgpu_dm_connector *aconnector;
	int ret = 0;

	*enabled = false;

	mutex_lock(&adev->dm.audio_lock);

	drm_connector_list_iter_begin(dev, &conn_iter);
	drm_for_each_connector_iter(connector, &conn_iter) {

		if (connector->connector_type == DRM_MODE_CONNECTOR_WRITEBACK)
			continue;

		aconnector = to_amdgpu_dm_connector(connector);
		if (aconnector->audio_inst != port)
			continue;

		*enabled = true;
		ret = drm_eld_size(connector->eld);
		memcpy(buf, connector->eld, min(max_bytes, ret));

		break;
	}
	drm_connector_list_iter_end(&conn_iter);

	mutex_unlock(&adev->dm.audio_lock);

	DRM_DEBUG_KMS("Get ELD : idx=%d ret=%d en=%d\n", port, ret, *enabled);

	return ret;
}

static const struct drm_audio_component_ops amdgpu_dm_audio_component_ops = {
	.get_eld = amdgpu_dm_audio_component_get_eld,
};

static int amdgpu_dm_audio_component_bind(struct device *kdev,
				       struct device *hda_kdev, void *data)
{
	struct drm_device *dev = dev_get_drvdata(kdev);
	struct amdgpu_device *adev = drm_to_adev(dev);
	struct drm_audio_component *acomp = data;

	acomp->ops = &amdgpu_dm_audio_component_ops;
	acomp->dev = kdev;
	adev->dm.audio_component = acomp;

	return 0;
}

static void amdgpu_dm_audio_component_unbind(struct device *kdev,
					  struct device *hda_kdev, void *data)
{
	struct amdgpu_device *adev = drm_to_adev(dev_get_drvdata(kdev));
	struct drm_audio_component *acomp = data;

	acomp->ops = NULL;
	acomp->dev = NULL;
	adev->dm.audio_component = NULL;
}

static const struct component_ops amdgpu_dm_audio_component_bind_ops = {
	.bind	= amdgpu_dm_audio_component_bind,
	.unbind	= amdgpu_dm_audio_component_unbind,
};

static int amdgpu_dm_audio_init(struct amdgpu_device *adev)
{
	int i, ret;

	if (!amdgpu_audio)
		return 0;

	adev->mode_info.audio.enabled = true;

	adev->mode_info.audio.num_pins = adev->dm.dc->res_pool->audio_count;

	for (i = 0; i < adev->mode_info.audio.num_pins; i++) {
		adev->mode_info.audio.pin[i].channels = -1;
		adev->mode_info.audio.pin[i].rate = -1;
		adev->mode_info.audio.pin[i].bits_per_sample = -1;
		adev->mode_info.audio.pin[i].status_bits = 0;
		adev->mode_info.audio.pin[i].category_code = 0;
		adev->mode_info.audio.pin[i].connected = false;
		adev->mode_info.audio.pin[i].id =
			adev->dm.dc->res_pool->audios[i]->inst;
		adev->mode_info.audio.pin[i].offset = 0;
	}

	ret = component_add(adev->dev, &amdgpu_dm_audio_component_bind_ops);
	if (ret < 0)
		return ret;

	adev->dm.audio_registered = true;

	return 0;
}

static void amdgpu_dm_audio_fini(struct amdgpu_device *adev)
{
	if (!amdgpu_audio)
		return;

	if (!adev->mode_info.audio.enabled)
		return;

	if (adev->dm.audio_registered) {
		component_del(adev->dev, &amdgpu_dm_audio_component_bind_ops);
		adev->dm.audio_registered = false;
	}

	/* TODO: Disable audio? */

	adev->mode_info.audio.enabled = false;
}

static  void amdgpu_dm_audio_eld_notify(struct amdgpu_device *adev, int pin)
{
	struct drm_audio_component *acomp = adev->dm.audio_component;

	if (acomp && acomp->audio_ops && acomp->audio_ops->pin_eld_notify) {
		DRM_DEBUG_KMS("Notify ELD: %d\n", pin);

		acomp->audio_ops->pin_eld_notify(acomp->audio_ops->audio_ptr,
						 pin, -1);
	}
}

static int dm_dmub_hw_init(struct amdgpu_device *adev)
{
	const struct dmcub_firmware_header_v1_0 *hdr;
	struct dmub_srv *dmub_srv = adev->dm.dmub_srv;
	struct dmub_srv_fb_info *fb_info = adev->dm.dmub_fb_info;
	const struct firmware *dmub_fw = adev->dm.dmub_fw;
	struct dmcu *dmcu = adev->dm.dc->res_pool->dmcu;
	struct abm *abm = adev->dm.dc->res_pool->abm;
	struct dc_context *ctx = adev->dm.dc->ctx;
	struct dmub_srv_hw_params hw_params;
	enum dmub_status status;
	const unsigned char *fw_inst_const, *fw_bss_data;
	u32 i, fw_inst_const_size, fw_bss_data_size;
	bool has_hw_support;

	if (!dmub_srv)
		/* DMUB isn't supported on the ASIC. */
		return 0;

	if (!fb_info) {
		DRM_ERROR("No framebuffer info for DMUB service.\n");
		return -EINVAL;
	}

	if (!dmub_fw) {
		/* Firmware required for DMUB support. */
		DRM_ERROR("No firmware provided for DMUB.\n");
		return -EINVAL;
	}

	/* initialize register offsets for ASICs with runtime initialization available */
	if (dmub_srv->hw_funcs.init_reg_offsets)
		dmub_srv->hw_funcs.init_reg_offsets(dmub_srv, ctx);

	status = dmub_srv_has_hw_support(dmub_srv, &has_hw_support);
	if (status != DMUB_STATUS_OK) {
		DRM_ERROR("Error checking HW support for DMUB: %d\n", status);
		return -EINVAL;
	}

	if (!has_hw_support) {
		DRM_INFO("DMUB unsupported on ASIC\n");
		return 0;
	}

	/* Reset DMCUB if it was previously running - before we overwrite its memory. */
	status = dmub_srv_hw_reset(dmub_srv);
	if (status != DMUB_STATUS_OK)
		DRM_WARN("Error resetting DMUB HW: %d\n", status);

	hdr = (const struct dmcub_firmware_header_v1_0 *)dmub_fw->data;

	fw_inst_const = dmub_fw->data +
			le32_to_cpu(hdr->header.ucode_array_offset_bytes) +
			PSP_HEADER_BYTES;

	fw_bss_data = dmub_fw->data +
		      le32_to_cpu(hdr->header.ucode_array_offset_bytes) +
		      le32_to_cpu(hdr->inst_const_bytes);

	/* Copy firmware and bios info into FB memory. */
	fw_inst_const_size = le32_to_cpu(hdr->inst_const_bytes) -
			     PSP_HEADER_BYTES - PSP_FOOTER_BYTES;

	fw_bss_data_size = le32_to_cpu(hdr->bss_data_bytes);

	/* if adev->firmware.load_type == AMDGPU_FW_LOAD_PSP,
	 * amdgpu_ucode_init_single_fw will load dmub firmware
	 * fw_inst_const part to cw0; otherwise, the firmware back door load
	 * will be done by dm_dmub_hw_init
	 */
	if (adev->firmware.load_type != AMDGPU_FW_LOAD_PSP) {
		memcpy(fb_info->fb[DMUB_WINDOW_0_INST_CONST].cpu_addr, fw_inst_const,
				fw_inst_const_size);
	}

	if (fw_bss_data_size)
		memcpy(fb_info->fb[DMUB_WINDOW_2_BSS_DATA].cpu_addr,
		       fw_bss_data, fw_bss_data_size);

	/* Copy firmware bios info into FB memory. */
	memcpy(fb_info->fb[DMUB_WINDOW_3_VBIOS].cpu_addr, adev->bios,
	       adev->bios_size);

	/* Reset regions that need to be reset. */
	memset(fb_info->fb[DMUB_WINDOW_4_MAILBOX].cpu_addr, 0,
	fb_info->fb[DMUB_WINDOW_4_MAILBOX].size);

	memset(fb_info->fb[DMUB_WINDOW_5_TRACEBUFF].cpu_addr, 0,
	       fb_info->fb[DMUB_WINDOW_5_TRACEBUFF].size);

	memset(fb_info->fb[DMUB_WINDOW_6_FW_STATE].cpu_addr, 0,
	       fb_info->fb[DMUB_WINDOW_6_FW_STATE].size);

	memset(fb_info->fb[DMUB_WINDOW_SHARED_STATE].cpu_addr, 0,
	       fb_info->fb[DMUB_WINDOW_SHARED_STATE].size);

	/* Initialize hardware. */
	memset(&hw_params, 0, sizeof(hw_params));
	hw_params.fb_base = adev->gmc.fb_start;
	hw_params.fb_offset = adev->vm_manager.vram_base_offset;

	/* backdoor load firmware and trigger dmub running */
	if (adev->firmware.load_type != AMDGPU_FW_LOAD_PSP)
		hw_params.load_inst_const = true;

	if (dmcu)
		hw_params.psp_version = dmcu->psp_version;

	for (i = 0; i < fb_info->num_fb; ++i)
		hw_params.fb[i] = &fb_info->fb[i];

	switch (amdgpu_ip_version(adev, DCE_HWIP, 0)) {
	case IP_VERSION(3, 1, 3):
	case IP_VERSION(3, 1, 4):
	case IP_VERSION(3, 5, 0):
	case IP_VERSION(3, 5, 1):
	case IP_VERSION(4, 0, 1):
		hw_params.dpia_supported = true;
		hw_params.disable_dpia = adev->dm.dc->debug.dpia_debug.bits.disable_dpia;
		break;
	default:
		break;
	}

	switch (amdgpu_ip_version(adev, DCE_HWIP, 0)) {
	case IP_VERSION(3, 5, 0):
	case IP_VERSION(3, 5, 1):
		hw_params.ips_sequential_ono = adev->external_rev_id > 0x10;
		break;
	default:
		break;
	}

	status = dmub_srv_hw_init(dmub_srv, &hw_params);
	if (status != DMUB_STATUS_OK) {
		DRM_ERROR("Error initializing DMUB HW: %d\n", status);
		return -EINVAL;
	}

	/* Wait for firmware load to finish. */
	status = dmub_srv_wait_for_auto_load(dmub_srv, 100000);
	if (status != DMUB_STATUS_OK)
		DRM_WARN("Wait for DMUB auto-load failed: %d\n", status);

	/* Init DMCU and ABM if available. */
	if (dmcu && abm) {
		dmcu->funcs->dmcu_init(dmcu);
		abm->dmcu_is_running = dmcu->funcs->is_dmcu_initialized(dmcu);
	}

	if (!adev->dm.dc->ctx->dmub_srv)
		adev->dm.dc->ctx->dmub_srv = dc_dmub_srv_create(adev->dm.dc, dmub_srv);
	if (!adev->dm.dc->ctx->dmub_srv) {
		DRM_ERROR("Couldn't allocate DC DMUB server!\n");
		return -ENOMEM;
	}

	DRM_INFO("DMUB hardware initialized: version=0x%08X\n",
		 adev->dm.dmcub_fw_version);

	return 0;
}

static void dm_dmub_hw_resume(struct amdgpu_device *adev)
{
	struct dmub_srv *dmub_srv = adev->dm.dmub_srv;
	enum dmub_status status;
	bool init;
	int r;

	if (!dmub_srv) {
		/* DMUB isn't supported on the ASIC. */
		return;
	}

	status = dmub_srv_is_hw_init(dmub_srv, &init);
	if (status != DMUB_STATUS_OK)
		DRM_WARN("DMUB hardware init check failed: %d\n", status);

	if (status == DMUB_STATUS_OK && init) {
		/* Wait for firmware load to finish. */
		status = dmub_srv_wait_for_auto_load(dmub_srv, 100000);
		if (status != DMUB_STATUS_OK)
			DRM_WARN("Wait for DMUB auto-load failed: %d\n", status);
	} else {
		/* Perform the full hardware initialization. */
		r = dm_dmub_hw_init(adev);
		if (r)
			DRM_ERROR("DMUB interface failed to initialize: status=%d\n", r);
	}
}

static void mmhub_read_system_context(struct amdgpu_device *adev, struct dc_phy_addr_space_config *pa_config)
{
	u64 pt_base;
	u32 logical_addr_low;
	u32 logical_addr_high;
	u32 agp_base, agp_bot, agp_top;
	PHYSICAL_ADDRESS_LOC page_table_start, page_table_end, page_table_base;

	memset(pa_config, 0, sizeof(*pa_config));

	agp_base = 0;
	agp_bot = adev->gmc.agp_start >> 24;
	agp_top = adev->gmc.agp_end >> 24;

	/* AGP aperture is disabled */
	if (agp_bot > agp_top) {
		logical_addr_low = adev->gmc.fb_start >> 18;
		if (adev->apu_flags & (AMD_APU_IS_RAVEN2 |
				       AMD_APU_IS_RENOIR |
				       AMD_APU_IS_GREEN_SARDINE))
			/*
			 * Raven2 has a HW issue that it is unable to use the vram which
			 * is out of MC_VM_SYSTEM_APERTURE_HIGH_ADDR. So here is the
			 * workaround that increase system aperture high address (add 1)
			 * to get rid of the VM fault and hardware hang.
			 */
			logical_addr_high = (adev->gmc.fb_end >> 18) + 0x1;
		else
			logical_addr_high = adev->gmc.fb_end >> 18;
	} else {
		logical_addr_low = min(adev->gmc.fb_start, adev->gmc.agp_start) >> 18;
		if (adev->apu_flags & (AMD_APU_IS_RAVEN2 |
				       AMD_APU_IS_RENOIR |
				       AMD_APU_IS_GREEN_SARDINE))
			/*
			 * Raven2 has a HW issue that it is unable to use the vram which
			 * is out of MC_VM_SYSTEM_APERTURE_HIGH_ADDR. So here is the
			 * workaround that increase system aperture high address (add 1)
			 * to get rid of the VM fault and hardware hang.
			 */
			logical_addr_high = max((adev->gmc.fb_end >> 18) + 0x1, adev->gmc.agp_end >> 18);
		else
			logical_addr_high = max(adev->gmc.fb_end, adev->gmc.agp_end) >> 18;
	}

	pt_base = amdgpu_gmc_pd_addr(adev->gart.bo);

	page_table_start.high_part = upper_32_bits(adev->gmc.gart_start >>
						   AMDGPU_GPU_PAGE_SHIFT);
	page_table_start.low_part = lower_32_bits(adev->gmc.gart_start >>
						  AMDGPU_GPU_PAGE_SHIFT);
	page_table_end.high_part = upper_32_bits(adev->gmc.gart_end >>
						 AMDGPU_GPU_PAGE_SHIFT);
	page_table_end.low_part = lower_32_bits(adev->gmc.gart_end >>
						AMDGPU_GPU_PAGE_SHIFT);
	page_table_base.high_part = upper_32_bits(pt_base);
	page_table_base.low_part = lower_32_bits(pt_base);

	pa_config->system_aperture.start_addr = (uint64_t)logical_addr_low << 18;
	pa_config->system_aperture.end_addr = (uint64_t)logical_addr_high << 18;

	pa_config->system_aperture.agp_base = (uint64_t)agp_base << 24;
	pa_config->system_aperture.agp_bot = (uint64_t)agp_bot << 24;
	pa_config->system_aperture.agp_top = (uint64_t)agp_top << 24;

	pa_config->system_aperture.fb_base = adev->gmc.fb_start;
	pa_config->system_aperture.fb_offset = adev->vm_manager.vram_base_offset;
	pa_config->system_aperture.fb_top = adev->gmc.fb_end;

	pa_config->gart_config.page_table_start_addr = page_table_start.quad_part << 12;
	pa_config->gart_config.page_table_end_addr = page_table_end.quad_part << 12;
	pa_config->gart_config.page_table_base_addr = page_table_base.quad_part;

	pa_config->is_hvm_enabled = adev->mode_info.gpu_vm_support;

}

static void force_connector_state(
	struct amdgpu_dm_connector *aconnector,
	enum drm_connector_force force_state)
{
	struct drm_connector *connector = &aconnector->base;

	mutex_lock(&connector->dev->mode_config.mutex);
	aconnector->base.force = force_state;
	mutex_unlock(&connector->dev->mode_config.mutex);

	mutex_lock(&aconnector->hpd_lock);
	drm_kms_helper_connector_hotplug_event(connector);
	mutex_unlock(&aconnector->hpd_lock);
}

static void dm_handle_hpd_rx_offload_work(struct work_struct *work)
{
	struct hpd_rx_irq_offload_work *offload_work;
	struct amdgpu_dm_connector *aconnector;
	struct dc_link *dc_link;
	struct amdgpu_device *adev;
	enum dc_connection_type new_connection_type = dc_connection_none;
	unsigned long flags;
	union test_response test_response;

	memset(&test_response, 0, sizeof(test_response));

	offload_work = container_of(work, struct hpd_rx_irq_offload_work, work);
	aconnector = offload_work->offload_wq->aconnector;

	if (!aconnector) {
		DRM_ERROR("Can't retrieve aconnector in hpd_rx_irq_offload_work");
		goto skip;
	}

	adev = drm_to_adev(aconnector->base.dev);
	dc_link = aconnector->dc_link;

	mutex_lock(&aconnector->hpd_lock);
	if (!dc_link_detect_connection_type(dc_link, &new_connection_type))
		DRM_ERROR("KMS: Failed to detect connector\n");
	mutex_unlock(&aconnector->hpd_lock);

	if (new_connection_type == dc_connection_none)
		goto skip;

	if (amdgpu_in_reset(adev))
		goto skip;

	if (offload_work->data.bytes.device_service_irq.bits.UP_REQ_MSG_RDY ||
		offload_work->data.bytes.device_service_irq.bits.DOWN_REP_MSG_RDY) {
		dm_handle_mst_sideband_msg_ready_event(&aconnector->mst_mgr, DOWN_OR_UP_MSG_RDY_EVENT);
		spin_lock_irqsave(&offload_work->offload_wq->offload_lock, flags);
		offload_work->offload_wq->is_handling_mst_msg_rdy_event = false;
		spin_unlock_irqrestore(&offload_work->offload_wq->offload_lock, flags);
		goto skip;
	}

	mutex_lock(&adev->dm.dc_lock);
	if (offload_work->data.bytes.device_service_irq.bits.AUTOMATED_TEST) {
		dc_link_dp_handle_automated_test(dc_link);

		if (aconnector->timing_changed) {
			/* force connector disconnect and reconnect */
			force_connector_state(aconnector, DRM_FORCE_OFF);
			msleep(100);
			force_connector_state(aconnector, DRM_FORCE_UNSPECIFIED);
		}

		test_response.bits.ACK = 1;

		core_link_write_dpcd(
		dc_link,
		DP_TEST_RESPONSE,
		&test_response.raw,
		sizeof(test_response));
	} else if ((dc_link->connector_signal != SIGNAL_TYPE_EDP) &&
			dc_link_check_link_loss_status(dc_link, &offload_work->data) &&
			dc_link_dp_allow_hpd_rx_irq(dc_link)) {
		/* offload_work->data is from handle_hpd_rx_irq->
		 * schedule_hpd_rx_offload_work.this is defer handle
		 * for hpd short pulse. upon here, link status may be
		 * changed, need get latest link status from dpcd
		 * registers. if link status is good, skip run link
		 * training again.
		 */
		union hpd_irq_data irq_data;

		memset(&irq_data, 0, sizeof(irq_data));

		/* before dc_link_dp_handle_link_loss, allow new link lost handle
		 * request be added to work queue if link lost at end of dc_link_
		 * dp_handle_link_loss
		 */
		spin_lock_irqsave(&offload_work->offload_wq->offload_lock, flags);
		offload_work->offload_wq->is_handling_link_loss = false;
		spin_unlock_irqrestore(&offload_work->offload_wq->offload_lock, flags);

		if ((dc_link_dp_read_hpd_rx_irq_data(dc_link, &irq_data) == DC_OK) &&
			dc_link_check_link_loss_status(dc_link, &irq_data))
			dc_link_dp_handle_link_loss(dc_link);
	}
	mutex_unlock(&adev->dm.dc_lock);

skip:
	kfree(offload_work);

}

static struct hpd_rx_irq_offload_work_queue *hpd_rx_irq_create_workqueue(struct dc *dc)
{
	int max_caps = dc->caps.max_links;
	int i = 0;
	struct hpd_rx_irq_offload_work_queue *hpd_rx_offload_wq = NULL;

	hpd_rx_offload_wq = kcalloc(max_caps, sizeof(*hpd_rx_offload_wq), GFP_KERNEL);

	if (!hpd_rx_offload_wq)
		return NULL;


	for (i = 0; i < max_caps; i++) {
		hpd_rx_offload_wq[i].wq =
				    create_singlethread_workqueue("amdgpu_dm_hpd_rx_offload_wq");

		if (hpd_rx_offload_wq[i].wq == NULL) {
			DRM_ERROR("create amdgpu_dm_hpd_rx_offload_wq fail!");
			goto out_err;
		}

		spin_lock_init(&hpd_rx_offload_wq[i].offload_lock);
	}

	return hpd_rx_offload_wq;

out_err:
	for (i = 0; i < max_caps; i++) {
		if (hpd_rx_offload_wq[i].wq)
			destroy_workqueue(hpd_rx_offload_wq[i].wq);
	}
	kfree(hpd_rx_offload_wq);
	return NULL;
}

struct amdgpu_stutter_quirk {
	u16 chip_vendor;
	u16 chip_device;
	u16 subsys_vendor;
	u16 subsys_device;
	u8 revision;
};

static const struct amdgpu_stutter_quirk amdgpu_stutter_quirk_list[] = {
	/* https://bugzilla.kernel.org/show_bug.cgi?id=214417 */
	{ 0x1002, 0x15dd, 0x1002, 0x15dd, 0xc8 },
	{ 0, 0, 0, 0, 0 },
};

static bool dm_should_disable_stutter(struct pci_dev *pdev)
{
	const struct amdgpu_stutter_quirk *p = amdgpu_stutter_quirk_list;

	while (p && p->chip_device != 0) {
		if (pdev->vendor == p->chip_vendor &&
		    pdev->device == p->chip_device &&
		    pdev->subsystem_vendor == p->subsys_vendor &&
		    pdev->subsystem_device == p->subsys_device &&
		    pdev->revision == p->revision) {
			return true;
		}
		++p;
	}
	return false;
}

static const struct dmi_system_id hpd_disconnect_quirk_table[] = {
	{
		.matches = {
			DMI_MATCH(DMI_SYS_VENDOR, "Dell Inc."),
			DMI_MATCH(DMI_PRODUCT_NAME, "Precision 3660"),
		},
	},
	{
		.matches = {
			DMI_MATCH(DMI_SYS_VENDOR, "Dell Inc."),
			DMI_MATCH(DMI_PRODUCT_NAME, "Precision 3260"),
		},
	},
	{
		.matches = {
			DMI_MATCH(DMI_SYS_VENDOR, "Dell Inc."),
			DMI_MATCH(DMI_PRODUCT_NAME, "Precision 3460"),
		},
	},
	{
		.matches = {
			DMI_MATCH(DMI_SYS_VENDOR, "Dell Inc."),
			DMI_MATCH(DMI_PRODUCT_NAME, "OptiPlex Tower Plus 7010"),
		},
	},
	{
		.matches = {
			DMI_MATCH(DMI_SYS_VENDOR, "Dell Inc."),
			DMI_MATCH(DMI_PRODUCT_NAME, "OptiPlex Tower 7010"),
		},
	},
	{
		.matches = {
			DMI_MATCH(DMI_SYS_VENDOR, "Dell Inc."),
			DMI_MATCH(DMI_PRODUCT_NAME, "OptiPlex SFF Plus 7010"),
		},
	},
	{
		.matches = {
			DMI_MATCH(DMI_SYS_VENDOR, "Dell Inc."),
			DMI_MATCH(DMI_PRODUCT_NAME, "OptiPlex SFF 7010"),
		},
	},
	{
		.matches = {
			DMI_MATCH(DMI_SYS_VENDOR, "Dell Inc."),
			DMI_MATCH(DMI_PRODUCT_NAME, "OptiPlex Micro Plus 7010"),
		},
	},
	{
		.matches = {
			DMI_MATCH(DMI_SYS_VENDOR, "Dell Inc."),
			DMI_MATCH(DMI_PRODUCT_NAME, "OptiPlex Micro 7010"),
		},
	},
	{}
	/* TODO: refactor this from a fixed table to a dynamic option */
};

static void retrieve_dmi_info(struct amdgpu_display_manager *dm)
{
	const struct dmi_system_id *dmi_id;

	dm->aux_hpd_discon_quirk = false;

	dmi_id = dmi_first_match(hpd_disconnect_quirk_table);
	if (dmi_id) {
		dm->aux_hpd_discon_quirk = true;
		DRM_INFO("aux_hpd_discon_quirk attached\n");
	}
}

void*
dm_allocate_gpu_mem(
		struct amdgpu_device *adev,
		enum dc_gpu_mem_alloc_type type,
		size_t size,
		long long *addr)
{
	struct dal_allocation *da;
	u32 domain = (type == DC_MEM_ALLOC_TYPE_GART) ?
		AMDGPU_GEM_DOMAIN_GTT : AMDGPU_GEM_DOMAIN_VRAM;
	int ret;

	da = kzalloc(sizeof(struct dal_allocation), GFP_KERNEL);
	if (!da)
		return NULL;

	ret = amdgpu_bo_create_kernel(adev, size, PAGE_SIZE,
				      domain, &da->bo,
				      &da->gpu_addr, &da->cpu_ptr);

	*addr = da->gpu_addr;

	if (ret) {
		kfree(da);
		return NULL;
	}

	/* add da to list in dm */
	list_add(&da->list, &adev->dm.da_list);

	return da->cpu_ptr;
}

static enum dmub_status
dm_dmub_send_vbios_gpint_command(struct amdgpu_device *adev,
				 enum dmub_gpint_command command_code,
				 uint16_t param,
				 uint32_t timeout_us)
{
	union dmub_gpint_data_register reg, test;
	uint32_t i;

	/* Assume that VBIOS DMUB is ready to take commands */

	reg.bits.status = 1;
	reg.bits.command_code = command_code;
	reg.bits.param = param;

	cgs_write_register(adev->dm.cgs_device, 0x34c0 + 0x01f8, reg.all);

	for (i = 0; i < timeout_us; ++i) {
		udelay(1);

		/* Check if our GPINT got acked */
		reg.bits.status = 0;
		test = (union dmub_gpint_data_register)
			cgs_read_register(adev->dm.cgs_device, 0x34c0 + 0x01f8);

		if (test.all == reg.all)
			return DMUB_STATUS_OK;
	}

	return DMUB_STATUS_TIMEOUT;
}

static struct dml2_soc_bb *dm_dmub_get_vbios_bounding_box(struct amdgpu_device *adev)
{
	struct dml2_soc_bb *bb;
	long long addr;
	int i = 0;
	uint16_t chunk;
	enum dmub_gpint_command send_addrs[] = {
		DMUB_GPINT__SET_BB_ADDR_WORD0,
		DMUB_GPINT__SET_BB_ADDR_WORD1,
		DMUB_GPINT__SET_BB_ADDR_WORD2,
		DMUB_GPINT__SET_BB_ADDR_WORD3,
	};
	enum dmub_status ret;

	switch (amdgpu_ip_version(adev, DCE_HWIP, 0)) {
	case IP_VERSION(4, 0, 1):
		break;
	default:
		return NULL;
	}

	bb =  dm_allocate_gpu_mem(adev,
				  DC_MEM_ALLOC_TYPE_GART,
				  sizeof(struct dml2_soc_bb),
				  &addr);
	if (!bb)
		return NULL;

	for (i = 0; i < 4; i++) {
		/* Extract 16-bit chunk */
		chunk = ((uint64_t) addr >> (i * 16)) & 0xFFFF;
		/* Send the chunk */
		ret = dm_dmub_send_vbios_gpint_command(adev, send_addrs[i], chunk, 30000);
		if (ret != DMUB_STATUS_OK)
			/* No need to free bb here since it shall be done in dm_sw_fini() */
			return NULL;
	}

	/* Now ask DMUB to copy the bb */
	ret = dm_dmub_send_vbios_gpint_command(adev, DMUB_GPINT__BB_COPY, 1, 200000);
	if (ret != DMUB_STATUS_OK)
		return NULL;

	return bb;
}

static enum dmub_ips_disable_type dm_get_default_ips_mode(
	struct amdgpu_device *adev)
{
	enum dmub_ips_disable_type ret = DMUB_IPS_ENABLE;

	switch (amdgpu_ip_version(adev, DCE_HWIP, 0)) {
	case IP_VERSION(3, 5, 0):
		/*
		 * On DCN35 systems with Z8 enabled, it's possible for IPS2 + Z8 to
		 * cause a hard hang. A fix exists for newer PMFW.
		 *
		 * As a workaround, for non-fixed PMFW, force IPS1+RCG as the deepest
		 * IPS state in all cases, except for s0ix and all displays off (DPMS),
		 * where IPS2 is allowed.
		 *
		 * When checking pmfw version, use the major and minor only.
		 */
		if ((adev->pm.fw_version & 0x00FFFF00) < 0x005D6300)
			ret = DMUB_IPS_RCG_IN_ACTIVE_IPS2_IN_OFF;
		else if (amdgpu_ip_version(adev, GC_HWIP, 0) > IP_VERSION(11, 5, 0))
			/*
			 * Other ASICs with DCN35 that have residency issues with
			 * IPS2 in idle.
			 * We want them to use IPS2 only in display off cases.
			 */
			ret =  DMUB_IPS_RCG_IN_ACTIVE_IPS2_IN_OFF;
		break;
	case IP_VERSION(3, 5, 1):
		ret =  DMUB_IPS_RCG_IN_ACTIVE_IPS2_IN_OFF;
		break;
	default:
		/* ASICs older than DCN35 do not have IPSs */
		if (amdgpu_ip_version(adev, DCE_HWIP, 0) < IP_VERSION(3, 5, 0))
			ret = DMUB_IPS_DISABLE_ALL;
		break;
	}

	return ret;
}

static int amdgpu_dm_init(struct amdgpu_device *adev)
{
	struct dc_init_data init_data;
	struct dc_callback_init init_params;
	int r;

	adev->dm.ddev = adev_to_drm(adev);
	adev->dm.adev = adev;

	/* Zero all the fields */
	memset(&init_data, 0, sizeof(init_data));
	memset(&init_params, 0, sizeof(init_params));

	mutex_init(&adev->dm.dpia_aux_lock);
	mutex_init(&adev->dm.dc_lock);
	mutex_init(&adev->dm.audio_lock);

	if (amdgpu_dm_irq_init(adev)) {
		DRM_ERROR("amdgpu: failed to initialize DM IRQ support.\n");
		goto error;
	}

	init_data.asic_id.chip_family = adev->family;

	init_data.asic_id.pci_revision_id = adev->pdev->revision;
	init_data.asic_id.hw_internal_rev = adev->external_rev_id;
	init_data.asic_id.chip_id = adev->pdev->device;

	init_data.asic_id.vram_width = adev->gmc.vram_width;
	/* TODO: initialize init_data.asic_id.vram_type here!!!! */
	init_data.asic_id.atombios_base_address =
		adev->mode_info.atom_context->bios;

	init_data.driver = adev;

	/* cgs_device was created in dm_sw_init() */
	init_data.cgs_device = adev->dm.cgs_device;

	init_data.dce_environment = DCE_ENV_PRODUCTION_DRV;

	switch (amdgpu_ip_version(adev, DCE_HWIP, 0)) {
	case IP_VERSION(2, 1, 0):
		switch (adev->dm.dmcub_fw_version) {
		case 0: /* development */
		case 0x1: /* linux-firmware.git hash 6d9f399 */
		case 0x01000000: /* linux-firmware.git hash 9a0b0f4 */
			init_data.flags.disable_dmcu = false;
			break;
		default:
			init_data.flags.disable_dmcu = true;
		}
		break;
	case IP_VERSION(2, 0, 3):
		init_data.flags.disable_dmcu = true;
		break;
	default:
		break;
	}

	/* APU support S/G display by default except:
	 * ASICs before Carrizo,
	 * RAVEN1 (Users reported stability issue)
	 */

	if (adev->asic_type < CHIP_CARRIZO) {
		init_data.flags.gpu_vm_support = false;
	} else if (adev->asic_type == CHIP_RAVEN) {
		if (adev->apu_flags & AMD_APU_IS_RAVEN)
			init_data.flags.gpu_vm_support = false;
		else
			init_data.flags.gpu_vm_support = (amdgpu_sg_display != 0);
	} else {
		init_data.flags.gpu_vm_support = (amdgpu_sg_display != 0) && (adev->flags & AMD_IS_APU);
	}

	adev->mode_info.gpu_vm_support = init_data.flags.gpu_vm_support;

	if (amdgpu_dc_feature_mask & DC_FBC_MASK)
		init_data.flags.fbc_support = true;

	if (amdgpu_dc_feature_mask & DC_MULTI_MON_PP_MCLK_SWITCH_MASK)
		init_data.flags.multi_mon_pp_mclk_switch = true;

	if (amdgpu_dc_feature_mask & DC_DISABLE_FRACTIONAL_PWM_MASK)
		init_data.flags.disable_fractional_pwm = true;

	if (amdgpu_dc_feature_mask & DC_EDP_NO_POWER_SEQUENCING)
		init_data.flags.edp_no_power_sequencing = true;

	if (amdgpu_dc_feature_mask & DC_DISABLE_LTTPR_DP1_4A)
		init_data.flags.allow_lttpr_non_transparent_mode.bits.DP1_4A = true;
	if (amdgpu_dc_feature_mask & DC_DISABLE_LTTPR_DP2_0)
		init_data.flags.allow_lttpr_non_transparent_mode.bits.DP2_0 = true;

	init_data.flags.seamless_boot_edp_requested = false;

	if (amdgpu_device_seamless_boot_supported(adev)) {
		init_data.flags.seamless_boot_edp_requested = true;
		init_data.flags.allow_seamless_boot_optimization = true;
		DRM_INFO("Seamless boot condition check passed\n");
	}

	init_data.flags.enable_mipi_converter_optimization = true;

	init_data.dcn_reg_offsets = adev->reg_offset[DCE_HWIP][0];
	init_data.nbio_reg_offsets = adev->reg_offset[NBIO_HWIP][0];
	init_data.clk_reg_offsets = adev->reg_offset[CLK_HWIP][0];

	if (amdgpu_dc_debug_mask & DC_DISABLE_IPS)
		init_data.flags.disable_ips = DMUB_IPS_DISABLE_ALL;
	else if (amdgpu_dc_debug_mask & DC_DISABLE_IPS_DYNAMIC)
		init_data.flags.disable_ips = DMUB_IPS_DISABLE_DYNAMIC;
	else if (amdgpu_dc_debug_mask & DC_DISABLE_IPS2_DYNAMIC)
		init_data.flags.disable_ips = DMUB_IPS_RCG_IN_ACTIVE_IPS2_IN_OFF;
	else if (amdgpu_dc_debug_mask & DC_FORCE_IPS_ENABLE)
		init_data.flags.disable_ips = DMUB_IPS_ENABLE;
	else
		init_data.flags.disable_ips = dm_get_default_ips_mode(adev);

	init_data.flags.disable_ips_in_vpb = 0;

	/* Enable DWB for tested platforms only */
	if (amdgpu_ip_version(adev, DCE_HWIP, 0) >= IP_VERSION(3, 0, 0))
		init_data.num_virtual_links = 1;

	retrieve_dmi_info(&adev->dm);

	if (adev->dm.bb_from_dmub)
		init_data.bb_from_dmub = adev->dm.bb_from_dmub;
	else
		init_data.bb_from_dmub = NULL;

	/* Display Core create. */
	adev->dm.dc = dc_create(&init_data);

	if (adev->dm.dc) {
		DRM_INFO("Display Core v%s initialized on %s\n", DC_VER,
			 dce_version_to_string(adev->dm.dc->ctx->dce_version));
	} else {
		DRM_INFO("Display Core failed to initialize with v%s!\n", DC_VER);
		goto error;
	}

	if (amdgpu_dc_debug_mask & DC_DISABLE_PIPE_SPLIT) {
		adev->dm.dc->debug.force_single_disp_pipe_split = false;
		adev->dm.dc->debug.pipe_split_policy = MPC_SPLIT_AVOID;
	}

	if (adev->asic_type != CHIP_CARRIZO && adev->asic_type != CHIP_STONEY)
		adev->dm.dc->debug.disable_stutter = amdgpu_pp_feature_mask & PP_STUTTER_MODE ? false : true;
	if (dm_should_disable_stutter(adev->pdev))
		adev->dm.dc->debug.disable_stutter = true;

	if (amdgpu_dc_debug_mask & DC_DISABLE_STUTTER)
		adev->dm.dc->debug.disable_stutter = true;

	if (amdgpu_dc_debug_mask & DC_DISABLE_DSC)
		adev->dm.dc->debug.disable_dsc = true;

	if (amdgpu_dc_debug_mask & DC_DISABLE_CLOCK_GATING)
		adev->dm.dc->debug.disable_clock_gate = true;

	if (amdgpu_dc_debug_mask & DC_FORCE_SUBVP_MCLK_SWITCH)
		adev->dm.dc->debug.force_subvp_mclk_switch = true;

	if (amdgpu_dc_debug_mask & DC_ENABLE_DML2) {
		adev->dm.dc->debug.using_dml2 = true;
		adev->dm.dc->debug.using_dml21 = true;
	}

	adev->dm.dc->debug.visual_confirm = amdgpu_dc_visual_confirm;

	/* TODO: Remove after DP2 receiver gets proper support of Cable ID feature */
	adev->dm.dc->debug.ignore_cable_id = true;

	if (adev->dm.dc->caps.dp_hdmi21_pcon_support)
		DRM_INFO("DP-HDMI FRL PCON supported\n");

	r = dm_dmub_hw_init(adev);
	if (r) {
		DRM_ERROR("DMUB interface failed to initialize: status=%d\n", r);
		goto error;
	}

	dc_hardware_init(adev->dm.dc);

	adev->dm.hpd_rx_offload_wq = hpd_rx_irq_create_workqueue(adev->dm.dc);
	if (!adev->dm.hpd_rx_offload_wq) {
		DRM_ERROR("amdgpu: failed to create hpd rx offload workqueue.\n");
		goto error;
	}

	if ((adev->flags & AMD_IS_APU) && (adev->asic_type >= CHIP_CARRIZO)) {
		struct dc_phy_addr_space_config pa_config;

		mmhub_read_system_context(adev, &pa_config);

		// Call the DC init_memory func
		dc_setup_system_context(adev->dm.dc, &pa_config);
	}

	adev->dm.freesync_module = mod_freesync_create(adev->dm.dc);
	if (!adev->dm.freesync_module) {
		DRM_ERROR(
		"amdgpu: failed to initialize freesync_module.\n");
	} else
		DRM_DEBUG_DRIVER("amdgpu: freesync_module init done %p.\n",
				adev->dm.freesync_module);

	amdgpu_dm_init_color_mod();

	if (adev->dm.dc->caps.max_links > 0) {
		adev->dm.vblank_control_workqueue =
			create_singlethread_workqueue("dm_vblank_control_workqueue");
		if (!adev->dm.vblank_control_workqueue)
			DRM_ERROR("amdgpu: failed to initialize vblank_workqueue.\n");
	}

	if (adev->dm.dc->caps.ips_support &&
	    adev->dm.dc->config.disable_ips != DMUB_IPS_DISABLE_ALL)
		adev->dm.idle_workqueue = idle_create_workqueue(adev);

	if (adev->dm.dc->caps.max_links > 0 && adev->family >= AMDGPU_FAMILY_RV) {
		adev->dm.hdcp_workqueue = hdcp_create_workqueue(adev, &init_params.cp_psp, adev->dm.dc);

		if (!adev->dm.hdcp_workqueue)
			DRM_ERROR("amdgpu: failed to initialize hdcp_workqueue.\n");
		else
			DRM_DEBUG_DRIVER("amdgpu: hdcp_workqueue init done %p.\n", adev->dm.hdcp_workqueue);

		dc_init_callbacks(adev->dm.dc, &init_params);
	}
	if (dc_is_dmub_outbox_supported(adev->dm.dc)) {
		init_completion(&adev->dm.dmub_aux_transfer_done);
		adev->dm.dmub_notify = kzalloc(sizeof(struct dmub_notification), GFP_KERNEL);
		if (!adev->dm.dmub_notify) {
			DRM_INFO("amdgpu: fail to allocate adev->dm.dmub_notify");
			goto error;
		}

		adev->dm.delayed_hpd_wq = create_singlethread_workqueue("amdgpu_dm_hpd_wq");
		if (!adev->dm.delayed_hpd_wq) {
			DRM_ERROR("amdgpu: failed to create hpd offload workqueue.\n");
			goto error;
		}

		amdgpu_dm_outbox_init(adev);
		if (!register_dmub_notify_callback(adev, DMUB_NOTIFICATION_AUX_REPLY,
			dmub_aux_setconfig_callback, false)) {
			DRM_ERROR("amdgpu: fail to register dmub aux callback");
			goto error;
		}
		/* Enable outbox notification only after IRQ handlers are registered and DMUB is alive.
		 * It is expected that DMUB will resend any pending notifications at this point. Note
		 * that hpd and hpd_irq handler registration are deferred to register_hpd_handlers() to
		 * align legacy interface initialization sequence. Connection status will be proactivly
		 * detected once in the amdgpu_dm_initialize_drm_device.
		 */
		dc_enable_dmub_outbox(adev->dm.dc);

		/* DPIA trace goes to dmesg logs only if outbox is enabled */
		if (amdgpu_dc_debug_mask & DC_ENABLE_DPIA_TRACE)
			dc_dmub_srv_enable_dpia_trace(adev->dm.dc);
	}

	if (amdgpu_dm_initialize_drm_device(adev)) {
		DRM_ERROR(
		"amdgpu: failed to initialize sw for display support.\n");
		goto error;
	}

	/* create fake encoders for MST */
	dm_dp_create_fake_mst_encoders(adev);

	/* TODO: Add_display_info? */

	/* TODO use dynamic cursor width */
	adev_to_drm(adev)->mode_config.cursor_width = adev->dm.dc->caps.max_cursor_size;
	adev_to_drm(adev)->mode_config.cursor_height = adev->dm.dc->caps.max_cursor_size;

	if (drm_vblank_init(adev_to_drm(adev), adev->dm.display_indexes_num)) {
		DRM_ERROR(
		"amdgpu: failed to initialize sw for display support.\n");
		goto error;
	}

#if defined(CONFIG_DRM_AMD_SECURE_DISPLAY)
	adev->dm.secure_display_ctxs = amdgpu_dm_crtc_secure_display_create_contexts(adev);
	if (!adev->dm.secure_display_ctxs)
		DRM_ERROR("amdgpu: failed to initialize secure display contexts.\n");
#endif

	DRM_DEBUG_DRIVER("KMS initialized.\n");

	return 0;
error:
	amdgpu_dm_fini(adev);

	return -EINVAL;
}

static int amdgpu_dm_early_fini(void *handle)
{
	struct amdgpu_device *adev = (struct amdgpu_device *)handle;

	amdgpu_dm_audio_fini(adev);

	return 0;
}

static void amdgpu_dm_fini(struct amdgpu_device *adev)
{
	int i;

	if (adev->dm.vblank_control_workqueue) {
		destroy_workqueue(adev->dm.vblank_control_workqueue);
		adev->dm.vblank_control_workqueue = NULL;
	}

	if (adev->dm.idle_workqueue) {
		if (adev->dm.idle_workqueue->running) {
			adev->dm.idle_workqueue->enable = false;
			flush_work(&adev->dm.idle_workqueue->work);
		}

		kfree(adev->dm.idle_workqueue);
		adev->dm.idle_workqueue = NULL;
	}

	amdgpu_dm_destroy_drm_device(&adev->dm);

#if defined(CONFIG_DRM_AMD_SECURE_DISPLAY)
	if (adev->dm.secure_display_ctxs) {
		for (i = 0; i < adev->mode_info.num_crtc; i++) {
			if (adev->dm.secure_display_ctxs[i].crtc) {
				flush_work(&adev->dm.secure_display_ctxs[i].notify_ta_work);
				flush_work(&adev->dm.secure_display_ctxs[i].forward_roi_work);
			}
		}
		kfree(adev->dm.secure_display_ctxs);
		adev->dm.secure_display_ctxs = NULL;
	}
#endif
	if (adev->dm.hdcp_workqueue) {
		hdcp_destroy(&adev->dev->kobj, adev->dm.hdcp_workqueue);
		adev->dm.hdcp_workqueue = NULL;
	}

	if (adev->dm.dc) {
		dc_deinit_callbacks(adev->dm.dc);
		dc_dmub_srv_destroy(&adev->dm.dc->ctx->dmub_srv);
		if (dc_enable_dmub_notifications(adev->dm.dc)) {
			kfree(adev->dm.dmub_notify);
			adev->dm.dmub_notify = NULL;
			destroy_workqueue(adev->dm.delayed_hpd_wq);
			adev->dm.delayed_hpd_wq = NULL;
		}
	}

	if (adev->dm.dmub_bo)
		amdgpu_bo_free_kernel(&adev->dm.dmub_bo,
				      &adev->dm.dmub_bo_gpu_addr,
				      &adev->dm.dmub_bo_cpu_addr);

	if (adev->dm.hpd_rx_offload_wq && adev->dm.dc) {
		for (i = 0; i < adev->dm.dc->caps.max_links; i++) {
			if (adev->dm.hpd_rx_offload_wq[i].wq) {
				destroy_workqueue(adev->dm.hpd_rx_offload_wq[i].wq);
				adev->dm.hpd_rx_offload_wq[i].wq = NULL;
			}
		}

		kfree(adev->dm.hpd_rx_offload_wq);
		adev->dm.hpd_rx_offload_wq = NULL;
	}

	/* DC Destroy TODO: Replace destroy DAL */
	if (adev->dm.dc)
		dc_destroy(&adev->dm.dc);
	/*
	 * TODO: pageflip, vlank interrupt
	 *
	 * amdgpu_dm_irq_fini(adev);
	 */

	if (adev->dm.cgs_device) {
		amdgpu_cgs_destroy_device(adev->dm.cgs_device);
		adev->dm.cgs_device = NULL;
	}
	if (adev->dm.freesync_module) {
		mod_freesync_destroy(adev->dm.freesync_module);
		adev->dm.freesync_module = NULL;
	}

	mutex_destroy(&adev->dm.audio_lock);
	mutex_destroy(&adev->dm.dc_lock);
	mutex_destroy(&adev->dm.dpia_aux_lock);
}

static int load_dmcu_fw(struct amdgpu_device *adev)
{
	const char *fw_name_dmcu = NULL;
	int r;
	const struct dmcu_firmware_header_v1_0 *hdr;

	switch (adev->asic_type) {
#if defined(CONFIG_DRM_AMD_DC_SI)
	case CHIP_TAHITI:
	case CHIP_PITCAIRN:
	case CHIP_VERDE:
	case CHIP_OLAND:
#endif
	case CHIP_BONAIRE:
	case CHIP_HAWAII:
	case CHIP_KAVERI:
	case CHIP_KABINI:
	case CHIP_MULLINS:
	case CHIP_TONGA:
	case CHIP_FIJI:
	case CHIP_CARRIZO:
	case CHIP_STONEY:
	case CHIP_POLARIS11:
	case CHIP_POLARIS10:
	case CHIP_POLARIS12:
	case CHIP_VEGAM:
	case CHIP_VEGA10:
	case CHIP_VEGA12:
	case CHIP_VEGA20:
		return 0;
	case CHIP_NAVI12:
		fw_name_dmcu = FIRMWARE_NAVI12_DMCU;
		break;
	case CHIP_RAVEN:
		if (ASICREV_IS_PICASSO(adev->external_rev_id))
			fw_name_dmcu = FIRMWARE_RAVEN_DMCU;
		else if (ASICREV_IS_RAVEN2(adev->external_rev_id))
			fw_name_dmcu = FIRMWARE_RAVEN_DMCU;
		else
			return 0;
		break;
	default:
		switch (amdgpu_ip_version(adev, DCE_HWIP, 0)) {
		case IP_VERSION(2, 0, 2):
		case IP_VERSION(2, 0, 3):
		case IP_VERSION(2, 0, 0):
		case IP_VERSION(2, 1, 0):
		case IP_VERSION(3, 0, 0):
		case IP_VERSION(3, 0, 2):
		case IP_VERSION(3, 0, 3):
		case IP_VERSION(3, 0, 1):
		case IP_VERSION(3, 1, 2):
		case IP_VERSION(3, 1, 3):
		case IP_VERSION(3, 1, 4):
		case IP_VERSION(3, 1, 5):
		case IP_VERSION(3, 1, 6):
		case IP_VERSION(3, 2, 0):
		case IP_VERSION(3, 2, 1):
		case IP_VERSION(3, 5, 0):
		case IP_VERSION(3, 5, 1):
		case IP_VERSION(4, 0, 1):
			return 0;
		default:
			break;
		}
		DRM_ERROR("Unsupported ASIC type: 0x%X\n", adev->asic_type);
		return -EINVAL;
	}

	if (adev->firmware.load_type != AMDGPU_FW_LOAD_PSP) {
		DRM_DEBUG_KMS("dm: DMCU firmware not supported on direct or SMU loading\n");
		return 0;
	}

	r = amdgpu_ucode_request(adev, &adev->dm.fw_dmcu, "%s", fw_name_dmcu);
	if (r == -ENODEV) {
		/* DMCU firmware is not necessary, so don't raise a fuss if it's missing */
		DRM_DEBUG_KMS("dm: DMCU firmware not found\n");
		adev->dm.fw_dmcu = NULL;
		return 0;
	}
	if (r) {
		dev_err(adev->dev, "amdgpu_dm: Can't validate firmware \"%s\"\n",
			fw_name_dmcu);
		amdgpu_ucode_release(&adev->dm.fw_dmcu);
		return r;
	}

	hdr = (const struct dmcu_firmware_header_v1_0 *)adev->dm.fw_dmcu->data;
	adev->firmware.ucode[AMDGPU_UCODE_ID_DMCU_ERAM].ucode_id = AMDGPU_UCODE_ID_DMCU_ERAM;
	adev->firmware.ucode[AMDGPU_UCODE_ID_DMCU_ERAM].fw = adev->dm.fw_dmcu;
	adev->firmware.fw_size +=
		ALIGN(le32_to_cpu(hdr->header.ucode_size_bytes) - le32_to_cpu(hdr->intv_size_bytes), PAGE_SIZE);

	adev->firmware.ucode[AMDGPU_UCODE_ID_DMCU_INTV].ucode_id = AMDGPU_UCODE_ID_DMCU_INTV;
	adev->firmware.ucode[AMDGPU_UCODE_ID_DMCU_INTV].fw = adev->dm.fw_dmcu;
	adev->firmware.fw_size +=
		ALIGN(le32_to_cpu(hdr->intv_size_bytes), PAGE_SIZE);

	adev->dm.dmcu_fw_version = le32_to_cpu(hdr->header.ucode_version);

	DRM_DEBUG_KMS("PSP loading DMCU firmware\n");

	return 0;
}

static uint32_t amdgpu_dm_dmub_reg_read(void *ctx, uint32_t address)
{
	struct amdgpu_device *adev = ctx;

	return dm_read_reg(adev->dm.dc->ctx, address);
}

static void amdgpu_dm_dmub_reg_write(void *ctx, uint32_t address,
				     uint32_t value)
{
	struct amdgpu_device *adev = ctx;

	return dm_write_reg(adev->dm.dc->ctx, address, value);
}

static int dm_dmub_sw_init(struct amdgpu_device *adev)
{
	struct dmub_srv_create_params create_params;
	struct dmub_srv_region_params region_params;
	struct dmub_srv_region_info region_info;
	struct dmub_srv_memory_params memory_params;
	struct dmub_srv_fb_info *fb_info;
	struct dmub_srv *dmub_srv;
	const struct dmcub_firmware_header_v1_0 *hdr;
	enum dmub_asic dmub_asic;
	enum dmub_status status;
	static enum dmub_window_memory_type window_memory_type[DMUB_WINDOW_TOTAL] = {
		DMUB_WINDOW_MEMORY_TYPE_FB,		//DMUB_WINDOW_0_INST_CONST
		DMUB_WINDOW_MEMORY_TYPE_FB,		//DMUB_WINDOW_1_STACK
		DMUB_WINDOW_MEMORY_TYPE_FB,		//DMUB_WINDOW_2_BSS_DATA
		DMUB_WINDOW_MEMORY_TYPE_FB,		//DMUB_WINDOW_3_VBIOS
		DMUB_WINDOW_MEMORY_TYPE_FB,		//DMUB_WINDOW_4_MAILBOX
		DMUB_WINDOW_MEMORY_TYPE_FB,		//DMUB_WINDOW_5_TRACEBUFF
		DMUB_WINDOW_MEMORY_TYPE_FB,		//DMUB_WINDOW_6_FW_STATE
		DMUB_WINDOW_MEMORY_TYPE_FB,		//DMUB_WINDOW_7_SCRATCH_MEM
		DMUB_WINDOW_MEMORY_TYPE_FB,		//DMUB_WINDOW_SHARED_STATE
	};
	int r;

	switch (amdgpu_ip_version(adev, DCE_HWIP, 0)) {
	case IP_VERSION(2, 1, 0):
		dmub_asic = DMUB_ASIC_DCN21;
		break;
	case IP_VERSION(3, 0, 0):
		dmub_asic = DMUB_ASIC_DCN30;
		break;
	case IP_VERSION(3, 0, 1):
		dmub_asic = DMUB_ASIC_DCN301;
		break;
	case IP_VERSION(3, 0, 2):
		dmub_asic = DMUB_ASIC_DCN302;
		break;
	case IP_VERSION(3, 0, 3):
		dmub_asic = DMUB_ASIC_DCN303;
		break;
	case IP_VERSION(3, 1, 2):
	case IP_VERSION(3, 1, 3):
		dmub_asic = (adev->external_rev_id == YELLOW_CARP_B0) ? DMUB_ASIC_DCN31B : DMUB_ASIC_DCN31;
		break;
	case IP_VERSION(3, 1, 4):
		dmub_asic = DMUB_ASIC_DCN314;
		break;
	case IP_VERSION(3, 1, 5):
		dmub_asic = DMUB_ASIC_DCN315;
		break;
	case IP_VERSION(3, 1, 6):
		dmub_asic = DMUB_ASIC_DCN316;
		break;
	case IP_VERSION(3, 2, 0):
		dmub_asic = DMUB_ASIC_DCN32;
		break;
	case IP_VERSION(3, 2, 1):
		dmub_asic = DMUB_ASIC_DCN321;
		break;
	case IP_VERSION(3, 5, 0):
	case IP_VERSION(3, 5, 1):
		dmub_asic = DMUB_ASIC_DCN35;
		break;
	case IP_VERSION(4, 0, 1):
		dmub_asic = DMUB_ASIC_DCN401;
		break;

	default:
		/* ASIC doesn't support DMUB. */
		return 0;
	}

	hdr = (const struct dmcub_firmware_header_v1_0 *)adev->dm.dmub_fw->data;
	adev->dm.dmcub_fw_version = le32_to_cpu(hdr->header.ucode_version);

	if (adev->firmware.load_type == AMDGPU_FW_LOAD_PSP) {
		adev->firmware.ucode[AMDGPU_UCODE_ID_DMCUB].ucode_id =
			AMDGPU_UCODE_ID_DMCUB;
		adev->firmware.ucode[AMDGPU_UCODE_ID_DMCUB].fw =
			adev->dm.dmub_fw;
		adev->firmware.fw_size +=
			ALIGN(le32_to_cpu(hdr->inst_const_bytes), PAGE_SIZE);

		DRM_INFO("Loading DMUB firmware via PSP: version=0x%08X\n",
			 adev->dm.dmcub_fw_version);
	}


	adev->dm.dmub_srv = kzalloc(sizeof(*adev->dm.dmub_srv), GFP_KERNEL);
	dmub_srv = adev->dm.dmub_srv;

	if (!dmub_srv) {
		DRM_ERROR("Failed to allocate DMUB service!\n");
		return -ENOMEM;
	}

	memset(&create_params, 0, sizeof(create_params));
	create_params.user_ctx = adev;
	create_params.funcs.reg_read = amdgpu_dm_dmub_reg_read;
	create_params.funcs.reg_write = amdgpu_dm_dmub_reg_write;
	create_params.asic = dmub_asic;

	/* Create the DMUB service. */
	status = dmub_srv_create(dmub_srv, &create_params);
	if (status != DMUB_STATUS_OK) {
		DRM_ERROR("Error creating DMUB service: %d\n", status);
		return -EINVAL;
	}

	/* Calculate the size of all the regions for the DMUB service. */
	memset(&region_params, 0, sizeof(region_params));

	region_params.inst_const_size = le32_to_cpu(hdr->inst_const_bytes) -
					PSP_HEADER_BYTES - PSP_FOOTER_BYTES;
	region_params.bss_data_size = le32_to_cpu(hdr->bss_data_bytes);
	region_params.vbios_size = adev->bios_size;
	region_params.fw_bss_data = region_params.bss_data_size ?
		adev->dm.dmub_fw->data +
		le32_to_cpu(hdr->header.ucode_array_offset_bytes) +
		le32_to_cpu(hdr->inst_const_bytes) : NULL;
	region_params.fw_inst_const =
		adev->dm.dmub_fw->data +
		le32_to_cpu(hdr->header.ucode_array_offset_bytes) +
		PSP_HEADER_BYTES;
	region_params.window_memory_type = window_memory_type;

	status = dmub_srv_calc_region_info(dmub_srv, &region_params,
					   &region_info);

	if (status != DMUB_STATUS_OK) {
		DRM_ERROR("Error calculating DMUB region info: %d\n", status);
		return -EINVAL;
	}

	/*
	 * Allocate a framebuffer based on the total size of all the regions.
	 * TODO: Move this into GART.
	 */
	r = amdgpu_bo_create_kernel(adev, region_info.fb_size, PAGE_SIZE,
				    AMDGPU_GEM_DOMAIN_VRAM |
				    AMDGPU_GEM_DOMAIN_GTT,
				    &adev->dm.dmub_bo,
				    &adev->dm.dmub_bo_gpu_addr,
				    &adev->dm.dmub_bo_cpu_addr);
	if (r)
		return r;

	/* Rebase the regions on the framebuffer address. */
	memset(&memory_params, 0, sizeof(memory_params));
	memory_params.cpu_fb_addr = adev->dm.dmub_bo_cpu_addr;
	memory_params.gpu_fb_addr = adev->dm.dmub_bo_gpu_addr;
	memory_params.region_info = &region_info;
	memory_params.window_memory_type = window_memory_type;

	adev->dm.dmub_fb_info =
		kzalloc(sizeof(*adev->dm.dmub_fb_info), GFP_KERNEL);
	fb_info = adev->dm.dmub_fb_info;

	if (!fb_info) {
		DRM_ERROR(
			"Failed to allocate framebuffer info for DMUB service!\n");
		return -ENOMEM;
	}

	status = dmub_srv_calc_mem_info(dmub_srv, &memory_params, fb_info);
	if (status != DMUB_STATUS_OK) {
		DRM_ERROR("Error calculating DMUB FB info: %d\n", status);
		return -EINVAL;
	}

	adev->dm.bb_from_dmub = dm_dmub_get_vbios_bounding_box(adev);

	return 0;
}

static int dm_sw_init(void *handle)
{
	struct amdgpu_device *adev = (struct amdgpu_device *)handle;
	int r;

	adev->dm.cgs_device = amdgpu_cgs_create_device(adev);

	if (!adev->dm.cgs_device) {
		DRM_ERROR("amdgpu: failed to create cgs device.\n");
		return -EINVAL;
	}

	/* Moved from dm init since we need to use allocations for storing bounding box data */
	INIT_LIST_HEAD(&adev->dm.da_list);

	r = dm_dmub_sw_init(adev);
	if (r)
		return r;

	return load_dmcu_fw(adev);
}

static int dm_sw_fini(void *handle)
{
	struct amdgpu_device *adev = (struct amdgpu_device *)handle;
	struct dal_allocation *da;

	list_for_each_entry(da, &adev->dm.da_list, list) {
		if (adev->dm.bb_from_dmub == (void *) da->cpu_ptr) {
			amdgpu_bo_free_kernel(&da->bo, &da->gpu_addr, &da->cpu_ptr);
			list_del(&da->list);
			kfree(da);
			break;
		}
	}

	adev->dm.bb_from_dmub = NULL;

	kfree(adev->dm.dmub_fb_info);
	adev->dm.dmub_fb_info = NULL;

	if (adev->dm.dmub_srv) {
		dmub_srv_destroy(adev->dm.dmub_srv);
		kfree(adev->dm.dmub_srv);
		adev->dm.dmub_srv = NULL;
	}

	amdgpu_ucode_release(&adev->dm.dmub_fw);
	amdgpu_ucode_release(&adev->dm.fw_dmcu);

	return 0;
}

static int detect_mst_link_for_all_connectors(struct drm_device *dev)
{
	struct amdgpu_dm_connector *aconnector;
	struct drm_connector *connector;
	struct drm_connector_list_iter iter;
	int ret = 0;

	drm_connector_list_iter_begin(dev, &iter);
	drm_for_each_connector_iter(connector, &iter) {

		if (connector->connector_type == DRM_MODE_CONNECTOR_WRITEBACK)
			continue;

		aconnector = to_amdgpu_dm_connector(connector);
		if (aconnector->dc_link->type == dc_connection_mst_branch &&
		    aconnector->mst_mgr.aux) {
			drm_dbg_kms(dev, "DM_MST: starting TM on aconnector: %p [id: %d]\n",
					 aconnector,
					 aconnector->base.base.id);

			ret = drm_dp_mst_topology_mgr_set_mst(&aconnector->mst_mgr, true);
			if (ret < 0) {
				drm_err(dev, "DM_MST: Failed to start MST\n");
				aconnector->dc_link->type =
					dc_connection_single;
				ret = dm_helpers_dp_mst_stop_top_mgr(aconnector->dc_link->ctx,
								     aconnector->dc_link);
				break;
			}
		}
	}
	drm_connector_list_iter_end(&iter);

	return ret;
}

static int dm_late_init(void *handle)
{
	struct amdgpu_device *adev = (struct amdgpu_device *)handle;

	struct dmcu_iram_parameters params;
	unsigned int linear_lut[16];
	int i;
	struct dmcu *dmcu = NULL;

	dmcu = adev->dm.dc->res_pool->dmcu;

	for (i = 0; i < 16; i++)
		linear_lut[i] = 0xFFFF * i / 15;

	params.set = 0;
	params.backlight_ramping_override = false;
	params.backlight_ramping_start = 0xCCCC;
	params.backlight_ramping_reduction = 0xCCCCCCCC;
	params.backlight_lut_array_size = 16;
	params.backlight_lut_array = linear_lut;

	/* Min backlight level after ABM reduction,  Don't allow below 1%
	 * 0xFFFF x 0.01 = 0x28F
	 */
	params.min_abm_backlight = 0x28F;
	/* In the case where abm is implemented on dmcub,
	 * dmcu object will be null.
	 * ABM 2.4 and up are implemented on dmcub.
	 */
	if (dmcu) {
		if (!dmcu_load_iram(dmcu, params))
			return -EINVAL;
	} else if (adev->dm.dc->ctx->dmub_srv) {
		struct dc_link *edp_links[MAX_NUM_EDP];
		int edp_num;

		dc_get_edp_links(adev->dm.dc, edp_links, &edp_num);
		for (i = 0; i < edp_num; i++) {
			if (!dmub_init_abm_config(adev->dm.dc->res_pool, params, i))
				return -EINVAL;
		}
	}

	return detect_mst_link_for_all_connectors(adev_to_drm(adev));
}

static void resume_mst_branch_status(struct drm_dp_mst_topology_mgr *mgr)
{
	u8 buf[UUID_SIZE];
	guid_t guid;
	int ret;

	mutex_lock(&mgr->lock);
	if (!mgr->mst_primary)
		goto out_fail;

	if (drm_dp_read_dpcd_caps(mgr->aux, mgr->dpcd) < 0) {
		drm_dbg_kms(mgr->dev, "dpcd read failed - undocked during suspend?\n");
		goto out_fail;
	}

	ret = drm_dp_dpcd_writeb(mgr->aux, DP_MSTM_CTRL,
				 DP_MST_EN |
				 DP_UP_REQ_EN |
				 DP_UPSTREAM_IS_SRC);
	if (ret < 0) {
		drm_dbg_kms(mgr->dev, "mst write failed - undocked during suspend?\n");
		goto out_fail;
	}

	/* Some hubs forget their guids after they resume */
	ret = drm_dp_dpcd_read(mgr->aux, DP_GUID, buf, sizeof(buf));
	if (ret != sizeof(buf)) {
		drm_dbg_kms(mgr->dev, "dpcd read failed - undocked during suspend?\n");
		goto out_fail;
	}

	import_guid(&guid, buf);

	if (guid_is_null(&guid)) {
		guid_gen(&guid);
		export_guid(buf, &guid);

		ret = drm_dp_dpcd_write(mgr->aux, DP_GUID, buf, sizeof(buf));

		if (ret != sizeof(buf)) {
			drm_dbg_kms(mgr->dev, "check mstb guid failed - undocked during suspend?\n");
			goto out_fail;
		}
	}

	guid_copy(&mgr->mst_primary->guid, &guid);

out_fail:
	mutex_unlock(&mgr->lock);
}

static void s3_handle_mst(struct drm_device *dev, bool suspend)
{
	struct amdgpu_dm_connector *aconnector;
	struct drm_connector *connector;
	struct drm_connector_list_iter iter;
	struct drm_dp_mst_topology_mgr *mgr;

	drm_connector_list_iter_begin(dev, &iter);
	drm_for_each_connector_iter(connector, &iter) {

		if (connector->connector_type == DRM_MODE_CONNECTOR_WRITEBACK)
			continue;

		aconnector = to_amdgpu_dm_connector(connector);
		if (aconnector->dc_link->type != dc_connection_mst_branch ||
		    aconnector->mst_root)
			continue;

		mgr = &aconnector->mst_mgr;

		if (suspend) {
			drm_dp_mst_topology_mgr_suspend(mgr);
		} else {
			/* if extended timeout is supported in hardware,
			 * default to LTTPR timeout (3.2ms) first as a W/A for DP link layer
			 * CTS 4.2.1.1 regression introduced by CTS specs requirement update.
			 */
			try_to_configure_aux_timeout(aconnector->dc_link->ddc, LINK_AUX_DEFAULT_LTTPR_TIMEOUT_PERIOD);
			if (!dp_is_lttpr_present(aconnector->dc_link))
				try_to_configure_aux_timeout(aconnector->dc_link->ddc, LINK_AUX_DEFAULT_TIMEOUT_PERIOD);

			/* TODO: move resume_mst_branch_status() into drm mst resume again
			 * once topology probing work is pulled out from mst resume into mst
			 * resume 2nd step. mst resume 2nd step should be called after old
			 * state getting restored (i.e. drm_atomic_helper_resume()).
			 */
			resume_mst_branch_status(mgr);
		}
	}
	drm_connector_list_iter_end(&iter);
}

static int amdgpu_dm_smu_write_watermarks_table(struct amdgpu_device *adev)
{
	int ret = 0;

	/* This interface is for dGPU Navi1x.Linux dc-pplib interface depends
	 * on window driver dc implementation.
	 * For Navi1x, clock settings of dcn watermarks are fixed. the settings
	 * should be passed to smu during boot up and resume from s3.
	 * boot up: dc calculate dcn watermark clock settings within dc_create,
	 * dcn20_resource_construct
	 * then call pplib functions below to pass the settings to smu:
	 * smu_set_watermarks_for_clock_ranges
	 * smu_set_watermarks_table
	 * navi10_set_watermarks_table
	 * smu_write_watermarks_table
	 *
	 * For Renoir, clock settings of dcn watermark are also fixed values.
	 * dc has implemented different flow for window driver:
	 * dc_hardware_init / dc_set_power_state
	 * dcn10_init_hw
	 * notify_wm_ranges
	 * set_wm_ranges
	 * -- Linux
	 * smu_set_watermarks_for_clock_ranges
	 * renoir_set_watermarks_table
	 * smu_write_watermarks_table
	 *
	 * For Linux,
	 * dc_hardware_init -> amdgpu_dm_init
	 * dc_set_power_state --> dm_resume
	 *
	 * therefore, this function apply to navi10/12/14 but not Renoir
	 * *
	 */
	switch (amdgpu_ip_version(adev, DCE_HWIP, 0)) {
	case IP_VERSION(2, 0, 2):
	case IP_VERSION(2, 0, 0):
		break;
	default:
		return 0;
	}

	ret = amdgpu_dpm_write_watermarks_table(adev);
	if (ret) {
		DRM_ERROR("Failed to update WMTABLE!\n");
		return ret;
	}

	return 0;
}

/**
 * dm_hw_init() - Initialize DC device
 * @handle: The base driver device containing the amdgpu_dm device.
 *
 * Initialize the &struct amdgpu_display_manager device. This involves calling
 * the initializers of each DM component, then populating the struct with them.
 *
 * Although the function implies hardware initialization, both hardware and
 * software are initialized here. Splitting them out to their relevant init
 * hooks is a future TODO item.
 *
 * Some notable things that are initialized here:
 *
 * - Display Core, both software and hardware
 * - DC modules that we need (freesync and color management)
 * - DRM software states
 * - Interrupt sources and handlers
 * - Vblank support
 * - Debug FS entries, if enabled
 */
static int dm_hw_init(void *handle)
{
	struct amdgpu_device *adev = (struct amdgpu_device *)handle;
	int r;

	/* Create DAL display manager */
	r = amdgpu_dm_init(adev);
	if (r)
		return r;
	amdgpu_dm_hpd_init(adev);

	return 0;
}

/**
 * dm_hw_fini() - Teardown DC device
 * @handle: The base driver device containing the amdgpu_dm device.
 *
 * Teardown components within &struct amdgpu_display_manager that require
 * cleanup. This involves cleaning up the DRM device, DC, and any modules that
 * were loaded. Also flush IRQ workqueues and disable them.
 */
static int dm_hw_fini(void *handle)
{
	struct amdgpu_device *adev = (struct amdgpu_device *)handle;

	amdgpu_dm_hpd_fini(adev);

	amdgpu_dm_irq_fini(adev);
	amdgpu_dm_fini(adev);
	return 0;
}


static void dm_gpureset_toggle_interrupts(struct amdgpu_device *adev,
				 struct dc_state *state, bool enable)
{
	enum dc_irq_source irq_source;
	struct amdgpu_crtc *acrtc;
	int rc = -EBUSY;
	int i = 0;

	for (i = 0; i < state->stream_count; i++) {
		acrtc = get_crtc_by_otg_inst(
				adev, state->stream_status[i].primary_otg_inst);

		if (acrtc && state->stream_status[i].plane_count != 0) {
			irq_source = IRQ_TYPE_PFLIP + acrtc->otg_inst;
			rc = dc_interrupt_set(adev->dm.dc, irq_source, enable) ? 0 : -EBUSY;
			if (rc)
				DRM_WARN("Failed to %s pflip interrupts\n",
					 enable ? "enable" : "disable");

			if (enable) {
				if (amdgpu_dm_crtc_vrr_active(to_dm_crtc_state(acrtc->base.state)))
					rc = amdgpu_dm_crtc_set_vupdate_irq(&acrtc->base, true);
			} else
				rc = amdgpu_dm_crtc_set_vupdate_irq(&acrtc->base, false);

			if (rc)
				DRM_WARN("Failed to %sable vupdate interrupt\n", enable ? "en" : "dis");

			irq_source = IRQ_TYPE_VBLANK + acrtc->otg_inst;
			/* During gpu-reset we disable and then enable vblank irq, so
			 * don't use amdgpu_irq_get/put() to avoid refcount change.
			 */
			if (!dc_interrupt_set(adev->dm.dc, irq_source, enable))
				DRM_WARN("Failed to %sable vblank interrupt\n", enable ? "en" : "dis");
		}
	}

}

static enum dc_status amdgpu_dm_commit_zero_streams(struct dc *dc)
{
	struct dc_state *context = NULL;
	enum dc_status res = DC_ERROR_UNEXPECTED;
	int i;
	struct dc_stream_state *del_streams[MAX_PIPES];
	int del_streams_count = 0;
	struct dc_commit_streams_params params = {};

	memset(del_streams, 0, sizeof(del_streams));

	context = dc_state_create_current_copy(dc);
	if (context == NULL)
		goto context_alloc_fail;

	/* First remove from context all streams */
	for (i = 0; i < context->stream_count; i++) {
		struct dc_stream_state *stream = context->streams[i];

		del_streams[del_streams_count++] = stream;
	}

	/* Remove all planes for removed streams and then remove the streams */
	for (i = 0; i < del_streams_count; i++) {
		if (!dc_state_rem_all_planes_for_stream(dc, del_streams[i], context)) {
			res = DC_FAIL_DETACH_SURFACES;
			goto fail;
		}

		res = dc_state_remove_stream(dc, context, del_streams[i]);
		if (res != DC_OK)
			goto fail;
	}

	params.streams = context->streams;
	params.stream_count = context->stream_count;
	res = dc_commit_streams(dc, &params);

fail:
	dc_state_release(context);

context_alloc_fail:
	return res;
}

static void hpd_rx_irq_work_suspend(struct amdgpu_display_manager *dm)
{
	int i;

	if (dm->hpd_rx_offload_wq) {
		for (i = 0; i < dm->dc->caps.max_links; i++)
			flush_workqueue(dm->hpd_rx_offload_wq[i].wq);
	}
}

static int dm_suspend(void *handle)
{
	struct amdgpu_device *adev = handle;
	struct amdgpu_display_manager *dm = &adev->dm;
	int ret = 0;

	if (amdgpu_in_reset(adev)) {
		mutex_lock(&dm->dc_lock);

		dc_allow_idle_optimizations(adev->dm.dc, false);

		dm->cached_dc_state = dc_state_create_copy(dm->dc->current_state);

		if (dm->cached_dc_state)
			dm_gpureset_toggle_interrupts(adev, dm->cached_dc_state, false);

		amdgpu_dm_commit_zero_streams(dm->dc);

		amdgpu_dm_irq_suspend(adev);

		hpd_rx_irq_work_suspend(dm);

		return ret;
	}

	WARN_ON(adev->dm.cached_state);
	adev->dm.cached_state = drm_atomic_helper_suspend(adev_to_drm(adev));
	if (IS_ERR(adev->dm.cached_state))
		return PTR_ERR(adev->dm.cached_state);

	s3_handle_mst(adev_to_drm(adev), true);

	amdgpu_dm_irq_suspend(adev);

	hpd_rx_irq_work_suspend(dm);

	dc_set_power_state(dm->dc, DC_ACPI_CM_POWER_STATE_D3);

	if (dm->dc->caps.ips_support && adev->in_s0ix)
		dc_allow_idle_optimizations(dm->dc, true);

	dc_dmub_srv_set_power_state(dm->dc->ctx->dmub_srv, DC_ACPI_CM_POWER_STATE_D3);

	return 0;
}

struct drm_connector *
amdgpu_dm_find_first_crtc_matching_connector(struct drm_atomic_state *state,
					     struct drm_crtc *crtc)
{
	u32 i;
	struct drm_connector_state *new_con_state;
	struct drm_connector *connector;
	struct drm_crtc *crtc_from_state;

	for_each_new_connector_in_state(state, connector, new_con_state, i) {
		crtc_from_state = new_con_state->crtc;

		if (crtc_from_state == crtc)
			return connector;
	}

	return NULL;
}

static void emulated_link_detect(struct dc_link *link)
{
	struct dc_sink_init_data sink_init_data = { 0 };
	struct display_sink_capability sink_caps = { 0 };
	enum dc_edid_status edid_status;
	struct dc_context *dc_ctx = link->ctx;
	struct drm_device *dev = adev_to_drm(dc_ctx->driver_context);
	struct dc_sink *sink = NULL;
	struct dc_sink *prev_sink = NULL;

	link->type = dc_connection_none;
	prev_sink = link->local_sink;

	if (prev_sink)
		dc_sink_release(prev_sink);

	switch (link->connector_signal) {
	case SIGNAL_TYPE_HDMI_TYPE_A: {
		sink_caps.transaction_type = DDC_TRANSACTION_TYPE_I2C;
		sink_caps.signal = SIGNAL_TYPE_HDMI_TYPE_A;
		break;
	}

	case SIGNAL_TYPE_DVI_SINGLE_LINK: {
		sink_caps.transaction_type = DDC_TRANSACTION_TYPE_I2C;
		sink_caps.signal = SIGNAL_TYPE_DVI_SINGLE_LINK;
		break;
	}

	case SIGNAL_TYPE_DVI_DUAL_LINK: {
		sink_caps.transaction_type = DDC_TRANSACTION_TYPE_I2C;
		sink_caps.signal = SIGNAL_TYPE_DVI_DUAL_LINK;
		break;
	}

	case SIGNAL_TYPE_LVDS: {
		sink_caps.transaction_type = DDC_TRANSACTION_TYPE_I2C;
		sink_caps.signal = SIGNAL_TYPE_LVDS;
		break;
	}

	case SIGNAL_TYPE_EDP: {
		sink_caps.transaction_type =
			DDC_TRANSACTION_TYPE_I2C_OVER_AUX;
		sink_caps.signal = SIGNAL_TYPE_EDP;
		break;
	}

	case SIGNAL_TYPE_DISPLAY_PORT: {
		sink_caps.transaction_type =
			DDC_TRANSACTION_TYPE_I2C_OVER_AUX;
		sink_caps.signal = SIGNAL_TYPE_VIRTUAL;
		break;
	}

	default:
		drm_err(dev, "Invalid connector type! signal:%d\n",
			link->connector_signal);
		return;
	}

	sink_init_data.link = link;
	sink_init_data.sink_signal = sink_caps.signal;

	sink = dc_sink_create(&sink_init_data);
	if (!sink) {
		drm_err(dev, "Failed to create sink!\n");
		return;
	}

	/* dc_sink_create returns a new reference */
	link->local_sink = sink;

	edid_status = dm_helpers_read_local_edid(
			link->ctx,
			link,
			sink);

	if (edid_status != EDID_OK)
		drm_err(dev, "Failed to read EDID\n");

}

static void dm_gpureset_commit_state(struct dc_state *dc_state,
				     struct amdgpu_display_manager *dm)
{
	struct {
		struct dc_surface_update surface_updates[MAX_SURFACES];
		struct dc_plane_info plane_infos[MAX_SURFACES];
		struct dc_scaling_info scaling_infos[MAX_SURFACES];
		struct dc_flip_addrs flip_addrs[MAX_SURFACES];
		struct dc_stream_update stream_update;
	} *bundle;
	int k, m;

	bundle = kzalloc(sizeof(*bundle), GFP_KERNEL);

	if (!bundle) {
		drm_err(dm->ddev, "Failed to allocate update bundle\n");
		goto cleanup;
	}

	for (k = 0; k < dc_state->stream_count; k++) {
		bundle->stream_update.stream = dc_state->streams[k];

		for (m = 0; m < dc_state->stream_status->plane_count; m++) {
			bundle->surface_updates[m].surface =
				dc_state->stream_status->plane_states[m];
			bundle->surface_updates[m].surface->force_full_update =
				true;
		}

		update_planes_and_stream_adapter(dm->dc,
					 UPDATE_TYPE_FULL,
					 dc_state->stream_status->plane_count,
					 dc_state->streams[k],
					 &bundle->stream_update,
					 bundle->surface_updates);
	}

cleanup:
	kfree(bundle);
}

static int dm_resume(void *handle)
{
	struct amdgpu_device *adev = handle;
	struct drm_device *ddev = adev_to_drm(adev);
	struct amdgpu_display_manager *dm = &adev->dm;
	struct amdgpu_dm_connector *aconnector;
	struct drm_connector *connector;
	struct drm_connector_list_iter iter;
	struct drm_crtc *crtc;
	struct drm_crtc_state *new_crtc_state;
	struct dm_crtc_state *dm_new_crtc_state;
	struct drm_plane *plane;
	struct drm_plane_state *new_plane_state;
	struct dm_plane_state *dm_new_plane_state;
	struct dm_atomic_state *dm_state = to_dm_atomic_state(dm->atomic_obj.state);
	enum dc_connection_type new_connection_type = dc_connection_none;
	struct dc_state *dc_state;
	int i, r, j, ret;
	bool need_hotplug = false;
	struct dc_commit_streams_params commit_params = {};

	if (dm->dc->caps.ips_support) {
		dc_dmub_srv_apply_idle_power_optimizations(dm->dc, false);
	}

	if (amdgpu_in_reset(adev)) {
		dc_state = dm->cached_dc_state;

		/*
		 * The dc->current_state is backed up into dm->cached_dc_state
		 * before we commit 0 streams.
		 *
		 * DC will clear link encoder assignments on the real state
		 * but the changes won't propagate over to the copy we made
		 * before the 0 streams commit.
		 *
		 * DC expects that link encoder assignments are *not* valid
		 * when committing a state, so as a workaround we can copy
		 * off of the current state.
		 *
		 * We lose the previous assignments, but we had already
		 * commit 0 streams anyway.
		 */
		link_enc_cfg_copy(adev->dm.dc->current_state, dc_state);

		r = dm_dmub_hw_init(adev);
		if (r)
			DRM_ERROR("DMUB interface failed to initialize: status=%d\n", r);

		dc_dmub_srv_set_power_state(dm->dc->ctx->dmub_srv, DC_ACPI_CM_POWER_STATE_D0);
		dc_set_power_state(dm->dc, DC_ACPI_CM_POWER_STATE_D0);

		dc_resume(dm->dc);

		amdgpu_dm_irq_resume_early(adev);

		for (i = 0; i < dc_state->stream_count; i++) {
			dc_state->streams[i]->mode_changed = true;
			for (j = 0; j < dc_state->stream_status[i].plane_count; j++) {
				dc_state->stream_status[i].plane_states[j]->update_flags.raw
					= 0xffffffff;
			}
		}

		if (dc_is_dmub_outbox_supported(adev->dm.dc)) {
			amdgpu_dm_outbox_init(adev);
			dc_enable_dmub_outbox(adev->dm.dc);
		}

		commit_params.streams = dc_state->streams;
		commit_params.stream_count = dc_state->stream_count;
		dc_exit_ips_for_hw_access(dm->dc);
		WARN_ON(!dc_commit_streams(dm->dc, &commit_params));

		dm_gpureset_commit_state(dm->cached_dc_state, dm);

		dm_gpureset_toggle_interrupts(adev, dm->cached_dc_state, true);

		dc_state_release(dm->cached_dc_state);
		dm->cached_dc_state = NULL;

		amdgpu_dm_irq_resume_late(adev);

		mutex_unlock(&dm->dc_lock);

		return 0;
	}
	/* Recreate dc_state - DC invalidates it when setting power state to S3. */
	dc_state_release(dm_state->context);
	dm_state->context = dc_state_create(dm->dc, NULL);
	/* TODO: Remove dc_state->dccg, use dc->dccg directly. */

	/* Before powering on DC we need to re-initialize DMUB. */
	dm_dmub_hw_resume(adev);

	/* Re-enable outbox interrupts for DPIA. */
	if (dc_is_dmub_outbox_supported(adev->dm.dc)) {
		amdgpu_dm_outbox_init(adev);
		dc_enable_dmub_outbox(adev->dm.dc);
	}

	/* power on hardware */
	dc_dmub_srv_set_power_state(dm->dc->ctx->dmub_srv, DC_ACPI_CM_POWER_STATE_D0);
	dc_set_power_state(dm->dc, DC_ACPI_CM_POWER_STATE_D0);

	/* program HPD filter */
	dc_resume(dm->dc);

	/*
	 * early enable HPD Rx IRQ, should be done before set mode as short
	 * pulse interrupts are used for MST
	 */
	amdgpu_dm_irq_resume_early(adev);

	/* On resume we need to rewrite the MSTM control bits to enable MST*/
	s3_handle_mst(ddev, false);

	/* Do detection*/
	drm_connector_list_iter_begin(ddev, &iter);
	drm_for_each_connector_iter(connector, &iter) {

		if (connector->connector_type == DRM_MODE_CONNECTOR_WRITEBACK)
			continue;

		aconnector = to_amdgpu_dm_connector(connector);

		if (!aconnector->dc_link)
			continue;

		/*
		 * this is the case when traversing through already created end sink
		 * MST connectors, should be skipped
		 */
		if (aconnector->mst_root)
			continue;

		mutex_lock(&aconnector->hpd_lock);
		if (!dc_link_detect_connection_type(aconnector->dc_link, &new_connection_type))
			DRM_ERROR("KMS: Failed to detect connector\n");

		if (aconnector->base.force && new_connection_type == dc_connection_none) {
			emulated_link_detect(aconnector->dc_link);
		} else {
			mutex_lock(&dm->dc_lock);
			dc_exit_ips_for_hw_access(dm->dc);
			dc_link_detect(aconnector->dc_link, DETECT_REASON_RESUMEFROMS3S4);
			mutex_unlock(&dm->dc_lock);
		}

		if (aconnector->fake_enable && aconnector->dc_link->local_sink)
			aconnector->fake_enable = false;

		if (aconnector->dc_sink)
			dc_sink_release(aconnector->dc_sink);
		aconnector->dc_sink = NULL;
		amdgpu_dm_update_connector_after_detect(aconnector);
		mutex_unlock(&aconnector->hpd_lock);
	}
	drm_connector_list_iter_end(&iter);

	/* Force mode set in atomic commit */
	for_each_new_crtc_in_state(dm->cached_state, crtc, new_crtc_state, i) {
		new_crtc_state->active_changed = true;
		dm_new_crtc_state = to_dm_crtc_state(new_crtc_state);
		reset_freesync_config_for_crtc(dm_new_crtc_state);
	}

	/*
	 * atomic_check is expected to create the dc states. We need to release
	 * them here, since they were duplicated as part of the suspend
	 * procedure.
	 */
	for_each_new_crtc_in_state(dm->cached_state, crtc, new_crtc_state, i) {
		dm_new_crtc_state = to_dm_crtc_state(new_crtc_state);
		if (dm_new_crtc_state->stream) {
			WARN_ON(kref_read(&dm_new_crtc_state->stream->refcount) > 1);
			dc_stream_release(dm_new_crtc_state->stream);
			dm_new_crtc_state->stream = NULL;
		}
		dm_new_crtc_state->base.color_mgmt_changed = true;
	}

	for_each_new_plane_in_state(dm->cached_state, plane, new_plane_state, i) {
		dm_new_plane_state = to_dm_plane_state(new_plane_state);
		if (dm_new_plane_state->dc_state) {
			WARN_ON(kref_read(&dm_new_plane_state->dc_state->refcount) > 1);
			dc_plane_state_release(dm_new_plane_state->dc_state);
			dm_new_plane_state->dc_state = NULL;
		}
	}

	drm_atomic_helper_resume(ddev, dm->cached_state);

	dm->cached_state = NULL;

	/* Do mst topology probing after resuming cached state*/
	drm_connector_list_iter_begin(ddev, &iter);
	drm_for_each_connector_iter(connector, &iter) {

		if (connector->connector_type == DRM_MODE_CONNECTOR_WRITEBACK)
			continue;

		aconnector = to_amdgpu_dm_connector(connector);
		if (aconnector->dc_link->type != dc_connection_mst_branch ||
		    aconnector->mst_root)
			continue;

		ret = drm_dp_mst_topology_mgr_resume(&aconnector->mst_mgr, true);

		if (ret < 0) {
			dm_helpers_dp_mst_stop_top_mgr(aconnector->dc_link->ctx,
					aconnector->dc_link);
			need_hotplug = true;
		}
	}
	drm_connector_list_iter_end(&iter);

	if (need_hotplug)
		drm_kms_helper_hotplug_event(ddev);

	amdgpu_dm_irq_resume_late(adev);

	amdgpu_dm_smu_write_watermarks_table(adev);

	return 0;
}

/**
 * DOC: DM Lifecycle
 *
 * DM (and consequently DC) is registered in the amdgpu base driver as a IP
 * block. When CONFIG_DRM_AMD_DC is enabled, the DM device IP block is added to
 * the base driver's device list to be initialized and torn down accordingly.
 *
 * The functions to do so are provided as hooks in &struct amd_ip_funcs.
 */

static const struct amd_ip_funcs amdgpu_dm_funcs = {
	.name = "dm",
	.early_init = dm_early_init,
	.late_init = dm_late_init,
	.sw_init = dm_sw_init,
	.sw_fini = dm_sw_fini,
	.early_fini = amdgpu_dm_early_fini,
	.hw_init = dm_hw_init,
	.hw_fini = dm_hw_fini,
	.suspend = dm_suspend,
	.resume = dm_resume,
	.is_idle = dm_is_idle,
	.wait_for_idle = dm_wait_for_idle,
	.check_soft_reset = dm_check_soft_reset,
	.soft_reset = dm_soft_reset,
	.set_clockgating_state = dm_set_clockgating_state,
	.set_powergating_state = dm_set_powergating_state,
	.dump_ip_state = NULL,
	.print_ip_state = NULL,
};

const struct amdgpu_ip_block_version dm_ip_block = {
	.type = AMD_IP_BLOCK_TYPE_DCE,
	.major = 1,
	.minor = 0,
	.rev = 0,
	.funcs = &amdgpu_dm_funcs,
};


/**
 * DOC: atomic
 *
 * *WIP*
 */

static const struct drm_mode_config_funcs amdgpu_dm_mode_funcs = {
	.fb_create = amdgpu_display_user_framebuffer_create,
	.get_format_info = amdgpu_dm_plane_get_format_info,
	.atomic_check = amdgpu_dm_atomic_check,
	.atomic_commit = drm_atomic_helper_commit,
};

static struct drm_mode_config_helper_funcs amdgpu_dm_mode_config_helperfuncs = {
	.atomic_commit_tail = amdgpu_dm_atomic_commit_tail,
	.atomic_commit_setup = drm_dp_mst_atomic_setup_commit,
};

static void update_connector_ext_caps(struct amdgpu_dm_connector *aconnector)
{
	struct amdgpu_dm_backlight_caps *caps;
	struct drm_connector *conn_base;
	struct amdgpu_device *adev;
	struct drm_luminance_range_info *luminance_range;

	if (aconnector->bl_idx == -1 ||
	    aconnector->dc_link->connector_signal != SIGNAL_TYPE_EDP)
		return;

	conn_base = &aconnector->base;
	adev = drm_to_adev(conn_base->dev);

	caps = &adev->dm.backlight_caps[aconnector->bl_idx];
	caps->ext_caps = &aconnector->dc_link->dpcd_sink_ext_caps;
	caps->aux_support = false;

	if (caps->ext_caps->bits.oled == 1
	    /*
	     * ||
	     * caps->ext_caps->bits.sdr_aux_backlight_control == 1 ||
	     * caps->ext_caps->bits.hdr_aux_backlight_control == 1
	     */)
		caps->aux_support = true;

	if (amdgpu_backlight == 0)
		caps->aux_support = false;
	else if (amdgpu_backlight == 1)
		caps->aux_support = true;

	luminance_range = &conn_base->display_info.luminance_range;

	if (luminance_range->max_luminance) {
		caps->aux_min_input_signal = luminance_range->min_luminance;
		caps->aux_max_input_signal = luminance_range->max_luminance;
	} else {
		caps->aux_min_input_signal = 0;
		caps->aux_max_input_signal = 512;
	}
}

void amdgpu_dm_update_connector_after_detect(
		struct amdgpu_dm_connector *aconnector)
{
	struct drm_connector *connector = &aconnector->base;
	struct drm_device *dev = connector->dev;
	struct dc_sink *sink;

	/* MST handled by drm_mst framework */
	if (aconnector->mst_mgr.mst_state == true)
		return;

	sink = aconnector->dc_link->local_sink;
	if (sink)
		dc_sink_retain(sink);

	/*
	 * Edid mgmt connector gets first update only in mode_valid hook and then
	 * the connector sink is set to either fake or physical sink depends on link status.
	 * Skip if already done during boot.
	 */
	if (aconnector->base.force != DRM_FORCE_UNSPECIFIED
			&& aconnector->dc_em_sink) {

		/*
		 * For S3 resume with headless use eml_sink to fake stream
		 * because on resume connector->sink is set to NULL
		 */
		mutex_lock(&dev->mode_config.mutex);

		if (sink) {
			if (aconnector->dc_sink) {
				amdgpu_dm_update_freesync_caps(connector, NULL);
				/*
				 * retain and release below are used to
				 * bump up refcount for sink because the link doesn't point
				 * to it anymore after disconnect, so on next crtc to connector
				 * reshuffle by UMD we will get into unwanted dc_sink release
				 */
				dc_sink_release(aconnector->dc_sink);
			}
			aconnector->dc_sink = sink;
			dc_sink_retain(aconnector->dc_sink);
			amdgpu_dm_update_freesync_caps(connector,
					aconnector->edid);
		} else {
			amdgpu_dm_update_freesync_caps(connector, NULL);
			if (!aconnector->dc_sink) {
				aconnector->dc_sink = aconnector->dc_em_sink;
				dc_sink_retain(aconnector->dc_sink);
			}
		}

		mutex_unlock(&dev->mode_config.mutex);

		if (sink)
			dc_sink_release(sink);
		return;
	}

	/*
	 * TODO: temporary guard to look for proper fix
	 * if this sink is MST sink, we should not do anything
	 */
	if (sink && sink->sink_signal == SIGNAL_TYPE_DISPLAY_PORT_MST) {
		dc_sink_release(sink);
		return;
	}

	if (aconnector->dc_sink == sink) {
		/*
		 * We got a DP short pulse (Link Loss, DP CTS, etc...).
		 * Do nothing!!
		 */
		drm_dbg_kms(dev, "DCHPD: connector_id=%d: dc_sink didn't change.\n",
				 aconnector->connector_id);
		if (sink)
			dc_sink_release(sink);
		return;
	}

	drm_dbg_kms(dev, "DCHPD: connector_id=%d: Old sink=%p New sink=%p\n",
		    aconnector->connector_id, aconnector->dc_sink, sink);

	mutex_lock(&dev->mode_config.mutex);

	/*
	 * 1. Update status of the drm connector
	 * 2. Send an event and let userspace tell us what to do
	 */
	if (sink) {
		/*
		 * TODO: check if we still need the S3 mode update workaround.
		 * If yes, put it here.
		 */
		if (aconnector->dc_sink) {
			amdgpu_dm_update_freesync_caps(connector, NULL);
			dc_sink_release(aconnector->dc_sink);
		}

		aconnector->dc_sink = sink;
		dc_sink_retain(aconnector->dc_sink);
		if (sink->dc_edid.length == 0) {
			aconnector->edid = NULL;
			if (aconnector->dc_link->aux_mode) {
				drm_dp_cec_unset_edid(
					&aconnector->dm_dp_aux.aux);
			}
		} else {
			aconnector->edid =
				(struct edid *)sink->dc_edid.raw_edid;

			if (aconnector->dc_link->aux_mode)
				drm_dp_cec_set_edid(&aconnector->dm_dp_aux.aux,
						    aconnector->edid);
		}

		if (!aconnector->timing_requested) {
			aconnector->timing_requested =
				kzalloc(sizeof(struct dc_crtc_timing), GFP_KERNEL);
			if (!aconnector->timing_requested)
				drm_err(dev,
					"failed to create aconnector->requested_timing\n");
		}

		drm_connector_update_edid_property(connector, aconnector->edid);
		amdgpu_dm_update_freesync_caps(connector, aconnector->edid);
		update_connector_ext_caps(aconnector);
	} else {
		drm_dp_cec_unset_edid(&aconnector->dm_dp_aux.aux);
		amdgpu_dm_update_freesync_caps(connector, NULL);
		drm_connector_update_edid_property(connector, NULL);
		aconnector->num_modes = 0;
		dc_sink_release(aconnector->dc_sink);
		aconnector->dc_sink = NULL;
		aconnector->edid = NULL;
		kfree(aconnector->timing_requested);
		aconnector->timing_requested = NULL;
		/* Set CP to DESIRED if it was ENABLED, so we can re-enable it again on hotplug */
		if (connector->state->content_protection == DRM_MODE_CONTENT_PROTECTION_ENABLED)
			connector->state->content_protection = DRM_MODE_CONTENT_PROTECTION_DESIRED;
	}

	mutex_unlock(&dev->mode_config.mutex);

	update_subconnector_property(aconnector);

	if (sink)
		dc_sink_release(sink);
}

static void handle_hpd_irq_helper(struct amdgpu_dm_connector *aconnector)
{
	struct drm_connector *connector = &aconnector->base;
	struct drm_device *dev = connector->dev;
	enum dc_connection_type new_connection_type = dc_connection_none;
	struct amdgpu_device *adev = drm_to_adev(dev);
	struct dm_connector_state *dm_con_state = to_dm_connector_state(connector->state);
	struct dc *dc = aconnector->dc_link->ctx->dc;
	bool ret = false;

	if (adev->dm.disable_hpd_irq)
		return;

	/*
	 * In case of failure or MST no need to update connector status or notify the OS
	 * since (for MST case) MST does this in its own context.
	 */
	mutex_lock(&aconnector->hpd_lock);

	if (adev->dm.hdcp_workqueue) {
		hdcp_reset_display(adev->dm.hdcp_workqueue, aconnector->dc_link->link_index);
		dm_con_state->update_hdcp = true;
	}
	if (aconnector->fake_enable)
		aconnector->fake_enable = false;

	aconnector->timing_changed = false;

	if (!dc_link_detect_connection_type(aconnector->dc_link, &new_connection_type))
		DRM_ERROR("KMS: Failed to detect connector\n");

	if (aconnector->base.force && new_connection_type == dc_connection_none) {
		emulated_link_detect(aconnector->dc_link);

		drm_modeset_lock_all(dev);
		dm_restore_drm_connector_state(dev, connector);
		drm_modeset_unlock_all(dev);

		if (aconnector->base.force == DRM_FORCE_UNSPECIFIED)
			drm_kms_helper_connector_hotplug_event(connector);
	} else {
		mutex_lock(&adev->dm.dc_lock);
		dc_exit_ips_for_hw_access(dc);
		ret = dc_link_detect(aconnector->dc_link, DETECT_REASON_HPD);
		mutex_unlock(&adev->dm.dc_lock);
		if (ret) {
			amdgpu_dm_update_connector_after_detect(aconnector);

			drm_modeset_lock_all(dev);
			dm_restore_drm_connector_state(dev, connector);
			drm_modeset_unlock_all(dev);

			if (aconnector->base.force == DRM_FORCE_UNSPECIFIED)
				drm_kms_helper_connector_hotplug_event(connector);
		}
	}
	mutex_unlock(&aconnector->hpd_lock);

}

static void handle_hpd_irq(void *param)
{
	struct amdgpu_dm_connector *aconnector = (struct amdgpu_dm_connector *)param;

	handle_hpd_irq_helper(aconnector);

}

static void schedule_hpd_rx_offload_work(struct hpd_rx_irq_offload_work_queue *offload_wq,
							union hpd_irq_data hpd_irq_data)
{
	struct hpd_rx_irq_offload_work *offload_work =
				kzalloc(sizeof(*offload_work), GFP_KERNEL);

	if (!offload_work) {
		DRM_ERROR("Failed to allocate hpd_rx_irq_offload_work.\n");
		return;
	}

	INIT_WORK(&offload_work->work, dm_handle_hpd_rx_offload_work);
	offload_work->data = hpd_irq_data;
	offload_work->offload_wq = offload_wq;

	queue_work(offload_wq->wq, &offload_work->work);
	DRM_DEBUG_KMS("queue work to handle hpd_rx offload work");
}

static void handle_hpd_rx_irq(void *param)
{
	struct amdgpu_dm_connector *aconnector = (struct amdgpu_dm_connector *)param;
	struct drm_connector *connector = &aconnector->base;
	struct drm_device *dev = connector->dev;
	struct dc_link *dc_link = aconnector->dc_link;
	bool is_mst_root_connector = aconnector->mst_mgr.mst_state;
	bool result = false;
	enum dc_connection_type new_connection_type = dc_connection_none;
	struct amdgpu_device *adev = drm_to_adev(dev);
	union hpd_irq_data hpd_irq_data;
	bool link_loss = false;
	bool has_left_work = false;
	int idx = dc_link->link_index;
	struct hpd_rx_irq_offload_work_queue *offload_wq = &adev->dm.hpd_rx_offload_wq[idx];
	struct dc *dc = aconnector->dc_link->ctx->dc;

	memset(&hpd_irq_data, 0, sizeof(hpd_irq_data));

	if (adev->dm.disable_hpd_irq)
		return;

	/*
	 * TODO:Temporary add mutex to protect hpd interrupt not have a gpio
	 * conflict, after implement i2c helper, this mutex should be
	 * retired.
	 */
	mutex_lock(&aconnector->hpd_lock);

	result = dc_link_handle_hpd_rx_irq(dc_link, &hpd_irq_data,
						&link_loss, true, &has_left_work);

	if (!has_left_work)
		goto out;

	if (hpd_irq_data.bytes.device_service_irq.bits.AUTOMATED_TEST) {
		schedule_hpd_rx_offload_work(offload_wq, hpd_irq_data);
		goto out;
	}

	if (dc_link_dp_allow_hpd_rx_irq(dc_link)) {
		if (hpd_irq_data.bytes.device_service_irq.bits.UP_REQ_MSG_RDY ||
			hpd_irq_data.bytes.device_service_irq.bits.DOWN_REP_MSG_RDY) {
			bool skip = false;

			/*
			 * DOWN_REP_MSG_RDY is also handled by polling method
			 * mgr->cbs->poll_hpd_irq()
			 */
			spin_lock(&offload_wq->offload_lock);
			skip = offload_wq->is_handling_mst_msg_rdy_event;

			if (!skip)
				offload_wq->is_handling_mst_msg_rdy_event = true;

			spin_unlock(&offload_wq->offload_lock);

			if (!skip)
				schedule_hpd_rx_offload_work(offload_wq, hpd_irq_data);

			goto out;
		}

		if (link_loss) {
			bool skip = false;

			spin_lock(&offload_wq->offload_lock);
			skip = offload_wq->is_handling_link_loss;

			if (!skip)
				offload_wq->is_handling_link_loss = true;

			spin_unlock(&offload_wq->offload_lock);

			if (!skip)
				schedule_hpd_rx_offload_work(offload_wq, hpd_irq_data);

			goto out;
		}
	}

out:
	if (result && !is_mst_root_connector) {
		/* Downstream Port status changed. */
		if (!dc_link_detect_connection_type(dc_link, &new_connection_type))
			DRM_ERROR("KMS: Failed to detect connector\n");

		if (aconnector->base.force && new_connection_type == dc_connection_none) {
			emulated_link_detect(dc_link);

			if (aconnector->fake_enable)
				aconnector->fake_enable = false;

			amdgpu_dm_update_connector_after_detect(aconnector);


			drm_modeset_lock_all(dev);
			dm_restore_drm_connector_state(dev, connector);
			drm_modeset_unlock_all(dev);

			drm_kms_helper_connector_hotplug_event(connector);
		} else {
			bool ret = false;

			mutex_lock(&adev->dm.dc_lock);
			dc_exit_ips_for_hw_access(dc);
			ret = dc_link_detect(dc_link, DETECT_REASON_HPDRX);
			mutex_unlock(&adev->dm.dc_lock);

			if (ret) {
				if (aconnector->fake_enable)
					aconnector->fake_enable = false;

				amdgpu_dm_update_connector_after_detect(aconnector);

				drm_modeset_lock_all(dev);
				dm_restore_drm_connector_state(dev, connector);
				drm_modeset_unlock_all(dev);

				drm_kms_helper_connector_hotplug_event(connector);
			}
		}
	}
	if (hpd_irq_data.bytes.device_service_irq.bits.CP_IRQ) {
		if (adev->dm.hdcp_workqueue)
			hdcp_handle_cpirq(adev->dm.hdcp_workqueue,  aconnector->base.index);
	}

	if (dc_link->type != dc_connection_mst_branch)
		drm_dp_cec_irq(&aconnector->dm_dp_aux.aux);

	mutex_unlock(&aconnector->hpd_lock);
}

static int register_hpd_handlers(struct amdgpu_device *adev)
{
	struct drm_device *dev = adev_to_drm(adev);
	struct drm_connector *connector;
	struct amdgpu_dm_connector *aconnector;
	const struct dc_link *dc_link;
	struct dc_interrupt_params int_params = {0};

	int_params.requested_polarity = INTERRUPT_POLARITY_DEFAULT;
	int_params.current_polarity = INTERRUPT_POLARITY_DEFAULT;

	if (dc_is_dmub_outbox_supported(adev->dm.dc)) {
		if (!register_dmub_notify_callback(adev, DMUB_NOTIFICATION_HPD,
			dmub_hpd_callback, true)) {
			DRM_ERROR("amdgpu: fail to register dmub hpd callback");
			return -EINVAL;
		}

		if (!register_dmub_notify_callback(adev, DMUB_NOTIFICATION_HPD_IRQ,
			dmub_hpd_callback, true)) {
			DRM_ERROR("amdgpu: fail to register dmub hpd callback");
			return -EINVAL;
		}

		if (!register_dmub_notify_callback(adev, DMUB_NOTIFICATION_HPD_SENSE_NOTIFY,
			dmub_hpd_sense_callback, true)) {
			DRM_ERROR("amdgpu: fail to register dmub hpd sense callback");
			return -EINVAL;
		}
	}

	list_for_each_entry(connector,
			&dev->mode_config.connector_list, head)	{

		if (connector->connector_type == DRM_MODE_CONNECTOR_WRITEBACK)
			continue;

		aconnector = to_amdgpu_dm_connector(connector);
		dc_link = aconnector->dc_link;

		if (dc_link->irq_source_hpd != DC_IRQ_SOURCE_INVALID) {
			int_params.int_context = INTERRUPT_LOW_IRQ_CONTEXT;
			int_params.irq_source = dc_link->irq_source_hpd;

			if (int_params.irq_source == DC_IRQ_SOURCE_INVALID ||
				int_params.irq_source  < DC_IRQ_SOURCE_HPD1 ||
				int_params.irq_source  > DC_IRQ_SOURCE_HPD6) {
				DRM_ERROR("Failed to register hpd irq!\n");
				return -EINVAL;
			}

			if (!amdgpu_dm_irq_register_interrupt(adev, &int_params,
				handle_hpd_irq, (void *) aconnector))
				return -ENOMEM;
		}

		if (dc_link->irq_source_hpd_rx != DC_IRQ_SOURCE_INVALID) {

			/* Also register for DP short pulse (hpd_rx). */
			int_params.int_context = INTERRUPT_LOW_IRQ_CONTEXT;
			int_params.irq_source =	dc_link->irq_source_hpd_rx;

			if (int_params.irq_source == DC_IRQ_SOURCE_INVALID ||
				int_params.irq_source  < DC_IRQ_SOURCE_HPD1RX ||
				int_params.irq_source  > DC_IRQ_SOURCE_HPD6RX) {
				DRM_ERROR("Failed to register hpd rx irq!\n");
				return -EINVAL;
			}

			if (!amdgpu_dm_irq_register_interrupt(adev, &int_params,
				handle_hpd_rx_irq, (void *) aconnector))
				return -ENOMEM;
		}
	}
	return 0;
}

#if defined(CONFIG_DRM_AMD_DC_SI)
/* Register IRQ sources and initialize IRQ callbacks */
static int dce60_register_irq_handlers(struct amdgpu_device *adev)
{
	struct dc *dc = adev->dm.dc;
	struct common_irq_params *c_irq_params;
	struct dc_interrupt_params int_params = {0};
	int r;
	int i;
	unsigned int client_id = AMDGPU_IRQ_CLIENTID_LEGACY;

	int_params.requested_polarity = INTERRUPT_POLARITY_DEFAULT;
	int_params.current_polarity = INTERRUPT_POLARITY_DEFAULT;

	/*
	 * Actions of amdgpu_irq_add_id():
	 * 1. Register a set() function with base driver.
	 *    Base driver will call set() function to enable/disable an
	 *    interrupt in DC hardware.
	 * 2. Register amdgpu_dm_irq_handler().
	 *    Base driver will call amdgpu_dm_irq_handler() for ALL interrupts
	 *    coming from DC hardware.
	 *    amdgpu_dm_irq_handler() will re-direct the interrupt to DC
	 *    for acknowledging and handling.
	 */

	/* Use VBLANK interrupt */
	for (i = 0; i < adev->mode_info.num_crtc; i++) {
		r = amdgpu_irq_add_id(adev, client_id, i + 1, &adev->crtc_irq);
		if (r) {
			DRM_ERROR("Failed to add crtc irq id!\n");
			return r;
		}

		int_params.int_context = INTERRUPT_HIGH_IRQ_CONTEXT;
		int_params.irq_source =
			dc_interrupt_to_irq_source(dc, i + 1, 0);

		if (int_params.irq_source == DC_IRQ_SOURCE_INVALID ||
			int_params.irq_source  < DC_IRQ_SOURCE_VBLANK1 ||
			int_params.irq_source  > DC_IRQ_SOURCE_VBLANK6) {
			DRM_ERROR("Failed to register vblank irq!\n");
			return -EINVAL;
		}

		c_irq_params = &adev->dm.vblank_params[int_params.irq_source - DC_IRQ_SOURCE_VBLANK1];

		c_irq_params->adev = adev;
		c_irq_params->irq_src = int_params.irq_source;

		if (!amdgpu_dm_irq_register_interrupt(adev, &int_params,
			dm_crtc_high_irq, c_irq_params))
			return -ENOMEM;
	}

	/* Use GRPH_PFLIP interrupt */
	for (i = VISLANDS30_IV_SRCID_D1_GRPH_PFLIP;
			i <= VISLANDS30_IV_SRCID_D6_GRPH_PFLIP; i += 2) {
		r = amdgpu_irq_add_id(adev, client_id, i, &adev->pageflip_irq);
		if (r) {
			DRM_ERROR("Failed to add page flip irq id!\n");
			return r;
		}

		int_params.int_context = INTERRUPT_HIGH_IRQ_CONTEXT;
		int_params.irq_source =
			dc_interrupt_to_irq_source(dc, i, 0);

		if (int_params.irq_source == DC_IRQ_SOURCE_INVALID ||
			int_params.irq_source  < DC_IRQ_SOURCE_PFLIP_FIRST ||
			int_params.irq_source  > DC_IRQ_SOURCE_PFLIP_LAST) {
			DRM_ERROR("Failed to register pflip irq!\n");
			return -EINVAL;
		}

		c_irq_params = &adev->dm.pflip_params[int_params.irq_source - DC_IRQ_SOURCE_PFLIP_FIRST];

		c_irq_params->adev = adev;
		c_irq_params->irq_src = int_params.irq_source;

		if (!amdgpu_dm_irq_register_interrupt(adev, &int_params,
			dm_pflip_high_irq, c_irq_params))
			return -ENOMEM;
	}

	/* HPD */
	r = amdgpu_irq_add_id(adev, client_id,
			VISLANDS30_IV_SRCID_HOTPLUG_DETECT_A, &adev->hpd_irq);
	if (r) {
		DRM_ERROR("Failed to add hpd irq id!\n");
		return r;
	}

	r = register_hpd_handlers(adev);

	return r;
}
#endif

/* Register IRQ sources and initialize IRQ callbacks */
static int dce110_register_irq_handlers(struct amdgpu_device *adev)
{
	struct dc *dc = adev->dm.dc;
	struct common_irq_params *c_irq_params;
	struct dc_interrupt_params int_params = {0};
	int r;
	int i;
	unsigned int client_id = AMDGPU_IRQ_CLIENTID_LEGACY;

	if (adev->family >= AMDGPU_FAMILY_AI)
		client_id = SOC15_IH_CLIENTID_DCE;

	int_params.requested_polarity = INTERRUPT_POLARITY_DEFAULT;
	int_params.current_polarity = INTERRUPT_POLARITY_DEFAULT;

	/*
	 * Actions of amdgpu_irq_add_id():
	 * 1. Register a set() function with base driver.
	 *    Base driver will call set() function to enable/disable an
	 *    interrupt in DC hardware.
	 * 2. Register amdgpu_dm_irq_handler().
	 *    Base driver will call amdgpu_dm_irq_handler() for ALL interrupts
	 *    coming from DC hardware.
	 *    amdgpu_dm_irq_handler() will re-direct the interrupt to DC
	 *    for acknowledging and handling.
	 */

	/* Use VBLANK interrupt */
	for (i = VISLANDS30_IV_SRCID_D1_VERTICAL_INTERRUPT0; i <= VISLANDS30_IV_SRCID_D6_VERTICAL_INTERRUPT0; i++) {
		r = amdgpu_irq_add_id(adev, client_id, i, &adev->crtc_irq);
		if (r) {
			DRM_ERROR("Failed to add crtc irq id!\n");
			return r;
		}

		int_params.int_context = INTERRUPT_HIGH_IRQ_CONTEXT;
		int_params.irq_source =
			dc_interrupt_to_irq_source(dc, i, 0);

		if (int_params.irq_source == DC_IRQ_SOURCE_INVALID ||
			int_params.irq_source  < DC_IRQ_SOURCE_VBLANK1 ||
			int_params.irq_source  > DC_IRQ_SOURCE_VBLANK6) {
			DRM_ERROR("Failed to register vblank irq!\n");
			return -EINVAL;
		}

		c_irq_params = &adev->dm.vblank_params[int_params.irq_source - DC_IRQ_SOURCE_VBLANK1];

		c_irq_params->adev = adev;
		c_irq_params->irq_src = int_params.irq_source;

		if (!amdgpu_dm_irq_register_interrupt(adev, &int_params,
			dm_crtc_high_irq, c_irq_params))
			return -ENOMEM;
	}

	/* Use VUPDATE interrupt */
	for (i = VISLANDS30_IV_SRCID_D1_V_UPDATE_INT; i <= VISLANDS30_IV_SRCID_D6_V_UPDATE_INT; i += 2) {
		r = amdgpu_irq_add_id(adev, client_id, i, &adev->vupdate_irq);
		if (r) {
			DRM_ERROR("Failed to add vupdate irq id!\n");
			return r;
		}

		int_params.int_context = INTERRUPT_HIGH_IRQ_CONTEXT;
		int_params.irq_source =
			dc_interrupt_to_irq_source(dc, i, 0);

		if (int_params.irq_source == DC_IRQ_SOURCE_INVALID ||
			int_params.irq_source  < DC_IRQ_SOURCE_VUPDATE1 ||
			int_params.irq_source  > DC_IRQ_SOURCE_VUPDATE6) {
			DRM_ERROR("Failed to register vupdate irq!\n");
			return -EINVAL;
		}

		c_irq_params = &adev->dm.vupdate_params[int_params.irq_source - DC_IRQ_SOURCE_VUPDATE1];

		c_irq_params->adev = adev;
		c_irq_params->irq_src = int_params.irq_source;

		if (!amdgpu_dm_irq_register_interrupt(adev, &int_params,
			dm_vupdate_high_irq, c_irq_params))
			return -ENOMEM;
	}

	/* Use GRPH_PFLIP interrupt */
	for (i = VISLANDS30_IV_SRCID_D1_GRPH_PFLIP;
			i <= VISLANDS30_IV_SRCID_D6_GRPH_PFLIP; i += 2) {
		r = amdgpu_irq_add_id(adev, client_id, i, &adev->pageflip_irq);
		if (r) {
			DRM_ERROR("Failed to add page flip irq id!\n");
			return r;
		}

		int_params.int_context = INTERRUPT_HIGH_IRQ_CONTEXT;
		int_params.irq_source =
			dc_interrupt_to_irq_source(dc, i, 0);

		if (int_params.irq_source == DC_IRQ_SOURCE_INVALID ||
			int_params.irq_source  < DC_IRQ_SOURCE_PFLIP_FIRST ||
			int_params.irq_source  > DC_IRQ_SOURCE_PFLIP_LAST) {
			DRM_ERROR("Failed to register pflip irq!\n");
			return -EINVAL;
		}

		c_irq_params = &adev->dm.pflip_params[int_params.irq_source - DC_IRQ_SOURCE_PFLIP_FIRST];

		c_irq_params->adev = adev;
		c_irq_params->irq_src = int_params.irq_source;

		if (!amdgpu_dm_irq_register_interrupt(adev, &int_params,
			dm_pflip_high_irq, c_irq_params))
			return -ENOMEM;
	}

	/* HPD */
	r = amdgpu_irq_add_id(adev, client_id,
			VISLANDS30_IV_SRCID_HOTPLUG_DETECT_A, &adev->hpd_irq);
	if (r) {
		DRM_ERROR("Failed to add hpd irq id!\n");
		return r;
	}

	r = register_hpd_handlers(adev);

	return r;
}

/* Register IRQ sources and initialize IRQ callbacks */
static int dcn10_register_irq_handlers(struct amdgpu_device *adev)
{
	struct dc *dc = adev->dm.dc;
	struct common_irq_params *c_irq_params;
	struct dc_interrupt_params int_params = {0};
	int r;
	int i;
#if defined(CONFIG_DRM_AMD_SECURE_DISPLAY)
	static const unsigned int vrtl_int_srcid[] = {
		DCN_1_0__SRCID__OTG1_VERTICAL_INTERRUPT0_CONTROL,
		DCN_1_0__SRCID__OTG2_VERTICAL_INTERRUPT0_CONTROL,
		DCN_1_0__SRCID__OTG3_VERTICAL_INTERRUPT0_CONTROL,
		DCN_1_0__SRCID__OTG4_VERTICAL_INTERRUPT0_CONTROL,
		DCN_1_0__SRCID__OTG5_VERTICAL_INTERRUPT0_CONTROL,
		DCN_1_0__SRCID__OTG6_VERTICAL_INTERRUPT0_CONTROL
	};
#endif

	int_params.requested_polarity = INTERRUPT_POLARITY_DEFAULT;
	int_params.current_polarity = INTERRUPT_POLARITY_DEFAULT;

	/*
	 * Actions of amdgpu_irq_add_id():
	 * 1. Register a set() function with base driver.
	 *    Base driver will call set() function to enable/disable an
	 *    interrupt in DC hardware.
	 * 2. Register amdgpu_dm_irq_handler().
	 *    Base driver will call amdgpu_dm_irq_handler() for ALL interrupts
	 *    coming from DC hardware.
	 *    amdgpu_dm_irq_handler() will re-direct the interrupt to DC
	 *    for acknowledging and handling.
	 */

	/* Use VSTARTUP interrupt */
	for (i = DCN_1_0__SRCID__DC_D1_OTG_VSTARTUP;
			i <= DCN_1_0__SRCID__DC_D1_OTG_VSTARTUP + adev->mode_info.num_crtc - 1;
			i++) {
		r = amdgpu_irq_add_id(adev, SOC15_IH_CLIENTID_DCE, i, &adev->crtc_irq);

		if (r) {
			DRM_ERROR("Failed to add crtc irq id!\n");
			return r;
		}

		int_params.int_context = INTERRUPT_HIGH_IRQ_CONTEXT;
		int_params.irq_source =
			dc_interrupt_to_irq_source(dc, i, 0);

		if (int_params.irq_source == DC_IRQ_SOURCE_INVALID ||
			int_params.irq_source  < DC_IRQ_SOURCE_VBLANK1 ||
			int_params.irq_source  > DC_IRQ_SOURCE_VBLANK6) {
			DRM_ERROR("Failed to register vblank irq!\n");
			return -EINVAL;
		}

		c_irq_params = &adev->dm.vblank_params[int_params.irq_source - DC_IRQ_SOURCE_VBLANK1];

		c_irq_params->adev = adev;
		c_irq_params->irq_src = int_params.irq_source;

		if (!amdgpu_dm_irq_register_interrupt(adev, &int_params,
			dm_crtc_high_irq, c_irq_params))
			return -ENOMEM;
	}

	/* Use otg vertical line interrupt */
#if defined(CONFIG_DRM_AMD_SECURE_DISPLAY)
	for (i = 0; i <= adev->mode_info.num_crtc - 1; i++) {
		r = amdgpu_irq_add_id(adev, SOC15_IH_CLIENTID_DCE,
				vrtl_int_srcid[i], &adev->vline0_irq);

		if (r) {
			DRM_ERROR("Failed to add vline0 irq id!\n");
			return r;
		}

		int_params.int_context = INTERRUPT_HIGH_IRQ_CONTEXT;
		int_params.irq_source =
			dc_interrupt_to_irq_source(dc, vrtl_int_srcid[i], 0);

		if (int_params.irq_source == DC_IRQ_SOURCE_INVALID ||
			int_params.irq_source < DC_IRQ_SOURCE_DC1_VLINE0 ||
			int_params.irq_source > DC_IRQ_SOURCE_DC6_VLINE0) {
			DRM_ERROR("Failed to register vline0 irq!\n");
			return -EINVAL;
		}

		c_irq_params = &adev->dm.vline0_params[int_params.irq_source
					- DC_IRQ_SOURCE_DC1_VLINE0];

		c_irq_params->adev = adev;
		c_irq_params->irq_src = int_params.irq_source;

		if (!amdgpu_dm_irq_register_interrupt(adev, &int_params,
			dm_dcn_vertical_interrupt0_high_irq,
			c_irq_params))
			return -ENOMEM;
	}
#endif

	/* Use VUPDATE_NO_LOCK interrupt on DCN, which seems to correspond to
	 * the regular VUPDATE interrupt on DCE. We want DC_IRQ_SOURCE_VUPDATEx
	 * to trigger at end of each vblank, regardless of state of the lock,
	 * matching DCE behaviour.
	 */
	for (i = DCN_1_0__SRCID__OTG0_IHC_V_UPDATE_NO_LOCK_INTERRUPT;
	     i <= DCN_1_0__SRCID__OTG0_IHC_V_UPDATE_NO_LOCK_INTERRUPT + adev->mode_info.num_crtc - 1;
	     i++) {
		r = amdgpu_irq_add_id(adev, SOC15_IH_CLIENTID_DCE, i, &adev->vupdate_irq);

		if (r) {
			DRM_ERROR("Failed to add vupdate irq id!\n");
			return r;
		}

		int_params.int_context = INTERRUPT_HIGH_IRQ_CONTEXT;
		int_params.irq_source =
			dc_interrupt_to_irq_source(dc, i, 0);

		if (int_params.irq_source == DC_IRQ_SOURCE_INVALID ||
			int_params.irq_source  < DC_IRQ_SOURCE_VUPDATE1 ||
			int_params.irq_source  > DC_IRQ_SOURCE_VUPDATE6) {
			DRM_ERROR("Failed to register vupdate irq!\n");
			return -EINVAL;
		}

		c_irq_params = &adev->dm.vupdate_params[int_params.irq_source - DC_IRQ_SOURCE_VUPDATE1];

		c_irq_params->adev = adev;
		c_irq_params->irq_src = int_params.irq_source;

		if (!amdgpu_dm_irq_register_interrupt(adev, &int_params,
			dm_vupdate_high_irq, c_irq_params))
			return -ENOMEM;
	}

	/* Use GRPH_PFLIP interrupt */
	for (i = DCN_1_0__SRCID__HUBP0_FLIP_INTERRUPT;
			i <= DCN_1_0__SRCID__HUBP0_FLIP_INTERRUPT + dc->caps.max_otg_num - 1;
			i++) {
		r = amdgpu_irq_add_id(adev, SOC15_IH_CLIENTID_DCE, i, &adev->pageflip_irq);
		if (r) {
			DRM_ERROR("Failed to add page flip irq id!\n");
			return r;
		}

		int_params.int_context = INTERRUPT_HIGH_IRQ_CONTEXT;
		int_params.irq_source =
			dc_interrupt_to_irq_source(dc, i, 0);

		if (int_params.irq_source == DC_IRQ_SOURCE_INVALID ||
			int_params.irq_source  < DC_IRQ_SOURCE_PFLIP_FIRST ||
			int_params.irq_source  > DC_IRQ_SOURCE_PFLIP_LAST) {
			DRM_ERROR("Failed to register pflip irq!\n");
			return -EINVAL;
		}

		c_irq_params = &adev->dm.pflip_params[int_params.irq_source - DC_IRQ_SOURCE_PFLIP_FIRST];

		c_irq_params->adev = adev;
		c_irq_params->irq_src = int_params.irq_source;

		if (!amdgpu_dm_irq_register_interrupt(adev, &int_params,
			dm_pflip_high_irq, c_irq_params))
			return -ENOMEM;
	}

	/* HPD */
	r = amdgpu_irq_add_id(adev, SOC15_IH_CLIENTID_DCE, DCN_1_0__SRCID__DC_HPD1_INT,
			&adev->hpd_irq);
	if (r) {
		DRM_ERROR("Failed to add hpd irq id!\n");
		return r;
	}

	r = register_hpd_handlers(adev);

	return r;
}
/* Register Outbox IRQ sources and initialize IRQ callbacks */
static int register_outbox_irq_handlers(struct amdgpu_device *adev)
{
	struct dc *dc = adev->dm.dc;
	struct common_irq_params *c_irq_params;
	struct dc_interrupt_params int_params = {0};
	int r, i;

	int_params.requested_polarity = INTERRUPT_POLARITY_DEFAULT;
	int_params.current_polarity = INTERRUPT_POLARITY_DEFAULT;

	r = amdgpu_irq_add_id(adev, SOC15_IH_CLIENTID_DCE, DCN_1_0__SRCID__DMCUB_OUTBOX_LOW_PRIORITY_READY_INT,
			&adev->dmub_outbox_irq);
	if (r) {
		DRM_ERROR("Failed to add outbox irq id!\n");
		return r;
	}

	if (dc->ctx->dmub_srv) {
		i = DCN_1_0__SRCID__DMCUB_OUTBOX_LOW_PRIORITY_READY_INT;
		int_params.int_context = INTERRUPT_LOW_IRQ_CONTEXT;
		int_params.irq_source =
		dc_interrupt_to_irq_source(dc, i, 0);

		c_irq_params = &adev->dm.dmub_outbox_params[0];

		c_irq_params->adev = adev;
		c_irq_params->irq_src = int_params.irq_source;

		if (!amdgpu_dm_irq_register_interrupt(adev, &int_params,
			dm_dmub_outbox1_low_irq, c_irq_params))
			return -ENOMEM;
	}

	return 0;
}

/*
 * Acquires the lock for the atomic state object and returns
 * the new atomic state.
 *
 * This should only be called during atomic check.
 */
int dm_atomic_get_state(struct drm_atomic_state *state,
			struct dm_atomic_state **dm_state)
{
	struct drm_device *dev = state->dev;
	struct amdgpu_device *adev = drm_to_adev(dev);
	struct amdgpu_display_manager *dm = &adev->dm;
	struct drm_private_state *priv_state;

	if (*dm_state)
		return 0;

	priv_state = drm_atomic_get_private_obj_state(state, &dm->atomic_obj);
	if (IS_ERR(priv_state))
		return PTR_ERR(priv_state);

	*dm_state = to_dm_atomic_state(priv_state);

	return 0;
}

static struct dm_atomic_state *
dm_atomic_get_new_state(struct drm_atomic_state *state)
{
	struct drm_device *dev = state->dev;
	struct amdgpu_device *adev = drm_to_adev(dev);
	struct amdgpu_display_manager *dm = &adev->dm;
	struct drm_private_obj *obj;
	struct drm_private_state *new_obj_state;
	int i;

	for_each_new_private_obj_in_state(state, obj, new_obj_state, i) {
		if (obj->funcs == dm->atomic_obj.funcs)
			return to_dm_atomic_state(new_obj_state);
	}

	return NULL;
}

static struct drm_private_state *
dm_atomic_duplicate_state(struct drm_private_obj *obj)
{
	struct dm_atomic_state *old_state, *new_state;

	new_state = kzalloc(sizeof(*new_state), GFP_KERNEL);
	if (!new_state)
		return NULL;

	__drm_atomic_helper_private_obj_duplicate_state(obj, &new_state->base);

	old_state = to_dm_atomic_state(obj->state);

	if (old_state && old_state->context)
		new_state->context = dc_state_create_copy(old_state->context);

	if (!new_state->context) {
		kfree(new_state);
		return NULL;
	}

	return &new_state->base;
}

static void dm_atomic_destroy_state(struct drm_private_obj *obj,
				    struct drm_private_state *state)
{
	struct dm_atomic_state *dm_state = to_dm_atomic_state(state);

	if (dm_state && dm_state->context)
		dc_state_release(dm_state->context);

	kfree(dm_state);
}

static struct drm_private_state_funcs dm_atomic_state_funcs = {
	.atomic_duplicate_state = dm_atomic_duplicate_state,
	.atomic_destroy_state = dm_atomic_destroy_state,
};

static int amdgpu_dm_mode_config_init(struct amdgpu_device *adev)
{
	struct dm_atomic_state *state;
	int r;

	adev->mode_info.mode_config_initialized = true;

	adev_to_drm(adev)->mode_config.funcs = (void *)&amdgpu_dm_mode_funcs;
	adev_to_drm(adev)->mode_config.helper_private = &amdgpu_dm_mode_config_helperfuncs;

	adev_to_drm(adev)->mode_config.max_width = 16384;
	adev_to_drm(adev)->mode_config.max_height = 16384;

	adev_to_drm(adev)->mode_config.preferred_depth = 24;
	if (adev->asic_type == CHIP_HAWAII)
		/* disable prefer shadow for now due to hibernation issues */
		adev_to_drm(adev)->mode_config.prefer_shadow = 0;
	else
		adev_to_drm(adev)->mode_config.prefer_shadow = 1;
	/* indicates support for immediate flip */
	adev_to_drm(adev)->mode_config.async_page_flip = true;

	state = kzalloc(sizeof(*state), GFP_KERNEL);
	if (!state)
		return -ENOMEM;

	state->context = dc_state_create_current_copy(adev->dm.dc);
	if (!state->context) {
		kfree(state);
		return -ENOMEM;
	}

	drm_atomic_private_obj_init(adev_to_drm(adev),
				    &adev->dm.atomic_obj,
				    &state->base,
				    &dm_atomic_state_funcs);

	r = amdgpu_display_modeset_create_props(adev);
	if (r) {
		dc_state_release(state->context);
		kfree(state);
		return r;
	}

#ifdef AMD_PRIVATE_COLOR
	if (amdgpu_dm_create_color_properties(adev)) {
		dc_state_release(state->context);
		kfree(state);
		return -ENOMEM;
	}
#endif

	r = amdgpu_dm_audio_init(adev);
	if (r) {
		dc_state_release(state->context);
		kfree(state);
		return r;
	}

	return 0;
}

#define AMDGPU_DM_DEFAULT_MIN_BACKLIGHT 12
#define AMDGPU_DM_DEFAULT_MAX_BACKLIGHT 255
#define AMDGPU_DM_MIN_SPREAD ((AMDGPU_DM_DEFAULT_MAX_BACKLIGHT - AMDGPU_DM_DEFAULT_MIN_BACKLIGHT) / 2)
#define AUX_BL_DEFAULT_TRANSITION_TIME_MS 50

static void amdgpu_dm_update_backlight_caps(struct amdgpu_display_manager *dm,
					    int bl_idx)
{
#if defined(CONFIG_ACPI)
	struct amdgpu_dm_backlight_caps caps;

	memset(&caps, 0, sizeof(caps));

	if (dm->backlight_caps[bl_idx].caps_valid)
		return;

	amdgpu_acpi_get_backlight_caps(&caps);

	/* validate the firmware value is sane */
	if (caps.caps_valid) {
		int spread = caps.max_input_signal - caps.min_input_signal;

		if (caps.max_input_signal > AMDGPU_DM_DEFAULT_MAX_BACKLIGHT ||
		    caps.min_input_signal < 0 ||
		    spread > AMDGPU_DM_DEFAULT_MAX_BACKLIGHT ||
		    spread < AMDGPU_DM_MIN_SPREAD) {
			DRM_DEBUG_KMS("DM: Invalid backlight caps: min=%d, max=%d\n",
				      caps.min_input_signal, caps.max_input_signal);
			caps.caps_valid = false;
		}
	}

	if (caps.caps_valid) {
		dm->backlight_caps[bl_idx].caps_valid = true;
		if (caps.aux_support)
			return;
		dm->backlight_caps[bl_idx].min_input_signal = caps.min_input_signal;
		dm->backlight_caps[bl_idx].max_input_signal = caps.max_input_signal;
	} else {
		dm->backlight_caps[bl_idx].min_input_signal =
				AMDGPU_DM_DEFAULT_MIN_BACKLIGHT;
		dm->backlight_caps[bl_idx].max_input_signal =
				AMDGPU_DM_DEFAULT_MAX_BACKLIGHT;
	}
#else
	if (dm->backlight_caps[bl_idx].aux_support)
		return;

	dm->backlight_caps[bl_idx].min_input_signal = AMDGPU_DM_DEFAULT_MIN_BACKLIGHT;
	dm->backlight_caps[bl_idx].max_input_signal = AMDGPU_DM_DEFAULT_MAX_BACKLIGHT;
#endif
}

static int get_brightness_range(const struct amdgpu_dm_backlight_caps *caps,
				unsigned int *min, unsigned int *max)
{
	if (!caps)
		return 0;

	if (caps->aux_support) {
		// Firmware limits are in nits, DC API wants millinits.
		*max = 1000 * caps->aux_max_input_signal;
		*min = 1000 * caps->aux_min_input_signal;
	} else {
		// Firmware limits are 8-bit, PWM control is 16-bit.
		*max = 0x101 * caps->max_input_signal;
		*min = 0x101 * caps->min_input_signal;
	}
	return 1;
}

static u32 convert_brightness_from_user(const struct amdgpu_dm_backlight_caps *caps,
					uint32_t brightness)
{
	unsigned int min, max;

	if (!get_brightness_range(caps, &min, &max))
		return brightness;

	// Rescale 0..255 to min..max
	return min + DIV_ROUND_CLOSEST((max - min) * brightness,
				       AMDGPU_MAX_BL_LEVEL);
}

static u32 convert_brightness_to_user(const struct amdgpu_dm_backlight_caps *caps,
				      uint32_t brightness)
{
	unsigned int min, max;

	if (!get_brightness_range(caps, &min, &max))
		return brightness;

	if (brightness < min)
		return 0;
	// Rescale min..max to 0..255
	return DIV_ROUND_CLOSEST(AMDGPU_MAX_BL_LEVEL * (brightness - min),
				 max - min);
}

static void amdgpu_dm_backlight_set_level(struct amdgpu_display_manager *dm,
					 int bl_idx,
					 u32 user_brightness)
{
	struct amdgpu_dm_backlight_caps caps;
	struct dc_link *link;
	u32 brightness;
	bool rc, reallow_idle = false;

	amdgpu_dm_update_backlight_caps(dm, bl_idx);
	caps = dm->backlight_caps[bl_idx];

	dm->brightness[bl_idx] = user_brightness;
	/* update scratch register */
	if (bl_idx == 0)
		amdgpu_atombios_scratch_regs_set_backlight_level(dm->adev, dm->brightness[bl_idx]);
	brightness = convert_brightness_from_user(&caps, dm->brightness[bl_idx]);
	link = (struct dc_link *)dm->backlight_link[bl_idx];

	/* Change brightness based on AUX property */
	mutex_lock(&dm->dc_lock);
	if (dm->dc->caps.ips_support && dm->dc->ctx->dmub_srv->idle_allowed) {
		dc_allow_idle_optimizations(dm->dc, false);
		reallow_idle = true;
	}

	if (caps.aux_support) {
		rc = dc_link_set_backlight_level_nits(link, true, brightness,
						      AUX_BL_DEFAULT_TRANSITION_TIME_MS);
		if (!rc)
			DRM_DEBUG("DM: Failed to update backlight via AUX on eDP[%d]\n", bl_idx);
	} else {
		rc = dc_link_set_backlight_level(link, brightness, 0);
		if (!rc)
			DRM_DEBUG("DM: Failed to update backlight on eDP[%d]\n", bl_idx);
	}

	if (dm->dc->caps.ips_support && reallow_idle)
		dc_allow_idle_optimizations(dm->dc, true);

	mutex_unlock(&dm->dc_lock);

	if (rc)
		dm->actual_brightness[bl_idx] = user_brightness;
}

static int amdgpu_dm_backlight_update_status(struct backlight_device *bd)
{
	struct amdgpu_display_manager *dm = bl_get_data(bd);
	int i;

	for (i = 0; i < dm->num_of_edps; i++) {
		if (bd == dm->backlight_dev[i])
			break;
	}
	if (i >= AMDGPU_DM_MAX_NUM_EDP)
		i = 0;
	amdgpu_dm_backlight_set_level(dm, i, bd->props.brightness);

	return 0;
}

static u32 amdgpu_dm_backlight_get_level(struct amdgpu_display_manager *dm,
					 int bl_idx)
{
	int ret;
	struct amdgpu_dm_backlight_caps caps;
	struct dc_link *link = (struct dc_link *)dm->backlight_link[bl_idx];

	amdgpu_dm_update_backlight_caps(dm, bl_idx);
	caps = dm->backlight_caps[bl_idx];

	if (caps.aux_support) {
		u32 avg, peak;
		bool rc;

		rc = dc_link_get_backlight_level_nits(link, &avg, &peak);
		if (!rc)
			return dm->brightness[bl_idx];
		return convert_brightness_to_user(&caps, avg);
	}

	ret = dc_link_get_backlight_level(link);

	if (ret == DC_ERROR_UNEXPECTED)
		return dm->brightness[bl_idx];

	return convert_brightness_to_user(&caps, ret);
}

static int amdgpu_dm_backlight_get_brightness(struct backlight_device *bd)
{
	struct amdgpu_display_manager *dm = bl_get_data(bd);
	int i;

	for (i = 0; i < dm->num_of_edps; i++) {
		if (bd == dm->backlight_dev[i])
			break;
	}
	if (i >= AMDGPU_DM_MAX_NUM_EDP)
		i = 0;
	return amdgpu_dm_backlight_get_level(dm, i);
}

static const struct backlight_ops amdgpu_dm_backlight_ops = {
	.options = BL_CORE_SUSPENDRESUME,
	.get_brightness = amdgpu_dm_backlight_get_brightness,
	.update_status	= amdgpu_dm_backlight_update_status,
};

static void
amdgpu_dm_register_backlight_device(struct amdgpu_dm_connector *aconnector)
{
	struct drm_device *drm = aconnector->base.dev;
	struct amdgpu_display_manager *dm = &drm_to_adev(drm)->dm;
	struct backlight_properties props = { 0 };
	struct amdgpu_dm_backlight_caps caps = { 0 };
	char bl_name[16];

	if (aconnector->bl_idx == -1)
		return;

	if (!acpi_video_backlight_use_native()) {
		drm_info(drm, "Skipping amdgpu DM backlight registration\n");
		/* Try registering an ACPI video backlight device instead. */
		acpi_video_register_backlight();
		return;
	}

	amdgpu_acpi_get_backlight_caps(&caps);
	if (caps.caps_valid) {
		if (power_supply_is_system_supplied() > 0)
			props.brightness = caps.ac_level;
		else
			props.brightness = caps.dc_level;
	} else
		props.brightness = AMDGPU_MAX_BL_LEVEL;

	props.max_brightness = AMDGPU_MAX_BL_LEVEL;
	props.type = BACKLIGHT_RAW;

	snprintf(bl_name, sizeof(bl_name), "amdgpu_bl%d",
		 drm->primary->index + aconnector->bl_idx);

	dm->backlight_dev[aconnector->bl_idx] =
		backlight_device_register(bl_name, aconnector->base.kdev, dm,
					  &amdgpu_dm_backlight_ops, &props);

	if (IS_ERR(dm->backlight_dev[aconnector->bl_idx])) {
		DRM_ERROR("DM: Backlight registration failed!\n");
		dm->backlight_dev[aconnector->bl_idx] = NULL;
	} else
		DRM_DEBUG_DRIVER("DM: Registered Backlight device: %s\n", bl_name);
}

static int initialize_plane(struct amdgpu_display_manager *dm,
			    struct amdgpu_mode_info *mode_info, int plane_id,
			    enum drm_plane_type plane_type,
			    const struct dc_plane_cap *plane_cap)
{
	struct drm_plane *plane;
	unsigned long possible_crtcs;
	int ret = 0;

	plane = kzalloc(sizeof(struct drm_plane), GFP_KERNEL);
	if (!plane) {
		DRM_ERROR("KMS: Failed to allocate plane\n");
		return -ENOMEM;
	}
	plane->type = plane_type;

	/*
	 * HACK: IGT tests expect that the primary plane for a CRTC
	 * can only have one possible CRTC. Only expose support for
	 * any CRTC if they're not going to be used as a primary plane
	 * for a CRTC - like overlay or underlay planes.
	 */
	possible_crtcs = 1 << plane_id;
	if (plane_id >= dm->dc->caps.max_streams)
		possible_crtcs = 0xff;

	ret = amdgpu_dm_plane_init(dm, plane, possible_crtcs, plane_cap);

	if (ret) {
		DRM_ERROR("KMS: Failed to initialize plane\n");
		kfree(plane);
		return ret;
	}

	if (mode_info)
		mode_info->planes[plane_id] = plane;

	return ret;
}


static void setup_backlight_device(struct amdgpu_display_manager *dm,
				   struct amdgpu_dm_connector *aconnector)
{
	struct dc_link *link = aconnector->dc_link;
	int bl_idx = dm->num_of_edps;

	if (!(link->connector_signal & (SIGNAL_TYPE_EDP | SIGNAL_TYPE_LVDS)) ||
	    link->type == dc_connection_none)
		return;

	if (dm->num_of_edps >= AMDGPU_DM_MAX_NUM_EDP) {
		drm_warn(adev_to_drm(dm->adev), "Too much eDP connections, skipping backlight setup for additional eDPs\n");
		return;
	}

	aconnector->bl_idx = bl_idx;

	amdgpu_dm_update_backlight_caps(dm, bl_idx);
	dm->brightness[bl_idx] = AMDGPU_MAX_BL_LEVEL;
	dm->backlight_link[bl_idx] = link;
	dm->num_of_edps++;

	update_connector_ext_caps(aconnector);
}

static void amdgpu_set_panel_orientation(struct drm_connector *connector);

/*
 * In this architecture, the association
 * connector -> encoder -> crtc
 * id not really requried. The crtc and connector will hold the
 * display_index as an abstraction to use with DAL component
 *
 * Returns 0 on success
 */
static int amdgpu_dm_initialize_drm_device(struct amdgpu_device *adev)
{
	struct amdgpu_display_manager *dm = &adev->dm;
	s32 i;
	struct amdgpu_dm_connector *aconnector = NULL;
	struct amdgpu_encoder *aencoder = NULL;
	struct amdgpu_mode_info *mode_info = &adev->mode_info;
	u32 link_cnt;
	s32 primary_planes;
	enum dc_connection_type new_connection_type = dc_connection_none;
	const struct dc_plane_cap *plane;
	bool psr_feature_enabled = false;
	bool replay_feature_enabled = false;
	int max_overlay = dm->dc->caps.max_slave_planes;

	dm->display_indexes_num = dm->dc->caps.max_streams;
	/* Update the actual used number of crtc */
	adev->mode_info.num_crtc = adev->dm.display_indexes_num;

	amdgpu_dm_set_irq_funcs(adev);

	link_cnt = dm->dc->caps.max_links;
	if (amdgpu_dm_mode_config_init(dm->adev)) {
		DRM_ERROR("DM: Failed to initialize mode config\n");
		return -EINVAL;
	}

	/* There is one primary plane per CRTC */
	primary_planes = dm->dc->caps.max_streams;
	if (primary_planes > AMDGPU_MAX_PLANES) {
		DRM_ERROR("DM: Plane nums out of 6 planes\n");
		return -EINVAL;
	}

	/*
	 * Initialize primary planes, implicit planes for legacy IOCTLS.
	 * Order is reversed to match iteration order in atomic check.
	 */
	for (i = (primary_planes - 1); i >= 0; i--) {
		plane = &dm->dc->caps.planes[i];

		if (initialize_plane(dm, mode_info, i,
				     DRM_PLANE_TYPE_PRIMARY, plane)) {
			DRM_ERROR("KMS: Failed to initialize primary plane\n");
			goto fail;
		}
	}

	/*
	 * Initialize overlay planes, index starting after primary planes.
	 * These planes have a higher DRM index than the primary planes since
	 * they should be considered as having a higher z-order.
	 * Order is reversed to match iteration order in atomic check.
	 *
	 * Only support DCN for now, and only expose one so we don't encourage
	 * userspace to use up all the pipes.
	 */
	for (i = 0; i < dm->dc->caps.max_planes; ++i) {
		struct dc_plane_cap *plane = &dm->dc->caps.planes[i];

		/* Do not create overlay if MPO disabled */
		if (amdgpu_dc_debug_mask & DC_DISABLE_MPO)
			break;

		if (plane->type != DC_PLANE_TYPE_DCN_UNIVERSAL)
			continue;

		if (!plane->pixel_format_support.argb8888)
			continue;

		if (max_overlay-- == 0)
			break;

		if (initialize_plane(dm, NULL, primary_planes + i,
				     DRM_PLANE_TYPE_OVERLAY, plane)) {
			DRM_ERROR("KMS: Failed to initialize overlay plane\n");
			goto fail;
		}
	}

	for (i = 0; i < dm->dc->caps.max_streams; i++)
		if (amdgpu_dm_crtc_init(dm, mode_info->planes[i], i)) {
			DRM_ERROR("KMS: Failed to initialize crtc\n");
			goto fail;
		}

	/* Use Outbox interrupt */
	switch (amdgpu_ip_version(adev, DCE_HWIP, 0)) {
	case IP_VERSION(3, 0, 0):
	case IP_VERSION(3, 1, 2):
	case IP_VERSION(3, 1, 3):
	case IP_VERSION(3, 1, 4):
	case IP_VERSION(3, 1, 5):
	case IP_VERSION(3, 1, 6):
	case IP_VERSION(3, 2, 0):
	case IP_VERSION(3, 2, 1):
	case IP_VERSION(2, 1, 0):
	case IP_VERSION(3, 5, 0):
	case IP_VERSION(3, 5, 1):
	case IP_VERSION(4, 0, 1):
		if (register_outbox_irq_handlers(dm->adev)) {
			DRM_ERROR("DM: Failed to initialize IRQ\n");
			goto fail;
		}
		break;
	default:
		DRM_DEBUG_KMS("Unsupported DCN IP version for outbox: 0x%X\n",
			      amdgpu_ip_version(adev, DCE_HWIP, 0));
	}

	/* Determine whether to enable PSR support by default. */
	if (!(amdgpu_dc_debug_mask & DC_DISABLE_PSR)) {
		switch (amdgpu_ip_version(adev, DCE_HWIP, 0)) {
		case IP_VERSION(3, 1, 2):
		case IP_VERSION(3, 1, 3):
		case IP_VERSION(3, 1, 4):
		case IP_VERSION(3, 1, 5):
		case IP_VERSION(3, 1, 6):
		case IP_VERSION(3, 2, 0):
		case IP_VERSION(3, 2, 1):
		case IP_VERSION(3, 5, 0):
		case IP_VERSION(3, 5, 1):
		case IP_VERSION(4, 0, 1):
			psr_feature_enabled = true;
			break;
		default:
			psr_feature_enabled = amdgpu_dc_feature_mask & DC_PSR_MASK;
			break;
		}
	}

	/* Determine whether to enable Replay support by default. */
	if (!(amdgpu_dc_debug_mask & DC_DISABLE_REPLAY)) {
		switch (amdgpu_ip_version(adev, DCE_HWIP, 0)) {
		case IP_VERSION(3, 1, 4):
		case IP_VERSION(3, 2, 0):
		case IP_VERSION(3, 2, 1):
		case IP_VERSION(3, 5, 0):
		case IP_VERSION(3, 5, 1):
			replay_feature_enabled = true;
			break;

		default:
			replay_feature_enabled = amdgpu_dc_feature_mask & DC_REPLAY_MASK;
			break;
		}
	}

	if (link_cnt > MAX_LINKS) {
		DRM_ERROR(
			"KMS: Cannot support more than %d display indexes\n",
				MAX_LINKS);
		goto fail;
	}

	/* loops over all connectors on the board */
	for (i = 0; i < link_cnt; i++) {
		struct dc_link *link = NULL;

		link = dc_get_link_at_index(dm->dc, i);

		if (link->connector_signal == SIGNAL_TYPE_VIRTUAL) {
			struct amdgpu_dm_wb_connector *wbcon = kzalloc(sizeof(*wbcon), GFP_KERNEL);

			if (!wbcon) {
				DRM_ERROR("KMS: Failed to allocate writeback connector\n");
				continue;
			}

			if (amdgpu_dm_wb_connector_init(dm, wbcon, i)) {
				DRM_ERROR("KMS: Failed to initialize writeback connector\n");
				kfree(wbcon);
				continue;
			}

			link->psr_settings.psr_feature_enabled = false;
			link->psr_settings.psr_version = DC_PSR_VERSION_UNSUPPORTED;

			continue;
		}

		aconnector = kzalloc(sizeof(*aconnector), GFP_KERNEL);
		if (!aconnector)
			goto fail;

		aencoder = kzalloc(sizeof(*aencoder), GFP_KERNEL);
		if (!aencoder)
			goto fail;

		if (amdgpu_dm_encoder_init(dm->ddev, aencoder, i)) {
			DRM_ERROR("KMS: Failed to initialize encoder\n");
			goto fail;
		}

		if (amdgpu_dm_connector_init(dm, aconnector, i, aencoder)) {
			DRM_ERROR("KMS: Failed to initialize connector\n");
			goto fail;
		}

		if (dm->hpd_rx_offload_wq)
			dm->hpd_rx_offload_wq[aconnector->base.index].aconnector =
				aconnector;

		if (!dc_link_detect_connection_type(link, &new_connection_type))
			DRM_ERROR("KMS: Failed to detect connector\n");

		if (aconnector->base.force && new_connection_type == dc_connection_none) {
			emulated_link_detect(link);
			amdgpu_dm_update_connector_after_detect(aconnector);
		} else {
			bool ret = false;

			mutex_lock(&dm->dc_lock);
			dc_exit_ips_for_hw_access(dm->dc);
			ret = dc_link_detect(link, DETECT_REASON_BOOT);
			mutex_unlock(&dm->dc_lock);

			if (ret) {
				amdgpu_dm_update_connector_after_detect(aconnector);
				setup_backlight_device(dm, aconnector);

				/* Disable PSR if Replay can be enabled */
				if (replay_feature_enabled)
					if (amdgpu_dm_set_replay_caps(link, aconnector))
						psr_feature_enabled = false;

				if (psr_feature_enabled)
					amdgpu_dm_set_psr_caps(link);
			}
		}
		amdgpu_set_panel_orientation(&aconnector->base);
	}

	/* Software is initialized. Now we can register interrupt handlers. */
	switch (adev->asic_type) {
#if defined(CONFIG_DRM_AMD_DC_SI)
	case CHIP_TAHITI:
	case CHIP_PITCAIRN:
	case CHIP_VERDE:
	case CHIP_OLAND:
		if (dce60_register_irq_handlers(dm->adev)) {
			DRM_ERROR("DM: Failed to initialize IRQ\n");
			goto fail;
		}
		break;
#endif
	case CHIP_BONAIRE:
	case CHIP_HAWAII:
	case CHIP_KAVERI:
	case CHIP_KABINI:
	case CHIP_MULLINS:
	case CHIP_TONGA:
	case CHIP_FIJI:
	case CHIP_CARRIZO:
	case CHIP_STONEY:
	case CHIP_POLARIS11:
	case CHIP_POLARIS10:
	case CHIP_POLARIS12:
	case CHIP_VEGAM:
	case CHIP_VEGA10:
	case CHIP_VEGA12:
	case CHIP_VEGA20:
		if (dce110_register_irq_handlers(dm->adev)) {
			DRM_ERROR("DM: Failed to initialize IRQ\n");
			goto fail;
		}
		break;
	default:
		switch (amdgpu_ip_version(adev, DCE_HWIP, 0)) {
		case IP_VERSION(1, 0, 0):
		case IP_VERSION(1, 0, 1):
		case IP_VERSION(2, 0, 2):
		case IP_VERSION(2, 0, 3):
		case IP_VERSION(2, 0, 0):
		case IP_VERSION(2, 1, 0):
		case IP_VERSION(3, 0, 0):
		case IP_VERSION(3, 0, 2):
		case IP_VERSION(3, 0, 3):
		case IP_VERSION(3, 0, 1):
		case IP_VERSION(3, 1, 2):
		case IP_VERSION(3, 1, 3):
		case IP_VERSION(3, 1, 4):
		case IP_VERSION(3, 1, 5):
		case IP_VERSION(3, 1, 6):
		case IP_VERSION(3, 2, 0):
		case IP_VERSION(3, 2, 1):
		case IP_VERSION(3, 5, 0):
		case IP_VERSION(3, 5, 1):
		case IP_VERSION(4, 0, 1):
			if (dcn10_register_irq_handlers(dm->adev)) {
				DRM_ERROR("DM: Failed to initialize IRQ\n");
				goto fail;
			}
			break;
		default:
			DRM_ERROR("Unsupported DCE IP versions: 0x%X\n",
					amdgpu_ip_version(adev, DCE_HWIP, 0));
			goto fail;
		}
		break;
	}

	return 0;
fail:
	kfree(aencoder);
	kfree(aconnector);

	return -EINVAL;
}

static void amdgpu_dm_destroy_drm_device(struct amdgpu_display_manager *dm)
{
	drm_atomic_private_obj_fini(&dm->atomic_obj);
}

/******************************************************************************
 * amdgpu_display_funcs functions
 *****************************************************************************/

/*
 * dm_bandwidth_update - program display watermarks
 *
 * @adev: amdgpu_device pointer
 *
 * Calculate and program the display watermarks and line buffer allocation.
 */
static void dm_bandwidth_update(struct amdgpu_device *adev)
{
	/* TODO: implement later */
}

static const struct amdgpu_display_funcs dm_display_funcs = {
	.bandwidth_update = dm_bandwidth_update, /* called unconditionally */
	.vblank_get_counter = dm_vblank_get_counter,/* called unconditionally */
	.backlight_set_level = NULL, /* never called for DC */
	.backlight_get_level = NULL, /* never called for DC */
	.hpd_sense = NULL,/* called unconditionally */
	.hpd_set_polarity = NULL, /* called unconditionally */
	.hpd_get_gpio_reg = NULL, /* VBIOS parsing. DAL does it. */
	.page_flip_get_scanoutpos =
		dm_crtc_get_scanoutpos,/* called unconditionally */
	.add_encoder = NULL, /* VBIOS parsing. DAL does it. */
	.add_connector = NULL, /* VBIOS parsing. DAL does it. */
};

#if defined(CONFIG_DEBUG_KERNEL_DC)

static ssize_t s3_debug_store(struct device *device,
			      struct device_attribute *attr,
			      const char *buf,
			      size_t count)
{
	int ret;
	int s3_state;
	struct drm_device *drm_dev = dev_get_drvdata(device);
	struct amdgpu_device *adev = drm_to_adev(drm_dev);

	ret = kstrtoint(buf, 0, &s3_state);

	if (ret == 0) {
		if (s3_state) {
			dm_resume(adev);
			drm_kms_helper_hotplug_event(adev_to_drm(adev));
		} else
			dm_suspend(adev);
	}

	return ret == 0 ? count : 0;
}

DEVICE_ATTR_WO(s3_debug);

#endif

static int dm_init_microcode(struct amdgpu_device *adev)
{
	char *fw_name_dmub;
	int r;

	switch (amdgpu_ip_version(adev, DCE_HWIP, 0)) {
	case IP_VERSION(2, 1, 0):
		fw_name_dmub = FIRMWARE_RENOIR_DMUB;
		if (ASICREV_IS_GREEN_SARDINE(adev->external_rev_id))
			fw_name_dmub = FIRMWARE_GREEN_SARDINE_DMUB;
		break;
	case IP_VERSION(3, 0, 0):
		if (amdgpu_ip_version(adev, GC_HWIP, 0) == IP_VERSION(10, 3, 0))
			fw_name_dmub = FIRMWARE_SIENNA_CICHLID_DMUB;
		else
			fw_name_dmub = FIRMWARE_NAVY_FLOUNDER_DMUB;
		break;
	case IP_VERSION(3, 0, 1):
		fw_name_dmub = FIRMWARE_VANGOGH_DMUB;
		break;
	case IP_VERSION(3, 0, 2):
		fw_name_dmub = FIRMWARE_DIMGREY_CAVEFISH_DMUB;
		break;
	case IP_VERSION(3, 0, 3):
		fw_name_dmub = FIRMWARE_BEIGE_GOBY_DMUB;
		break;
	case IP_VERSION(3, 1, 2):
	case IP_VERSION(3, 1, 3):
		fw_name_dmub = FIRMWARE_YELLOW_CARP_DMUB;
		break;
	case IP_VERSION(3, 1, 4):
		fw_name_dmub = FIRMWARE_DCN_314_DMUB;
		break;
	case IP_VERSION(3, 1, 5):
		fw_name_dmub = FIRMWARE_DCN_315_DMUB;
		break;
	case IP_VERSION(3, 1, 6):
		fw_name_dmub = FIRMWARE_DCN316_DMUB;
		break;
	case IP_VERSION(3, 2, 0):
		fw_name_dmub = FIRMWARE_DCN_V3_2_0_DMCUB;
		break;
	case IP_VERSION(3, 2, 1):
		fw_name_dmub = FIRMWARE_DCN_V3_2_1_DMCUB;
		break;
	case IP_VERSION(3, 5, 0):
		fw_name_dmub = FIRMWARE_DCN_35_DMUB;
		break;
	case IP_VERSION(3, 5, 1):
		fw_name_dmub = FIRMWARE_DCN_351_DMUB;
		break;
	case IP_VERSION(4, 0, 1):
		fw_name_dmub = FIRMWARE_DCN_401_DMUB;
		break;
	default:
		/* ASIC doesn't support DMUB. */
		return 0;
	}
	r = amdgpu_ucode_request(adev, &adev->dm.dmub_fw, "%s", fw_name_dmub);
	return r;
}

static int dm_early_init(void *handle)
{
	struct amdgpu_device *adev = (struct amdgpu_device *)handle;
	struct amdgpu_mode_info *mode_info = &adev->mode_info;
	struct atom_context *ctx = mode_info->atom_context;
	int index = GetIndexIntoMasterTable(DATA, Object_Header);
	u16 data_offset;

	/* if there is no object header, skip DM */
	if (!amdgpu_atom_parse_data_header(ctx, index, NULL, NULL, NULL, &data_offset)) {
		adev->harvest_ip_mask |= AMD_HARVEST_IP_DMU_MASK;
		dev_info(adev->dev, "No object header, skipping DM\n");
		return -ENOENT;
	}

	switch (adev->asic_type) {
#if defined(CONFIG_DRM_AMD_DC_SI)
	case CHIP_TAHITI:
	case CHIP_PITCAIRN:
	case CHIP_VERDE:
		adev->mode_info.num_crtc = 6;
		adev->mode_info.num_hpd = 6;
		adev->mode_info.num_dig = 6;
		break;
	case CHIP_OLAND:
		adev->mode_info.num_crtc = 2;
		adev->mode_info.num_hpd = 2;
		adev->mode_info.num_dig = 2;
		break;
#endif
	case CHIP_BONAIRE:
	case CHIP_HAWAII:
		adev->mode_info.num_crtc = 6;
		adev->mode_info.num_hpd = 6;
		adev->mode_info.num_dig = 6;
		break;
	case CHIP_KAVERI:
		adev->mode_info.num_crtc = 4;
		adev->mode_info.num_hpd = 6;
		adev->mode_info.num_dig = 7;
		break;
	case CHIP_KABINI:
	case CHIP_MULLINS:
		adev->mode_info.num_crtc = 2;
		adev->mode_info.num_hpd = 6;
		adev->mode_info.num_dig = 6;
		break;
	case CHIP_FIJI:
	case CHIP_TONGA:
		adev->mode_info.num_crtc = 6;
		adev->mode_info.num_hpd = 6;
		adev->mode_info.num_dig = 7;
		break;
	case CHIP_CARRIZO:
		adev->mode_info.num_crtc = 3;
		adev->mode_info.num_hpd = 6;
		adev->mode_info.num_dig = 9;
		break;
	case CHIP_STONEY:
		adev->mode_info.num_crtc = 2;
		adev->mode_info.num_hpd = 6;
		adev->mode_info.num_dig = 9;
		break;
	case CHIP_POLARIS11:
	case CHIP_POLARIS12:
		adev->mode_info.num_crtc = 5;
		adev->mode_info.num_hpd = 5;
		adev->mode_info.num_dig = 5;
		break;
	case CHIP_POLARIS10:
	case CHIP_VEGAM:
		adev->mode_info.num_crtc = 6;
		adev->mode_info.num_hpd = 6;
		adev->mode_info.num_dig = 6;
		break;
	case CHIP_VEGA10:
	case CHIP_VEGA12:
	case CHIP_VEGA20:
		adev->mode_info.num_crtc = 6;
		adev->mode_info.num_hpd = 6;
		adev->mode_info.num_dig = 6;
		break;
	default:

		switch (amdgpu_ip_version(adev, DCE_HWIP, 0)) {
		case IP_VERSION(2, 0, 2):
		case IP_VERSION(3, 0, 0):
			adev->mode_info.num_crtc = 6;
			adev->mode_info.num_hpd = 6;
			adev->mode_info.num_dig = 6;
			break;
		case IP_VERSION(2, 0, 0):
		case IP_VERSION(3, 0, 2):
			adev->mode_info.num_crtc = 5;
			adev->mode_info.num_hpd = 5;
			adev->mode_info.num_dig = 5;
			break;
		case IP_VERSION(2, 0, 3):
		case IP_VERSION(3, 0, 3):
			adev->mode_info.num_crtc = 2;
			adev->mode_info.num_hpd = 2;
			adev->mode_info.num_dig = 2;
			break;
		case IP_VERSION(1, 0, 0):
		case IP_VERSION(1, 0, 1):
		case IP_VERSION(3, 0, 1):
		case IP_VERSION(2, 1, 0):
		case IP_VERSION(3, 1, 2):
		case IP_VERSION(3, 1, 3):
		case IP_VERSION(3, 1, 4):
		case IP_VERSION(3, 1, 5):
		case IP_VERSION(3, 1, 6):
		case IP_VERSION(3, 2, 0):
		case IP_VERSION(3, 2, 1):
		case IP_VERSION(3, 5, 0):
		case IP_VERSION(3, 5, 1):
		case IP_VERSION(4, 0, 1):
			adev->mode_info.num_crtc = 4;
			adev->mode_info.num_hpd = 4;
			adev->mode_info.num_dig = 4;
			break;
		default:
			DRM_ERROR("Unsupported DCE IP versions: 0x%x\n",
					amdgpu_ip_version(adev, DCE_HWIP, 0));
			return -EINVAL;
		}
		break;
	}

	if (adev->mode_info.funcs == NULL)
		adev->mode_info.funcs = &dm_display_funcs;

	/*
	 * Note: Do NOT change adev->audio_endpt_rreg and
	 * adev->audio_endpt_wreg because they are initialised in
	 * amdgpu_device_init()
	 */
#if defined(CONFIG_DEBUG_KERNEL_DC)
	device_create_file(
		adev_to_drm(adev)->dev,
		&dev_attr_s3_debug);
#endif
	adev->dc_enabled = true;

	return dm_init_microcode(adev);
}

static bool modereset_required(struct drm_crtc_state *crtc_state)
{
	return !crtc_state->active && drm_atomic_crtc_needs_modeset(crtc_state);
}

static void amdgpu_dm_encoder_destroy(struct drm_encoder *encoder)
{
	drm_encoder_cleanup(encoder);
	kfree(encoder);
}

static const struct drm_encoder_funcs amdgpu_dm_encoder_funcs = {
	.destroy = amdgpu_dm_encoder_destroy,
};

static int
fill_plane_color_attributes(const struct drm_plane_state *plane_state,
			    const enum surface_pixel_format format,
			    enum dc_color_space *color_space)
{
	bool full_range;

	*color_space = COLOR_SPACE_SRGB;

	/* DRM color properties only affect non-RGB formats. */
	if (format < SURFACE_PIXEL_FORMAT_VIDEO_BEGIN)
		return 0;

	full_range = (plane_state->color_range == DRM_COLOR_YCBCR_FULL_RANGE);

	switch (plane_state->color_encoding) {
	case DRM_COLOR_YCBCR_BT601:
		if (full_range)
			*color_space = COLOR_SPACE_YCBCR601;
		else
			*color_space = COLOR_SPACE_YCBCR601_LIMITED;
		break;

	case DRM_COLOR_YCBCR_BT709:
		if (full_range)
			*color_space = COLOR_SPACE_YCBCR709;
		else
			*color_space = COLOR_SPACE_YCBCR709_LIMITED;
		break;

	case DRM_COLOR_YCBCR_BT2020:
		if (full_range)
			*color_space = COLOR_SPACE_2020_YCBCR;
		else
			return -EINVAL;
		break;

	default:
		return -EINVAL;
	}

	return 0;
}

static int
fill_dc_plane_info_and_addr(struct amdgpu_device *adev,
			    const struct drm_plane_state *plane_state,
			    const u64 tiling_flags,
			    struct dc_plane_info *plane_info,
			    struct dc_plane_address *address,
			    bool tmz_surface,
			    bool force_disable_dcc)
{
	const struct drm_framebuffer *fb = plane_state->fb;
	const struct amdgpu_framebuffer *afb =
		to_amdgpu_framebuffer(plane_state->fb);
	int ret;

	memset(plane_info, 0, sizeof(*plane_info));

	switch (fb->format->format) {
	case DRM_FORMAT_C8:
		plane_info->format =
			SURFACE_PIXEL_FORMAT_GRPH_PALETA_256_COLORS;
		break;
	case DRM_FORMAT_RGB565:
		plane_info->format = SURFACE_PIXEL_FORMAT_GRPH_RGB565;
		break;
	case DRM_FORMAT_XRGB8888:
	case DRM_FORMAT_ARGB8888:
		plane_info->format = SURFACE_PIXEL_FORMAT_GRPH_ARGB8888;
		break;
	case DRM_FORMAT_XRGB2101010:
	case DRM_FORMAT_ARGB2101010:
		plane_info->format = SURFACE_PIXEL_FORMAT_GRPH_ARGB2101010;
		break;
	case DRM_FORMAT_XBGR2101010:
	case DRM_FORMAT_ABGR2101010:
		plane_info->format = SURFACE_PIXEL_FORMAT_GRPH_ABGR2101010;
		break;
	case DRM_FORMAT_XBGR8888:
	case DRM_FORMAT_ABGR8888:
		plane_info->format = SURFACE_PIXEL_FORMAT_GRPH_ABGR8888;
		break;
	case DRM_FORMAT_NV21:
		plane_info->format = SURFACE_PIXEL_FORMAT_VIDEO_420_YCbCr;
		break;
	case DRM_FORMAT_NV12:
		plane_info->format = SURFACE_PIXEL_FORMAT_VIDEO_420_YCrCb;
		break;
	case DRM_FORMAT_P010:
		plane_info->format = SURFACE_PIXEL_FORMAT_VIDEO_420_10bpc_YCrCb;
		break;
	case DRM_FORMAT_XRGB16161616F:
	case DRM_FORMAT_ARGB16161616F:
		plane_info->format = SURFACE_PIXEL_FORMAT_GRPH_ARGB16161616F;
		break;
	case DRM_FORMAT_XBGR16161616F:
	case DRM_FORMAT_ABGR16161616F:
		plane_info->format = SURFACE_PIXEL_FORMAT_GRPH_ABGR16161616F;
		break;
	case DRM_FORMAT_XRGB16161616:
	case DRM_FORMAT_ARGB16161616:
		plane_info->format = SURFACE_PIXEL_FORMAT_GRPH_ARGB16161616;
		break;
	case DRM_FORMAT_XBGR16161616:
	case DRM_FORMAT_ABGR16161616:
		plane_info->format = SURFACE_PIXEL_FORMAT_GRPH_ABGR16161616;
		break;
	default:
		DRM_ERROR(
			"Unsupported screen format %p4cc\n",
			&fb->format->format);
		return -EINVAL;
	}

	switch (plane_state->rotation & DRM_MODE_ROTATE_MASK) {
	case DRM_MODE_ROTATE_0:
		plane_info->rotation = ROTATION_ANGLE_0;
		break;
	case DRM_MODE_ROTATE_90:
		plane_info->rotation = ROTATION_ANGLE_90;
		break;
	case DRM_MODE_ROTATE_180:
		plane_info->rotation = ROTATION_ANGLE_180;
		break;
	case DRM_MODE_ROTATE_270:
		plane_info->rotation = ROTATION_ANGLE_270;
		break;
	default:
		plane_info->rotation = ROTATION_ANGLE_0;
		break;
	}


	plane_info->visible = true;
	plane_info->stereo_format = PLANE_STEREO_FORMAT_NONE;

	plane_info->layer_index = plane_state->normalized_zpos;

	ret = fill_plane_color_attributes(plane_state, plane_info->format,
					  &plane_info->color_space);
	if (ret)
		return ret;

	ret = amdgpu_dm_plane_fill_plane_buffer_attributes(adev, afb, plane_info->format,
					   plane_info->rotation, tiling_flags,
					   &plane_info->tiling_info,
					   &plane_info->plane_size,
					   &plane_info->dcc, address,
					   tmz_surface, force_disable_dcc);
	if (ret)
		return ret;

	amdgpu_dm_plane_fill_blending_from_plane_state(
		plane_state, &plane_info->per_pixel_alpha, &plane_info->pre_multiplied_alpha,
		&plane_info->global_alpha, &plane_info->global_alpha_value);

	return 0;
}

static int fill_dc_plane_attributes(struct amdgpu_device *adev,
				    struct dc_plane_state *dc_plane_state,
				    struct drm_plane_state *plane_state,
				    struct drm_crtc_state *crtc_state)
{
	struct dm_crtc_state *dm_crtc_state = to_dm_crtc_state(crtc_state);
	struct amdgpu_framebuffer *afb = (struct amdgpu_framebuffer *)plane_state->fb;
	struct dc_scaling_info scaling_info;
	struct dc_plane_info plane_info;
	int ret;
	bool force_disable_dcc = false;

	ret = amdgpu_dm_plane_fill_dc_scaling_info(adev, plane_state, &scaling_info);
	if (ret)
		return ret;

	dc_plane_state->src_rect = scaling_info.src_rect;
	dc_plane_state->dst_rect = scaling_info.dst_rect;
	dc_plane_state->clip_rect = scaling_info.clip_rect;
	dc_plane_state->scaling_quality = scaling_info.scaling_quality;

	force_disable_dcc = adev->asic_type == CHIP_RAVEN && adev->in_suspend;
	ret = fill_dc_plane_info_and_addr(adev, plane_state,
					  afb->tiling_flags,
					  &plane_info,
					  &dc_plane_state->address,
					  afb->tmz_surface,
					  force_disable_dcc);
	if (ret)
		return ret;

	dc_plane_state->format = plane_info.format;
	dc_plane_state->color_space = plane_info.color_space;
	dc_plane_state->format = plane_info.format;
	dc_plane_state->plane_size = plane_info.plane_size;
	dc_plane_state->rotation = plane_info.rotation;
	dc_plane_state->horizontal_mirror = plane_info.horizontal_mirror;
	dc_plane_state->stereo_format = plane_info.stereo_format;
	dc_plane_state->tiling_info = plane_info.tiling_info;
	dc_plane_state->visible = plane_info.visible;
	dc_plane_state->per_pixel_alpha = plane_info.per_pixel_alpha;
	dc_plane_state->pre_multiplied_alpha = plane_info.pre_multiplied_alpha;
	dc_plane_state->global_alpha = plane_info.global_alpha;
	dc_plane_state->global_alpha_value = plane_info.global_alpha_value;
	dc_plane_state->dcc = plane_info.dcc;
	dc_plane_state->layer_index = plane_info.layer_index;
	dc_plane_state->flip_int_enabled = true;

	/*
	 * Always set input transfer function, since plane state is refreshed
	 * every time.
	 */
	ret = amdgpu_dm_update_plane_color_mgmt(dm_crtc_state,
						plane_state,
						dc_plane_state);
	if (ret)
		return ret;

	return 0;
}

static inline void fill_dc_dirty_rect(struct drm_plane *plane,
				      struct rect *dirty_rect, int32_t x,
				      s32 y, s32 width, s32 height,
				      int *i, bool ffu)
{
	WARN_ON(*i >= DC_MAX_DIRTY_RECTS);

	dirty_rect->x = x;
	dirty_rect->y = y;
	dirty_rect->width = width;
	dirty_rect->height = height;

	if (ffu)
		drm_dbg(plane->dev,
			"[PLANE:%d] PSR FFU dirty rect size (%d, %d)\n",
			plane->base.id, width, height);
	else
		drm_dbg(plane->dev,
			"[PLANE:%d] PSR SU dirty rect at (%d, %d) size (%d, %d)",
			plane->base.id, x, y, width, height);

	(*i)++;
}

/**
 * fill_dc_dirty_rects() - Fill DC dirty regions for PSR selective updates
 *
 * @plane: DRM plane containing dirty regions that need to be flushed to the eDP
 *         remote fb
 * @old_plane_state: Old state of @plane
 * @new_plane_state: New state of @plane
 * @crtc_state: New state of CRTC connected to the @plane
 * @flip_addrs: DC flip tracking struct, which also tracts dirty rects
 * @is_psr_su: Flag indicating whether Panel Self Refresh Selective Update (PSR SU) is enabled.
 *             If PSR SU is enabled and damage clips are available, only the regions of the screen
 *             that have changed will be updated. If PSR SU is not enabled,
 *             or if damage clips are not available, the entire screen will be updated.
 * @dirty_regions_changed: dirty regions changed
 *
 * For PSR SU, DC informs the DMUB uController of dirty rectangle regions
 * (referred to as "damage clips" in DRM nomenclature) that require updating on
 * the eDP remote buffer. The responsibility of specifying the dirty regions is
 * amdgpu_dm's.
 *
 * A damage-aware DRM client should fill the FB_DAMAGE_CLIPS property on the
 * plane with regions that require flushing to the eDP remote buffer. In
 * addition, certain use cases - such as cursor and multi-plane overlay (MPO) -
 * implicitly provide damage clips without any client support via the plane
 * bounds.
 */
static void fill_dc_dirty_rects(struct drm_plane *plane,
				struct drm_plane_state *old_plane_state,
				struct drm_plane_state *new_plane_state,
				struct drm_crtc_state *crtc_state,
				struct dc_flip_addrs *flip_addrs,
				bool is_psr_su,
				bool *dirty_regions_changed)
{
	struct dm_crtc_state *dm_crtc_state = to_dm_crtc_state(crtc_state);
	struct rect *dirty_rects = flip_addrs->dirty_rects;
	u32 num_clips;
	struct drm_mode_rect *clips;
	bool bb_changed;
	bool fb_changed;
	u32 i = 0;
	*dirty_regions_changed = false;

	/*
	 * Cursor plane has it's own dirty rect update interface. See
	 * dcn10_dmub_update_cursor_data and dmub_cmd_update_cursor_info_data
	 */
	if (plane->type == DRM_PLANE_TYPE_CURSOR)
		return;

	if (new_plane_state->rotation != DRM_MODE_ROTATE_0)
		goto ffu;

	num_clips = drm_plane_get_damage_clips_count(new_plane_state);
	clips = drm_plane_get_damage_clips(new_plane_state);

	if (num_clips && (!amdgpu_damage_clips || (amdgpu_damage_clips < 0 &&
						   is_psr_su)))
		goto ffu;

	if (!dm_crtc_state->mpo_requested) {
		if (!num_clips || num_clips > DC_MAX_DIRTY_RECTS)
			goto ffu;

		for (; flip_addrs->dirty_rect_count < num_clips; clips++)
			fill_dc_dirty_rect(new_plane_state->plane,
					   &dirty_rects[flip_addrs->dirty_rect_count],
					   clips->x1, clips->y1,
					   clips->x2 - clips->x1, clips->y2 - clips->y1,
					   &flip_addrs->dirty_rect_count,
					   false);
		return;
	}

	/*
	 * MPO is requested. Add entire plane bounding box to dirty rects if
	 * flipped to or damaged.
	 *
	 * If plane is moved or resized, also add old bounding box to dirty
	 * rects.
	 */
	fb_changed = old_plane_state->fb->base.id !=
		     new_plane_state->fb->base.id;
	bb_changed = (old_plane_state->crtc_x != new_plane_state->crtc_x ||
		      old_plane_state->crtc_y != new_plane_state->crtc_y ||
		      old_plane_state->crtc_w != new_plane_state->crtc_w ||
		      old_plane_state->crtc_h != new_plane_state->crtc_h);

	drm_dbg(plane->dev,
		"[PLANE:%d] PSR bb_changed:%d fb_changed:%d num_clips:%d\n",
		new_plane_state->plane->base.id,
		bb_changed, fb_changed, num_clips);

	*dirty_regions_changed = bb_changed;

	if ((num_clips + (bb_changed ? 2 : 0)) > DC_MAX_DIRTY_RECTS)
		goto ffu;

	if (bb_changed) {
		fill_dc_dirty_rect(new_plane_state->plane, &dirty_rects[i],
				   new_plane_state->crtc_x,
				   new_plane_state->crtc_y,
				   new_plane_state->crtc_w,
				   new_plane_state->crtc_h, &i, false);

		/* Add old plane bounding-box if plane is moved or resized */
		fill_dc_dirty_rect(new_plane_state->plane, &dirty_rects[i],
				   old_plane_state->crtc_x,
				   old_plane_state->crtc_y,
				   old_plane_state->crtc_w,
				   old_plane_state->crtc_h, &i, false);
	}

	if (num_clips) {
		for (; i < num_clips; clips++)
			fill_dc_dirty_rect(new_plane_state->plane,
					   &dirty_rects[i], clips->x1,
					   clips->y1, clips->x2 - clips->x1,
					   clips->y2 - clips->y1, &i, false);
	} else if (fb_changed && !bb_changed) {
		fill_dc_dirty_rect(new_plane_state->plane, &dirty_rects[i],
				   new_plane_state->crtc_x,
				   new_plane_state->crtc_y,
				   new_plane_state->crtc_w,
				   new_plane_state->crtc_h, &i, false);
	}

	flip_addrs->dirty_rect_count = i;
	return;

ffu:
	fill_dc_dirty_rect(new_plane_state->plane, &dirty_rects[0], 0, 0,
			   dm_crtc_state->base.mode.crtc_hdisplay,
			   dm_crtc_state->base.mode.crtc_vdisplay,
			   &flip_addrs->dirty_rect_count, true);
}

static void update_stream_scaling_settings(const struct drm_display_mode *mode,
					   const struct dm_connector_state *dm_state,
					   struct dc_stream_state *stream)
{
	enum amdgpu_rmx_type rmx_type;

	struct rect src = { 0 }; /* viewport in composition space*/
	struct rect dst = { 0 }; /* stream addressable area */

	/* no mode. nothing to be done */
	if (!mode)
		return;

	/* Full screen scaling by default */
	src.width = mode->hdisplay;
	src.height = mode->vdisplay;
	dst.width = stream->timing.h_addressable;
	dst.height = stream->timing.v_addressable;

	if (dm_state) {
		rmx_type = dm_state->scaling;
		if (rmx_type == RMX_ASPECT || rmx_type == RMX_OFF) {
			if (src.width * dst.height <
					src.height * dst.width) {
				/* height needs less upscaling/more downscaling */
				dst.width = src.width *
						dst.height / src.height;
			} else {
				/* width needs less upscaling/more downscaling */
				dst.height = src.height *
						dst.width / src.width;
			}
		} else if (rmx_type == RMX_CENTER) {
			dst = src;
		}

		dst.x = (stream->timing.h_addressable - dst.width) / 2;
		dst.y = (stream->timing.v_addressable - dst.height) / 2;

		if (dm_state->underscan_enable) {
			dst.x += dm_state->underscan_hborder / 2;
			dst.y += dm_state->underscan_vborder / 2;
			dst.width -= dm_state->underscan_hborder;
			dst.height -= dm_state->underscan_vborder;
		}
	}

	stream->src = src;
	stream->dst = dst;

	DRM_DEBUG_KMS("Destination Rectangle x:%d  y:%d  width:%d  height:%d\n",
		      dst.x, dst.y, dst.width, dst.height);

}

static enum dc_color_depth
convert_color_depth_from_display_info(const struct drm_connector *connector,
				      bool is_y420, int requested_bpc)
{
	u8 bpc;

	if (is_y420) {
		bpc = 8;

		/* Cap display bpc based on HDMI 2.0 HF-VSDB */
		if (connector->display_info.hdmi.y420_dc_modes & DRM_EDID_YCBCR420_DC_48)
			bpc = 16;
		else if (connector->display_info.hdmi.y420_dc_modes & DRM_EDID_YCBCR420_DC_36)
			bpc = 12;
		else if (connector->display_info.hdmi.y420_dc_modes & DRM_EDID_YCBCR420_DC_30)
			bpc = 10;
	} else {
		bpc = (uint8_t)connector->display_info.bpc;
		/* Assume 8 bpc by default if no bpc is specified. */
		bpc = bpc ? bpc : 8;
	}

	if (requested_bpc > 0) {
		/*
		 * Cap display bpc based on the user requested value.
		 *
		 * The value for state->max_bpc may not correctly updated
		 * depending on when the connector gets added to the state
		 * or if this was called outside of atomic check, so it
		 * can't be used directly.
		 */
		bpc = min_t(u8, bpc, requested_bpc);

		/* Round down to the nearest even number. */
		bpc = bpc - (bpc & 1);
	}

	switch (bpc) {
	case 0:
		/*
		 * Temporary Work around, DRM doesn't parse color depth for
		 * EDID revision before 1.4
		 * TODO: Fix edid parsing
		 */
		return COLOR_DEPTH_888;
	case 6:
		return COLOR_DEPTH_666;
	case 8:
		return COLOR_DEPTH_888;
	case 10:
		return COLOR_DEPTH_101010;
	case 12:
		return COLOR_DEPTH_121212;
	case 14:
		return COLOR_DEPTH_141414;
	case 16:
		return COLOR_DEPTH_161616;
	default:
		return COLOR_DEPTH_UNDEFINED;
	}
}

static enum dc_aspect_ratio
get_aspect_ratio(const struct drm_display_mode *mode_in)
{
	/* 1-1 mapping, since both enums follow the HDMI spec. */
	return (enum dc_aspect_ratio) mode_in->picture_aspect_ratio;
}

static enum dc_color_space
get_output_color_space(const struct dc_crtc_timing *dc_crtc_timing,
		       const struct drm_connector_state *connector_state)
{
	enum dc_color_space color_space = COLOR_SPACE_SRGB;

	switch (connector_state->colorspace) {
	case DRM_MODE_COLORIMETRY_BT601_YCC:
		if (dc_crtc_timing->flags.Y_ONLY)
			color_space = COLOR_SPACE_YCBCR601_LIMITED;
		else
			color_space = COLOR_SPACE_YCBCR601;
		break;
	case DRM_MODE_COLORIMETRY_BT709_YCC:
		if (dc_crtc_timing->flags.Y_ONLY)
			color_space = COLOR_SPACE_YCBCR709_LIMITED;
		else
			color_space = COLOR_SPACE_YCBCR709;
		break;
	case DRM_MODE_COLORIMETRY_OPRGB:
		color_space = COLOR_SPACE_ADOBERGB;
		break;
	case DRM_MODE_COLORIMETRY_BT2020_RGB:
	case DRM_MODE_COLORIMETRY_BT2020_YCC:
		if (dc_crtc_timing->pixel_encoding == PIXEL_ENCODING_RGB)
			color_space = COLOR_SPACE_2020_RGB_FULLRANGE;
		else
			color_space = COLOR_SPACE_2020_YCBCR;
		break;
	case DRM_MODE_COLORIMETRY_DEFAULT: // ITU601
	default:
		if (dc_crtc_timing->pixel_encoding == PIXEL_ENCODING_RGB) {
			color_space = COLOR_SPACE_SRGB;
		/*
		 * 27030khz is the separation point between HDTV and SDTV
		 * according to HDMI spec, we use YCbCr709 and YCbCr601
		 * respectively
		 */
		} else if (dc_crtc_timing->pix_clk_100hz > 270300) {
			if (dc_crtc_timing->flags.Y_ONLY)
				color_space =
					COLOR_SPACE_YCBCR709_LIMITED;
			else
				color_space = COLOR_SPACE_YCBCR709;
		} else {
			if (dc_crtc_timing->flags.Y_ONLY)
				color_space =
					COLOR_SPACE_YCBCR601_LIMITED;
			else
				color_space = COLOR_SPACE_YCBCR601;
		}
		break;
	}

	return color_space;
}

static enum display_content_type
get_output_content_type(const struct drm_connector_state *connector_state)
{
	switch (connector_state->content_type) {
	default:
	case DRM_MODE_CONTENT_TYPE_NO_DATA:
		return DISPLAY_CONTENT_TYPE_NO_DATA;
	case DRM_MODE_CONTENT_TYPE_GRAPHICS:
		return DISPLAY_CONTENT_TYPE_GRAPHICS;
	case DRM_MODE_CONTENT_TYPE_PHOTO:
		return DISPLAY_CONTENT_TYPE_PHOTO;
	case DRM_MODE_CONTENT_TYPE_CINEMA:
		return DISPLAY_CONTENT_TYPE_CINEMA;
	case DRM_MODE_CONTENT_TYPE_GAME:
		return DISPLAY_CONTENT_TYPE_GAME;
	}
}

static bool adjust_colour_depth_from_display_info(
	struct dc_crtc_timing *timing_out,
	const struct drm_display_info *info)
{
	enum dc_color_depth depth = timing_out->display_color_depth;
	int normalized_clk;

	do {
		normalized_clk = timing_out->pix_clk_100hz / 10;
		/* YCbCr 4:2:0 requires additional adjustment of 1/2 */
		if (timing_out->pixel_encoding == PIXEL_ENCODING_YCBCR420)
			normalized_clk /= 2;
		/* Adjusting pix clock following on HDMI spec based on colour depth */
		switch (depth) {
		case COLOR_DEPTH_888:
			break;
		case COLOR_DEPTH_101010:
			normalized_clk = (normalized_clk * 30) / 24;
			break;
		case COLOR_DEPTH_121212:
			normalized_clk = (normalized_clk * 36) / 24;
			break;
		case COLOR_DEPTH_161616:
			normalized_clk = (normalized_clk * 48) / 24;
			break;
		default:
			/* The above depths are the only ones valid for HDMI. */
			return false;
		}
		if (normalized_clk <= info->max_tmds_clock) {
			timing_out->display_color_depth = depth;
			return true;
		}
	} while (--depth > COLOR_DEPTH_666);
	return false;
}

static void fill_stream_properties_from_drm_display_mode(
	struct dc_stream_state *stream,
	const struct drm_display_mode *mode_in,
	const struct drm_connector *connector,
	const struct drm_connector_state *connector_state,
	const struct dc_stream_state *old_stream,
	int requested_bpc)
{
	struct dc_crtc_timing *timing_out = &stream->timing;
	const struct drm_display_info *info = &connector->display_info;
	struct amdgpu_dm_connector *aconnector = NULL;
	struct hdmi_vendor_infoframe hv_frame;
	struct hdmi_avi_infoframe avi_frame;

	if (connector->connector_type != DRM_MODE_CONNECTOR_WRITEBACK)
		aconnector = to_amdgpu_dm_connector(connector);

	memset(&hv_frame, 0, sizeof(hv_frame));
	memset(&avi_frame, 0, sizeof(avi_frame));

	timing_out->h_border_left = 0;
	timing_out->h_border_right = 0;
	timing_out->v_border_top = 0;
	timing_out->v_border_bottom = 0;
	/* TODO: un-hardcode */
	if (drm_mode_is_420_only(info, mode_in)
			&& stream->signal == SIGNAL_TYPE_HDMI_TYPE_A)
		timing_out->pixel_encoding = PIXEL_ENCODING_YCBCR420;
	else if (drm_mode_is_420_also(info, mode_in)
			&& aconnector
			&& aconnector->force_yuv420_output)
		timing_out->pixel_encoding = PIXEL_ENCODING_YCBCR420;
	else if ((connector->display_info.color_formats & DRM_COLOR_FORMAT_YCBCR444)
			&& stream->signal == SIGNAL_TYPE_HDMI_TYPE_A)
		timing_out->pixel_encoding = PIXEL_ENCODING_YCBCR444;
	else
		timing_out->pixel_encoding = PIXEL_ENCODING_RGB;

	timing_out->timing_3d_format = TIMING_3D_FORMAT_NONE;
	timing_out->display_color_depth = convert_color_depth_from_display_info(
		connector,
		(timing_out->pixel_encoding == PIXEL_ENCODING_YCBCR420),
		requested_bpc);
	timing_out->scan_type = SCANNING_TYPE_NODATA;
	timing_out->hdmi_vic = 0;

	if (old_stream) {
		timing_out->vic = old_stream->timing.vic;
		timing_out->flags.HSYNC_POSITIVE_POLARITY = old_stream->timing.flags.HSYNC_POSITIVE_POLARITY;
		timing_out->flags.VSYNC_POSITIVE_POLARITY = old_stream->timing.flags.VSYNC_POSITIVE_POLARITY;
	} else {
		timing_out->vic = drm_match_cea_mode(mode_in);
		if (mode_in->flags & DRM_MODE_FLAG_PHSYNC)
			timing_out->flags.HSYNC_POSITIVE_POLARITY = 1;
		if (mode_in->flags & DRM_MODE_FLAG_PVSYNC)
			timing_out->flags.VSYNC_POSITIVE_POLARITY = 1;
	}

	if (stream->signal == SIGNAL_TYPE_HDMI_TYPE_A) {
		drm_hdmi_avi_infoframe_from_display_mode(&avi_frame, (struct drm_connector *)connector, mode_in);
		timing_out->vic = avi_frame.video_code;
		drm_hdmi_vendor_infoframe_from_display_mode(&hv_frame, (struct drm_connector *)connector, mode_in);
		timing_out->hdmi_vic = hv_frame.vic;
	}

	if (aconnector && is_freesync_video_mode(mode_in, aconnector)) {
		timing_out->h_addressable = mode_in->hdisplay;
		timing_out->h_total = mode_in->htotal;
		timing_out->h_sync_width = mode_in->hsync_end - mode_in->hsync_start;
		timing_out->h_front_porch = mode_in->hsync_start - mode_in->hdisplay;
		timing_out->v_total = mode_in->vtotal;
		timing_out->v_addressable = mode_in->vdisplay;
		timing_out->v_front_porch = mode_in->vsync_start - mode_in->vdisplay;
		timing_out->v_sync_width = mode_in->vsync_end - mode_in->vsync_start;
		timing_out->pix_clk_100hz = mode_in->clock * 10;
	} else {
		timing_out->h_addressable = mode_in->crtc_hdisplay;
		timing_out->h_total = mode_in->crtc_htotal;
		timing_out->h_sync_width = mode_in->crtc_hsync_end - mode_in->crtc_hsync_start;
		timing_out->h_front_porch = mode_in->crtc_hsync_start - mode_in->crtc_hdisplay;
		timing_out->v_total = mode_in->crtc_vtotal;
		timing_out->v_addressable = mode_in->crtc_vdisplay;
		timing_out->v_front_porch = mode_in->crtc_vsync_start - mode_in->crtc_vdisplay;
		timing_out->v_sync_width = mode_in->crtc_vsync_end - mode_in->crtc_vsync_start;
		timing_out->pix_clk_100hz = mode_in->crtc_clock * 10;
	}

	timing_out->aspect_ratio = get_aspect_ratio(mode_in);

	stream->out_transfer_func.type = TF_TYPE_PREDEFINED;
	stream->out_transfer_func.tf = TRANSFER_FUNCTION_SRGB;
	if (stream->signal == SIGNAL_TYPE_HDMI_TYPE_A) {
		if (!adjust_colour_depth_from_display_info(timing_out, info) &&
		    drm_mode_is_420_also(info, mode_in) &&
		    timing_out->pixel_encoding != PIXEL_ENCODING_YCBCR420) {
			timing_out->pixel_encoding = PIXEL_ENCODING_YCBCR420;
			adjust_colour_depth_from_display_info(timing_out, info);
		}
	}

	stream->output_color_space = get_output_color_space(timing_out, connector_state);
	stream->content_type = get_output_content_type(connector_state);
}

static void fill_audio_info(struct audio_info *audio_info,
			    const struct drm_connector *drm_connector,
			    const struct dc_sink *dc_sink)
{
	int i = 0;
	int cea_revision = 0;
	const struct dc_edid_caps *edid_caps = &dc_sink->edid_caps;

	audio_info->manufacture_id = edid_caps->manufacturer_id;
	audio_info->product_id = edid_caps->product_id;

	cea_revision = drm_connector->display_info.cea_rev;

	strscpy(audio_info->display_name,
		edid_caps->display_name,
		AUDIO_INFO_DISPLAY_NAME_SIZE_IN_CHARS);

	if (cea_revision >= 3) {
		audio_info->mode_count = edid_caps->audio_mode_count;

		for (i = 0; i < audio_info->mode_count; ++i) {
			audio_info->modes[i].format_code =
					(enum audio_format_code)
					(edid_caps->audio_modes[i].format_code);
			audio_info->modes[i].channel_count =
					edid_caps->audio_modes[i].channel_count;
			audio_info->modes[i].sample_rates.all =
					edid_caps->audio_modes[i].sample_rate;
			audio_info->modes[i].sample_size =
					edid_caps->audio_modes[i].sample_size;
		}
	}

	audio_info->flags.all = edid_caps->speaker_flags;

	/* TODO: We only check for the progressive mode, check for interlace mode too */
	if (drm_connector->latency_present[0]) {
		audio_info->video_latency = drm_connector->video_latency[0];
		audio_info->audio_latency = drm_connector->audio_latency[0];
	}

	/* TODO: For DP, video and audio latency should be calculated from DPCD caps */

}

static void
copy_crtc_timing_for_drm_display_mode(const struct drm_display_mode *src_mode,
				      struct drm_display_mode *dst_mode)
{
	dst_mode->crtc_hdisplay = src_mode->crtc_hdisplay;
	dst_mode->crtc_vdisplay = src_mode->crtc_vdisplay;
	dst_mode->crtc_clock = src_mode->crtc_clock;
	dst_mode->crtc_hblank_start = src_mode->crtc_hblank_start;
	dst_mode->crtc_hblank_end = src_mode->crtc_hblank_end;
	dst_mode->crtc_hsync_start =  src_mode->crtc_hsync_start;
	dst_mode->crtc_hsync_end = src_mode->crtc_hsync_end;
	dst_mode->crtc_htotal = src_mode->crtc_htotal;
	dst_mode->crtc_hskew = src_mode->crtc_hskew;
	dst_mode->crtc_vblank_start = src_mode->crtc_vblank_start;
	dst_mode->crtc_vblank_end = src_mode->crtc_vblank_end;
	dst_mode->crtc_vsync_start = src_mode->crtc_vsync_start;
	dst_mode->crtc_vsync_end = src_mode->crtc_vsync_end;
	dst_mode->crtc_vtotal = src_mode->crtc_vtotal;
}

static void
decide_crtc_timing_for_drm_display_mode(struct drm_display_mode *drm_mode,
					const struct drm_display_mode *native_mode,
					bool scale_enabled)
{
	if (scale_enabled) {
		copy_crtc_timing_for_drm_display_mode(native_mode, drm_mode);
	} else if (native_mode->clock == drm_mode->clock &&
			native_mode->htotal == drm_mode->htotal &&
			native_mode->vtotal == drm_mode->vtotal) {
		copy_crtc_timing_for_drm_display_mode(native_mode, drm_mode);
	} else {
		/* no scaling nor amdgpu inserted, no need to patch */
	}
}

static struct dc_sink *
create_fake_sink(struct dc_link *link)
{
	struct dc_sink_init_data sink_init_data = { 0 };
	struct dc_sink *sink = NULL;

	sink_init_data.link = link;
	sink_init_data.sink_signal = link->connector_signal;

	sink = dc_sink_create(&sink_init_data);
	if (!sink) {
		DRM_ERROR("Failed to create sink!\n");
		return NULL;
	}
	sink->sink_signal = SIGNAL_TYPE_VIRTUAL;

	return sink;
}

static void set_multisync_trigger_params(
		struct dc_stream_state *stream)
{
	struct dc_stream_state *master = NULL;

	if (stream->triggered_crtc_reset.enabled) {
		master = stream->triggered_crtc_reset.event_source;
		stream->triggered_crtc_reset.event =
			master->timing.flags.VSYNC_POSITIVE_POLARITY ?
			CRTC_EVENT_VSYNC_RISING : CRTC_EVENT_VSYNC_FALLING;
		stream->triggered_crtc_reset.delay = TRIGGER_DELAY_NEXT_PIXEL;
	}
}

static void set_master_stream(struct dc_stream_state *stream_set[],
			      int stream_count)
{
	int j, highest_rfr = 0, master_stream = 0;

	for (j = 0;  j < stream_count; j++) {
		if (stream_set[j] && stream_set[j]->triggered_crtc_reset.enabled) {
			int refresh_rate = 0;

			refresh_rate = (stream_set[j]->timing.pix_clk_100hz*100)/
				(stream_set[j]->timing.h_total*stream_set[j]->timing.v_total);
			if (refresh_rate > highest_rfr) {
				highest_rfr = refresh_rate;
				master_stream = j;
			}
		}
	}
	for (j = 0;  j < stream_count; j++) {
		if (stream_set[j])
			stream_set[j]->triggered_crtc_reset.event_source = stream_set[master_stream];
	}
}

static void dm_enable_per_frame_crtc_master_sync(struct dc_state *context)
{
	int i = 0;
	struct dc_stream_state *stream;

	if (context->stream_count < 2)
		return;
	for (i = 0; i < context->stream_count ; i++) {
		if (!context->streams[i])
			continue;
		/*
		 * TODO: add a function to read AMD VSDB bits and set
		 * crtc_sync_master.multi_sync_enabled flag
		 * For now it's set to false
		 */
	}

	set_master_stream(context->streams, context->stream_count);

	for (i = 0; i < context->stream_count ; i++) {
		stream = context->streams[i];

		if (!stream)
			continue;

		set_multisync_trigger_params(stream);
	}
}

/**
 * DOC: FreeSync Video
 *
 * When a userspace application wants to play a video, the content follows a
 * standard format definition that usually specifies the FPS for that format.
 * The below list illustrates some video format and the expected FPS,
 * respectively:
 *
 * - TV/NTSC (23.976 FPS)
 * - Cinema (24 FPS)
 * - TV/PAL (25 FPS)
 * - TV/NTSC (29.97 FPS)
 * - TV/NTSC (30 FPS)
 * - Cinema HFR (48 FPS)
 * - TV/PAL (50 FPS)
 * - Commonly used (60 FPS)
 * - Multiples of 24 (48,72,96 FPS)
 *
 * The list of standards video format is not huge and can be added to the
 * connector modeset list beforehand. With that, userspace can leverage
 * FreeSync to extends the front porch in order to attain the target refresh
 * rate. Such a switch will happen seamlessly, without screen blanking or
 * reprogramming of the output in any other way. If the userspace requests a
 * modesetting change compatible with FreeSync modes that only differ in the
 * refresh rate, DC will skip the full update and avoid blink during the
 * transition. For example, the video player can change the modesetting from
 * 60Hz to 30Hz for playing TV/NTSC content when it goes full screen without
 * causing any display blink. This same concept can be applied to a mode
 * setting change.
 */
static struct drm_display_mode *
get_highest_refresh_rate_mode(struct amdgpu_dm_connector *aconnector,
		bool use_probed_modes)
{
	struct drm_display_mode *m, *m_pref = NULL;
	u16 current_refresh, highest_refresh;
	struct list_head *list_head = use_probed_modes ?
		&aconnector->base.probed_modes :
		&aconnector->base.modes;

	if (aconnector->base.connector_type == DRM_MODE_CONNECTOR_WRITEBACK)
		return NULL;

	if (aconnector->freesync_vid_base.clock != 0)
		return &aconnector->freesync_vid_base;

	/* Find the preferred mode */
	list_for_each_entry(m, list_head, head) {
		if (m->type & DRM_MODE_TYPE_PREFERRED) {
			m_pref = m;
			break;
		}
	}

	if (!m_pref) {
		/* Probably an EDID with no preferred mode. Fallback to first entry */
		m_pref = list_first_entry_or_null(
				&aconnector->base.modes, struct drm_display_mode, head);
		if (!m_pref) {
			DRM_DEBUG_DRIVER("No preferred mode found in EDID\n");
			return NULL;
		}
	}

	highest_refresh = drm_mode_vrefresh(m_pref);

	/*
	 * Find the mode with highest refresh rate with same resolution.
	 * For some monitors, preferred mode is not the mode with highest
	 * supported refresh rate.
	 */
	list_for_each_entry(m, list_head, head) {
		current_refresh  = drm_mode_vrefresh(m);

		if (m->hdisplay == m_pref->hdisplay &&
		    m->vdisplay == m_pref->vdisplay &&
		    highest_refresh < current_refresh) {
			highest_refresh = current_refresh;
			m_pref = m;
		}
	}

	drm_mode_copy(&aconnector->freesync_vid_base, m_pref);
	return m_pref;
}

static bool is_freesync_video_mode(const struct drm_display_mode *mode,
		struct amdgpu_dm_connector *aconnector)
{
	struct drm_display_mode *high_mode;
	int timing_diff;

	high_mode = get_highest_refresh_rate_mode(aconnector, false);
	if (!high_mode || !mode)
		return false;

	timing_diff = high_mode->vtotal - mode->vtotal;

	if (high_mode->clock == 0 || high_mode->clock != mode->clock ||
	    high_mode->hdisplay != mode->hdisplay ||
	    high_mode->vdisplay != mode->vdisplay ||
	    high_mode->hsync_start != mode->hsync_start ||
	    high_mode->hsync_end != mode->hsync_end ||
	    high_mode->htotal != mode->htotal ||
	    high_mode->hskew != mode->hskew ||
	    high_mode->vscan != mode->vscan ||
	    high_mode->vsync_start - mode->vsync_start != timing_diff ||
	    high_mode->vsync_end - mode->vsync_end != timing_diff)
		return false;
	else
		return true;
}

#if defined(CONFIG_DRM_AMD_DC_FP)
static void update_dsc_caps(struct amdgpu_dm_connector *aconnector,
			    struct dc_sink *sink, struct dc_stream_state *stream,
			    struct dsc_dec_dpcd_caps *dsc_caps)
{
	stream->timing.flags.DSC = 0;
	dsc_caps->is_dsc_supported = false;

	if (aconnector->dc_link && (sink->sink_signal == SIGNAL_TYPE_DISPLAY_PORT ||
	    sink->sink_signal == SIGNAL_TYPE_EDP)) {
		if (sink->link->dpcd_caps.dongle_type == DISPLAY_DONGLE_NONE ||
			sink->link->dpcd_caps.dongle_type == DISPLAY_DONGLE_DP_HDMI_CONVERTER)
			dc_dsc_parse_dsc_dpcd(aconnector->dc_link->ctx->dc,
				aconnector->dc_link->dpcd_caps.dsc_caps.dsc_basic_caps.raw,
				aconnector->dc_link->dpcd_caps.dsc_caps.dsc_branch_decoder_caps.raw,
				dsc_caps);
	}
}

static void apply_dsc_policy_for_edp(struct amdgpu_dm_connector *aconnector,
				    struct dc_sink *sink, struct dc_stream_state *stream,
				    struct dsc_dec_dpcd_caps *dsc_caps,
				    uint32_t max_dsc_target_bpp_limit_override)
{
	const struct dc_link_settings *verified_link_cap = NULL;
	u32 link_bw_in_kbps;
	u32 edp_min_bpp_x16, edp_max_bpp_x16;
	struct dc *dc = sink->ctx->dc;
	struct dc_dsc_bw_range bw_range = {0};
	struct dc_dsc_config dsc_cfg = {0};
	struct dc_dsc_config_options dsc_options = {0};

	dc_dsc_get_default_config_option(dc, &dsc_options);
	dsc_options.max_target_bpp_limit_override_x16 = max_dsc_target_bpp_limit_override * 16;

	verified_link_cap = dc_link_get_link_cap(stream->link);
	link_bw_in_kbps = dc_link_bandwidth_kbps(stream->link, verified_link_cap);
	edp_min_bpp_x16 = 8 * 16;
	edp_max_bpp_x16 = 8 * 16;

	if (edp_max_bpp_x16 > dsc_caps->edp_max_bits_per_pixel)
		edp_max_bpp_x16 = dsc_caps->edp_max_bits_per_pixel;

	if (edp_max_bpp_x16 < edp_min_bpp_x16)
		edp_min_bpp_x16 = edp_max_bpp_x16;

	if (dc_dsc_compute_bandwidth_range(dc->res_pool->dscs[0],
				dc->debug.dsc_min_slice_height_override,
				edp_min_bpp_x16, edp_max_bpp_x16,
				dsc_caps,
				&stream->timing,
				dc_link_get_highest_encoding_format(aconnector->dc_link),
				&bw_range)) {

		if (bw_range.max_kbps < link_bw_in_kbps) {
			if (dc_dsc_compute_config(dc->res_pool->dscs[0],
					dsc_caps,
					&dsc_options,
					0,
					&stream->timing,
					dc_link_get_highest_encoding_format(aconnector->dc_link),
					&dsc_cfg)) {
				stream->timing.dsc_cfg = dsc_cfg;
				stream->timing.flags.DSC = 1;
				stream->timing.dsc_cfg.bits_per_pixel = edp_max_bpp_x16;
			}
			return;
		}
	}

	if (dc_dsc_compute_config(dc->res_pool->dscs[0],
				dsc_caps,
				&dsc_options,
				link_bw_in_kbps,
				&stream->timing,
				dc_link_get_highest_encoding_format(aconnector->dc_link),
				&dsc_cfg)) {
		stream->timing.dsc_cfg = dsc_cfg;
		stream->timing.flags.DSC = 1;
	}
}

static void apply_dsc_policy_for_stream(struct amdgpu_dm_connector *aconnector,
					struct dc_sink *sink, struct dc_stream_state *stream,
					struct dsc_dec_dpcd_caps *dsc_caps)
{
	struct drm_connector *drm_connector = &aconnector->base;
	u32 link_bandwidth_kbps;
	struct dc *dc = sink->ctx->dc;
	u32 max_supported_bw_in_kbps, timing_bw_in_kbps;
	u32 dsc_max_supported_bw_in_kbps;
	u32 max_dsc_target_bpp_limit_override =
		drm_connector->display_info.max_dsc_bpp;
	struct dc_dsc_config_options dsc_options = {0};

	dc_dsc_get_default_config_option(dc, &dsc_options);
	dsc_options.max_target_bpp_limit_override_x16 = max_dsc_target_bpp_limit_override * 16;

	link_bandwidth_kbps = dc_link_bandwidth_kbps(aconnector->dc_link,
							dc_link_get_link_cap(aconnector->dc_link));

	/* Set DSC policy according to dsc_clock_en */
	dc_dsc_policy_set_enable_dsc_when_not_needed(
		aconnector->dsc_settings.dsc_force_enable == DSC_CLK_FORCE_ENABLE);

	if (sink->sink_signal == SIGNAL_TYPE_EDP &&
	    !aconnector->dc_link->panel_config.dsc.disable_dsc_edp &&
	    dc->caps.edp_dsc_support && aconnector->dsc_settings.dsc_force_enable != DSC_CLK_FORCE_DISABLE) {

		apply_dsc_policy_for_edp(aconnector, sink, stream, dsc_caps, max_dsc_target_bpp_limit_override);

	} else if (sink->sink_signal == SIGNAL_TYPE_DISPLAY_PORT) {
		if (sink->link->dpcd_caps.dongle_type == DISPLAY_DONGLE_NONE) {
			if (dc_dsc_compute_config(aconnector->dc_link->ctx->dc->res_pool->dscs[0],
						dsc_caps,
						&dsc_options,
						link_bandwidth_kbps,
						&stream->timing,
						dc_link_get_highest_encoding_format(aconnector->dc_link),
						&stream->timing.dsc_cfg)) {
				stream->timing.flags.DSC = 1;
				DRM_DEBUG_DRIVER("%s: SST_DSC [%s] DSC is selected from SST RX\n",
							__func__, drm_connector->name);
			}
		} else if (sink->link->dpcd_caps.dongle_type == DISPLAY_DONGLE_DP_HDMI_CONVERTER) {
			timing_bw_in_kbps = dc_bandwidth_in_kbps_from_timing(&stream->timing,
					dc_link_get_highest_encoding_format(aconnector->dc_link));
			max_supported_bw_in_kbps = link_bandwidth_kbps;
			dsc_max_supported_bw_in_kbps = link_bandwidth_kbps;

			if (timing_bw_in_kbps > max_supported_bw_in_kbps &&
					max_supported_bw_in_kbps > 0 &&
					dsc_max_supported_bw_in_kbps > 0)
				if (dc_dsc_compute_config(aconnector->dc_link->ctx->dc->res_pool->dscs[0],
						dsc_caps,
						&dsc_options,
						dsc_max_supported_bw_in_kbps,
						&stream->timing,
						dc_link_get_highest_encoding_format(aconnector->dc_link),
						&stream->timing.dsc_cfg)) {
					stream->timing.flags.DSC = 1;
					DRM_DEBUG_DRIVER("%s: SST_DSC [%s] DSC is selected from DP-HDMI PCON\n",
									 __func__, drm_connector->name);
				}
		}
	}

	/* Overwrite the stream flag if DSC is enabled through debugfs */
	if (aconnector->dsc_settings.dsc_force_enable == DSC_CLK_FORCE_ENABLE)
		stream->timing.flags.DSC = 1;

	if (stream->timing.flags.DSC && aconnector->dsc_settings.dsc_num_slices_h)
		stream->timing.dsc_cfg.num_slices_h = aconnector->dsc_settings.dsc_num_slices_h;

	if (stream->timing.flags.DSC && aconnector->dsc_settings.dsc_num_slices_v)
		stream->timing.dsc_cfg.num_slices_v = aconnector->dsc_settings.dsc_num_slices_v;

	if (stream->timing.flags.DSC && aconnector->dsc_settings.dsc_bits_per_pixel)
		stream->timing.dsc_cfg.bits_per_pixel = aconnector->dsc_settings.dsc_bits_per_pixel;
}
#endif

static struct dc_stream_state *
create_stream_for_sink(struct drm_connector *connector,
		       const struct drm_display_mode *drm_mode,
		       const struct dm_connector_state *dm_state,
		       const struct dc_stream_state *old_stream,
		       int requested_bpc)
{
	struct amdgpu_dm_connector *aconnector = NULL;
	struct drm_display_mode *preferred_mode = NULL;
	const struct drm_connector_state *con_state = &dm_state->base;
	struct dc_stream_state *stream = NULL;
	struct drm_display_mode mode;
	struct drm_display_mode saved_mode;
	struct drm_display_mode *freesync_mode = NULL;
	bool native_mode_found = false;
	bool recalculate_timing = false;
	bool scale = dm_state->scaling != RMX_OFF;
	int mode_refresh;
	int preferred_refresh = 0;
	enum color_transfer_func tf = TRANSFER_FUNC_UNKNOWN;
#if defined(CONFIG_DRM_AMD_DC_FP)
	struct dsc_dec_dpcd_caps dsc_caps;
#endif
	struct dc_link *link = NULL;
	struct dc_sink *sink = NULL;

	drm_mode_init(&mode, drm_mode);
	memset(&saved_mode, 0, sizeof(saved_mode));

	if (connector == NULL) {
		DRM_ERROR("connector is NULL!\n");
		return stream;
	}

	if (connector->connector_type != DRM_MODE_CONNECTOR_WRITEBACK) {
		aconnector = NULL;
		aconnector = to_amdgpu_dm_connector(connector);
		link = aconnector->dc_link;
	} else {
		struct drm_writeback_connector *wbcon = NULL;
		struct amdgpu_dm_wb_connector *dm_wbcon = NULL;

		wbcon = drm_connector_to_writeback(connector);
		dm_wbcon = to_amdgpu_dm_wb_connector(wbcon);
		link = dm_wbcon->link;
	}

	if (!aconnector || !aconnector->dc_sink) {
		sink = create_fake_sink(link);
		if (!sink)
			return stream;

	} else {
		sink = aconnector->dc_sink;
		dc_sink_retain(sink);
	}

	stream = dc_create_stream_for_sink(sink);

	if (stream == NULL) {
		DRM_ERROR("Failed to create stream for sink!\n");
		goto finish;
	}

	/* We leave this NULL for writeback connectors */
	stream->dm_stream_context = aconnector;

	stream->timing.flags.LTE_340MCSC_SCRAMBLE =
		connector->display_info.hdmi.scdc.scrambling.low_rates;

	list_for_each_entry(preferred_mode, &connector->modes, head) {
		/* Search for preferred mode */
		if (preferred_mode->type & DRM_MODE_TYPE_PREFERRED) {
			native_mode_found = true;
			break;
		}
	}
	if (!native_mode_found)
		preferred_mode = list_first_entry_or_null(
				&connector->modes,
				struct drm_display_mode,
				head);

	mode_refresh = drm_mode_vrefresh(&mode);

	if (preferred_mode == NULL) {
		/*
		 * This may not be an error, the use case is when we have no
		 * usermode calls to reset and set mode upon hotplug. In this
		 * case, we call set mode ourselves to restore the previous mode
		 * and the modelist may not be filled in time.
		 */
		DRM_DEBUG_DRIVER("No preferred mode found\n");
	} else if (aconnector) {
		recalculate_timing = amdgpu_freesync_vid_mode &&
				 is_freesync_video_mode(&mode, aconnector);
		if (recalculate_timing) {
			freesync_mode = get_highest_refresh_rate_mode(aconnector, false);
			drm_mode_copy(&saved_mode, &mode);
			saved_mode.picture_aspect_ratio = mode.picture_aspect_ratio;
			drm_mode_copy(&mode, freesync_mode);
			mode.picture_aspect_ratio = saved_mode.picture_aspect_ratio;
		} else {
			decide_crtc_timing_for_drm_display_mode(
					&mode, preferred_mode, scale);

			preferred_refresh = drm_mode_vrefresh(preferred_mode);
		}
	}

	if (recalculate_timing)
		drm_mode_set_crtcinfo(&saved_mode, 0);

	/*
	 * If scaling is enabled and refresh rate didn't change
	 * we copy the vic and polarities of the old timings
	 */
	if (!scale || mode_refresh != preferred_refresh)
		fill_stream_properties_from_drm_display_mode(
			stream, &mode, connector, con_state, NULL,
			requested_bpc);
	else
		fill_stream_properties_from_drm_display_mode(
			stream, &mode, connector, con_state, old_stream,
			requested_bpc);

	/* The rest isn't needed for writeback connectors */
	if (!aconnector)
		goto finish;

	if (aconnector->timing_changed) {
		drm_dbg(aconnector->base.dev,
			"overriding timing for automated test, bpc %d, changing to %d\n",
			stream->timing.display_color_depth,
			aconnector->timing_requested->display_color_depth);
		stream->timing = *aconnector->timing_requested;
	}

#if defined(CONFIG_DRM_AMD_DC_FP)
	/* SST DSC determination policy */
	update_dsc_caps(aconnector, sink, stream, &dsc_caps);
	if (aconnector->dsc_settings.dsc_force_enable != DSC_CLK_FORCE_DISABLE && dsc_caps.is_dsc_supported)
		apply_dsc_policy_for_stream(aconnector, sink, stream, &dsc_caps);
#endif

	update_stream_scaling_settings(&mode, dm_state, stream);

	fill_audio_info(
		&stream->audio_info,
		connector,
		sink);

	update_stream_signal(stream, sink);

	if (stream->signal == SIGNAL_TYPE_HDMI_TYPE_A)
		mod_build_hf_vsif_infopacket(stream, &stream->vsp_infopacket);

	if (stream->signal == SIGNAL_TYPE_DISPLAY_PORT ||
	    stream->signal == SIGNAL_TYPE_DISPLAY_PORT_MST ||
	    stream->signal == SIGNAL_TYPE_EDP) {
		const struct dc_edid_caps *edid_caps;
		unsigned int disable_colorimetry = 0;

		if (aconnector->dc_sink) {
			edid_caps = &aconnector->dc_sink->edid_caps;
			disable_colorimetry = edid_caps->panel_patch.disable_colorimetry;
		}

		//
		// should decide stream support vsc sdp colorimetry capability
		// before building vsc info packet
		//
		stream->use_vsc_sdp_for_colorimetry = stream->link->dpcd_caps.dpcd_rev.raw >= 0x14 &&
						      stream->link->dpcd_caps.dprx_feature.bits.VSC_SDP_COLORIMETRY_SUPPORTED &&
						      !disable_colorimetry;

		if (stream->out_transfer_func.tf == TRANSFER_FUNCTION_GAMMA22)
			tf = TRANSFER_FUNC_GAMMA_22;
		mod_build_vsc_infopacket(stream, &stream->vsc_infopacket, stream->output_color_space, tf);
		aconnector->psr_skip_count = AMDGPU_DM_PSR_ENTRY_DELAY;

	}
finish:
	dc_sink_release(sink);

	return stream;
}

static enum drm_connector_status
amdgpu_dm_connector_detect(struct drm_connector *connector, bool force)
{
	bool connected;
	struct amdgpu_dm_connector *aconnector = to_amdgpu_dm_connector(connector);

	/*
	 * Notes:
	 * 1. This interface is NOT called in context of HPD irq.
	 * 2. This interface *is called* in context of user-mode ioctl. Which
	 * makes it a bad place for *any* MST-related activity.
	 */

	if (aconnector->base.force == DRM_FORCE_UNSPECIFIED &&
	    !aconnector->fake_enable)
		connected = (aconnector->dc_sink != NULL);
	else
		connected = (aconnector->base.force == DRM_FORCE_ON ||
				aconnector->base.force == DRM_FORCE_ON_DIGITAL);

	update_subconnector_property(aconnector);

	return (connected ? connector_status_connected :
			connector_status_disconnected);
}

int amdgpu_dm_connector_atomic_set_property(struct drm_connector *connector,
					    struct drm_connector_state *connector_state,
					    struct drm_property *property,
					    uint64_t val)
{
	struct drm_device *dev = connector->dev;
	struct amdgpu_device *adev = drm_to_adev(dev);
	struct dm_connector_state *dm_old_state =
		to_dm_connector_state(connector->state);
	struct dm_connector_state *dm_new_state =
		to_dm_connector_state(connector_state);

	int ret = -EINVAL;

	if (property == dev->mode_config.scaling_mode_property) {
		enum amdgpu_rmx_type rmx_type;

		switch (val) {
		case DRM_MODE_SCALE_CENTER:
			rmx_type = RMX_CENTER;
			break;
		case DRM_MODE_SCALE_ASPECT:
			rmx_type = RMX_ASPECT;
			break;
		case DRM_MODE_SCALE_FULLSCREEN:
			rmx_type = RMX_FULL;
			break;
		case DRM_MODE_SCALE_NONE:
		default:
			rmx_type = RMX_OFF;
			break;
		}

		if (dm_old_state->scaling == rmx_type)
			return 0;

		dm_new_state->scaling = rmx_type;
		ret = 0;
	} else if (property == adev->mode_info.underscan_hborder_property) {
		dm_new_state->underscan_hborder = val;
		ret = 0;
	} else if (property == adev->mode_info.underscan_vborder_property) {
		dm_new_state->underscan_vborder = val;
		ret = 0;
	} else if (property == adev->mode_info.underscan_property) {
		dm_new_state->underscan_enable = val;
		ret = 0;
	}

	return ret;
}

int amdgpu_dm_connector_atomic_get_property(struct drm_connector *connector,
					    const struct drm_connector_state *state,
					    struct drm_property *property,
					    uint64_t *val)
{
	struct drm_device *dev = connector->dev;
	struct amdgpu_device *adev = drm_to_adev(dev);
	struct dm_connector_state *dm_state =
		to_dm_connector_state(state);
	int ret = -EINVAL;

	if (property == dev->mode_config.scaling_mode_property) {
		switch (dm_state->scaling) {
		case RMX_CENTER:
			*val = DRM_MODE_SCALE_CENTER;
			break;
		case RMX_ASPECT:
			*val = DRM_MODE_SCALE_ASPECT;
			break;
		case RMX_FULL:
			*val = DRM_MODE_SCALE_FULLSCREEN;
			break;
		case RMX_OFF:
		default:
			*val = DRM_MODE_SCALE_NONE;
			break;
		}
		ret = 0;
	} else if (property == adev->mode_info.underscan_hborder_property) {
		*val = dm_state->underscan_hborder;
		ret = 0;
	} else if (property == adev->mode_info.underscan_vborder_property) {
		*val = dm_state->underscan_vborder;
		ret = 0;
	} else if (property == adev->mode_info.underscan_property) {
		*val = dm_state->underscan_enable;
		ret = 0;
	}

	return ret;
}

/**
 * DOC: panel power savings
 *
 * The display manager allows you to set your desired **panel power savings**
 * level (between 0-4, with 0 representing off), e.g. using the following::
 *
 *   # echo 3 > /sys/class/drm/card0-eDP-1/amdgpu/panel_power_savings
 *
 * Modifying this value can have implications on color accuracy, so tread
 * carefully.
 */

static ssize_t panel_power_savings_show(struct device *device,
					struct device_attribute *attr,
					char *buf)
{
	struct drm_connector *connector = dev_get_drvdata(device);
	struct drm_device *dev = connector->dev;
	u8 val;

	drm_modeset_lock(&dev->mode_config.connection_mutex, NULL);
	val = to_dm_connector_state(connector->state)->abm_level ==
		ABM_LEVEL_IMMEDIATE_DISABLE ? 0 :
		to_dm_connector_state(connector->state)->abm_level;
	drm_modeset_unlock(&dev->mode_config.connection_mutex);

	return sysfs_emit(buf, "%u\n", val);
}

static ssize_t panel_power_savings_store(struct device *device,
					 struct device_attribute *attr,
					 const char *buf, size_t count)
{
	struct drm_connector *connector = dev_get_drvdata(device);
	struct drm_device *dev = connector->dev;
	long val;
	int ret;

	ret = kstrtol(buf, 0, &val);

	if (ret)
		return ret;

	if (val < 0 || val > 4)
		return -EINVAL;

	drm_modeset_lock(&dev->mode_config.connection_mutex, NULL);
	to_dm_connector_state(connector->state)->abm_level = val ?:
		ABM_LEVEL_IMMEDIATE_DISABLE;
	drm_modeset_unlock(&dev->mode_config.connection_mutex);

	drm_kms_helper_hotplug_event(dev);

	return count;
}

static DEVICE_ATTR_RW(panel_power_savings);

static struct attribute *amdgpu_attrs[] = {
	&dev_attr_panel_power_savings.attr,
	NULL
};

static const struct attribute_group amdgpu_group = {
	.name = "amdgpu",
	.attrs = amdgpu_attrs
};

static bool
amdgpu_dm_should_create_sysfs(struct amdgpu_dm_connector *amdgpu_dm_connector)
{
	if (amdgpu_dm_abm_level >= 0)
		return false;

	if (amdgpu_dm_connector->base.connector_type != DRM_MODE_CONNECTOR_eDP)
		return false;

	/* check for OLED panels */
	if (amdgpu_dm_connector->bl_idx >= 0) {
		struct drm_device *drm = amdgpu_dm_connector->base.dev;
		struct amdgpu_display_manager *dm = &drm_to_adev(drm)->dm;
		struct amdgpu_dm_backlight_caps *caps;

		caps = &dm->backlight_caps[amdgpu_dm_connector->bl_idx];
		if (caps->aux_support)
			return false;
	}

	return true;
}

static void amdgpu_dm_connector_unregister(struct drm_connector *connector)
{
	struct amdgpu_dm_connector *amdgpu_dm_connector = to_amdgpu_dm_connector(connector);

	if (amdgpu_dm_should_create_sysfs(amdgpu_dm_connector))
		sysfs_remove_group(&connector->kdev->kobj, &amdgpu_group);

	drm_dp_aux_unregister(&amdgpu_dm_connector->dm_dp_aux.aux);
}

static void amdgpu_dm_connector_destroy(struct drm_connector *connector)
{
	struct amdgpu_dm_connector *aconnector = to_amdgpu_dm_connector(connector);
	struct amdgpu_device *adev = drm_to_adev(connector->dev);
	struct amdgpu_display_manager *dm = &adev->dm;

	/*
	 * Call only if mst_mgr was initialized before since it's not done
	 * for all connector types.
	 */
	if (aconnector->mst_mgr.dev)
		drm_dp_mst_topology_mgr_destroy(&aconnector->mst_mgr);

	if (aconnector->bl_idx != -1) {
		backlight_device_unregister(dm->backlight_dev[aconnector->bl_idx]);
		dm->backlight_dev[aconnector->bl_idx] = NULL;
	}

	if (aconnector->dc_em_sink)
		dc_sink_release(aconnector->dc_em_sink);
	aconnector->dc_em_sink = NULL;
	if (aconnector->dc_sink)
		dc_sink_release(aconnector->dc_sink);
	aconnector->dc_sink = NULL;

	drm_dp_cec_unregister_connector(&aconnector->dm_dp_aux.aux);
	drm_connector_unregister(connector);
	drm_connector_cleanup(connector);
	if (aconnector->i2c) {
		i2c_del_adapter(&aconnector->i2c->base);
		kfree(aconnector->i2c);
	}
	kfree(aconnector->dm_dp_aux.aux.name);

	kfree(connector);
}

void amdgpu_dm_connector_funcs_reset(struct drm_connector *connector)
{
	struct dm_connector_state *state =
		to_dm_connector_state(connector->state);

	if (connector->state)
		__drm_atomic_helper_connector_destroy_state(connector->state);

	kfree(state);

	state = kzalloc(sizeof(*state), GFP_KERNEL);

	if (state) {
		state->scaling = RMX_OFF;
		state->underscan_enable = false;
		state->underscan_hborder = 0;
		state->underscan_vborder = 0;
		state->base.max_requested_bpc = 8;
		state->vcpi_slots = 0;
		state->pbn = 0;

		if (connector->connector_type == DRM_MODE_CONNECTOR_eDP) {
			if (amdgpu_dm_abm_level <= 0)
				state->abm_level = ABM_LEVEL_IMMEDIATE_DISABLE;
			else
				state->abm_level = amdgpu_dm_abm_level;
		}

		__drm_atomic_helper_connector_reset(connector, &state->base);
	}
}

struct drm_connector_state *
amdgpu_dm_connector_atomic_duplicate_state(struct drm_connector *connector)
{
	struct dm_connector_state *state =
		to_dm_connector_state(connector->state);

	struct dm_connector_state *new_state =
			kmemdup(state, sizeof(*state), GFP_KERNEL);

	if (!new_state)
		return NULL;

	__drm_atomic_helper_connector_duplicate_state(connector, &new_state->base);

	new_state->freesync_capable = state->freesync_capable;
	new_state->abm_level = state->abm_level;
	new_state->scaling = state->scaling;
	new_state->underscan_enable = state->underscan_enable;
	new_state->underscan_hborder = state->underscan_hborder;
	new_state->underscan_vborder = state->underscan_vborder;
	new_state->vcpi_slots = state->vcpi_slots;
	new_state->pbn = state->pbn;
	return &new_state->base;
}

static int
amdgpu_dm_connector_late_register(struct drm_connector *connector)
{
	struct amdgpu_dm_connector *amdgpu_dm_connector =
		to_amdgpu_dm_connector(connector);
	int r;

	if (amdgpu_dm_should_create_sysfs(amdgpu_dm_connector)) {
		r = sysfs_create_group(&connector->kdev->kobj,
				       &amdgpu_group);
		if (r)
			return r;
	}

	amdgpu_dm_register_backlight_device(amdgpu_dm_connector);

	if ((connector->connector_type == DRM_MODE_CONNECTOR_DisplayPort) ||
	    (connector->connector_type == DRM_MODE_CONNECTOR_eDP)) {
		amdgpu_dm_connector->dm_dp_aux.aux.dev = connector->kdev;
		r = drm_dp_aux_register(&amdgpu_dm_connector->dm_dp_aux.aux);
		if (r)
			return r;
	}

#if defined(CONFIG_DEBUG_FS)
	connector_debugfs_init(amdgpu_dm_connector);
#endif

	return 0;
}

static void amdgpu_dm_connector_funcs_force(struct drm_connector *connector)
{
	struct amdgpu_dm_connector *aconnector = to_amdgpu_dm_connector(connector);
	struct dc_link *dc_link = aconnector->dc_link;
	struct dc_sink *dc_em_sink = aconnector->dc_em_sink;
	struct edid *edid;
	struct i2c_adapter *ddc;

	if (dc_link && dc_link->aux_mode)
		ddc = &aconnector->dm_dp_aux.aux.ddc;
	else
		ddc = &aconnector->i2c->base;

	/*
	 * Note: drm_get_edid gets edid in the following order:
	 * 1) override EDID if set via edid_override debugfs,
	 * 2) firmware EDID if set via edid_firmware module parameter
	 * 3) regular DDC read.
	 */
	edid = drm_get_edid(connector, ddc);
	if (!edid) {
		DRM_ERROR("No EDID found on connector: %s.\n", connector->name);
		return;
	}

	aconnector->edid = edid;

	/* Update emulated (virtual) sink's EDID */
	if (dc_em_sink && dc_link) {
		memset(&dc_em_sink->edid_caps, 0, sizeof(struct dc_edid_caps));
		memmove(dc_em_sink->dc_edid.raw_edid, edid, (edid->extensions + 1) * EDID_LENGTH);
		dm_helpers_parse_edid_caps(
			dc_link,
			&dc_em_sink->dc_edid,
			&dc_em_sink->edid_caps);
	}
}

static const struct drm_connector_funcs amdgpu_dm_connector_funcs = {
	.reset = amdgpu_dm_connector_funcs_reset,
	.detect = amdgpu_dm_connector_detect,
	.fill_modes = drm_helper_probe_single_connector_modes,
	.destroy = amdgpu_dm_connector_destroy,
	.atomic_duplicate_state = amdgpu_dm_connector_atomic_duplicate_state,
	.atomic_destroy_state = drm_atomic_helper_connector_destroy_state,
	.atomic_set_property = amdgpu_dm_connector_atomic_set_property,
	.atomic_get_property = amdgpu_dm_connector_atomic_get_property,
	.late_register = amdgpu_dm_connector_late_register,
	.early_unregister = amdgpu_dm_connector_unregister,
	.force = amdgpu_dm_connector_funcs_force
};

static int get_modes(struct drm_connector *connector)
{
	return amdgpu_dm_connector_get_modes(connector);
}

static void create_eml_sink(struct amdgpu_dm_connector *aconnector)
{
	struct drm_connector *connector = &aconnector->base;
	struct dc_link *dc_link = aconnector->dc_link;
	struct dc_sink_init_data init_params = {
			.link = aconnector->dc_link,
			.sink_signal = SIGNAL_TYPE_VIRTUAL
	};
	struct edid *edid;
	struct i2c_adapter *ddc;

	if (dc_link->aux_mode)
		ddc = &aconnector->dm_dp_aux.aux.ddc;
	else
		ddc = &aconnector->i2c->base;

	/*
	 * Note: drm_get_edid gets edid in the following order:
	 * 1) override EDID if set via edid_override debugfs,
	 * 2) firmware EDID if set via edid_firmware module parameter
	 * 3) regular DDC read.
	 */
	edid = drm_get_edid(connector, ddc);
	if (!edid) {
		DRM_ERROR("No EDID found on connector: %s.\n", connector->name);
		return;
	}

	if (drm_detect_hdmi_monitor(edid))
		init_params.sink_signal = SIGNAL_TYPE_HDMI_TYPE_A;

	aconnector->edid = edid;

	aconnector->dc_em_sink = dc_link_add_remote_sink(
		aconnector->dc_link,
		(uint8_t *)edid,
		(edid->extensions + 1) * EDID_LENGTH,
		&init_params);

	if (aconnector->base.force == DRM_FORCE_ON) {
		aconnector->dc_sink = aconnector->dc_link->local_sink ?
		aconnector->dc_link->local_sink :
		aconnector->dc_em_sink;
		if (aconnector->dc_sink)
			dc_sink_retain(aconnector->dc_sink);
	}
}

static void handle_edid_mgmt(struct amdgpu_dm_connector *aconnector)
{
	struct dc_link *link = (struct dc_link *)aconnector->dc_link;

	/*
	 * In case of headless boot with force on for DP managed connector
	 * Those settings have to be != 0 to get initial modeset
	 */
	if (link->connector_signal == SIGNAL_TYPE_DISPLAY_PORT) {
		link->verified_link_cap.lane_count = LANE_COUNT_FOUR;
		link->verified_link_cap.link_rate = LINK_RATE_HIGH2;
	}

	create_eml_sink(aconnector);
}

static enum dc_status dm_validate_stream_and_context(struct dc *dc,
						struct dc_stream_state *stream)
{
	enum dc_status dc_result = DC_ERROR_UNEXPECTED;
	struct dc_plane_state *dc_plane_state = NULL;
	struct dc_state *dc_state = NULL;

	if (!stream)
		goto cleanup;

	dc_plane_state = dc_create_plane_state(dc);
	if (!dc_plane_state)
		goto cleanup;

	dc_state = dc_state_create(dc, NULL);
	if (!dc_state)
		goto cleanup;

	/* populate stream to plane */
	dc_plane_state->src_rect.height  = stream->src.height;
	dc_plane_state->src_rect.width   = stream->src.width;
	dc_plane_state->dst_rect.height  = stream->src.height;
	dc_plane_state->dst_rect.width   = stream->src.width;
	dc_plane_state->clip_rect.height = stream->src.height;
	dc_plane_state->clip_rect.width  = stream->src.width;
	dc_plane_state->plane_size.surface_pitch = ((stream->src.width + 255) / 256) * 256;
	dc_plane_state->plane_size.surface_size.height = stream->src.height;
	dc_plane_state->plane_size.surface_size.width  = stream->src.width;
	dc_plane_state->plane_size.chroma_size.height  = stream->src.height;
	dc_plane_state->plane_size.chroma_size.width   = stream->src.width;
	dc_plane_state->format = SURFACE_PIXEL_FORMAT_GRPH_ARGB8888;
	dc_plane_state->tiling_info.gfx9.swizzle = DC_SW_UNKNOWN;
	dc_plane_state->rotation = ROTATION_ANGLE_0;
	dc_plane_state->is_tiling_rotated = false;
	dc_plane_state->tiling_info.gfx8.array_mode = DC_ARRAY_LINEAR_GENERAL;

	dc_result = dc_validate_stream(dc, stream);
	if (dc_result == DC_OK)
		dc_result = dc_validate_plane(dc, dc_plane_state);

	if (dc_result == DC_OK)
		dc_result = dc_state_add_stream(dc, dc_state, stream);

	if (dc_result == DC_OK && !dc_state_add_plane(
						dc,
						stream,
						dc_plane_state,
						dc_state))
		dc_result = DC_FAIL_ATTACH_SURFACES;

	if (dc_result == DC_OK)
		dc_result = dc_validate_global_state(dc, dc_state, true);

cleanup:
	if (dc_state)
		dc_state_release(dc_state);

	if (dc_plane_state)
		dc_plane_state_release(dc_plane_state);

	return dc_result;
}

struct dc_stream_state *
create_validate_stream_for_sink(struct amdgpu_dm_connector *aconnector,
				const struct drm_display_mode *drm_mode,
				const struct dm_connector_state *dm_state,
				const struct dc_stream_state *old_stream)
{
	struct drm_connector *connector = &aconnector->base;
	struct amdgpu_device *adev = drm_to_adev(connector->dev);
	struct dc_stream_state *stream;
	const struct drm_connector_state *drm_state = dm_state ? &dm_state->base : NULL;
	int requested_bpc = drm_state ? drm_state->max_requested_bpc : 8;
	enum dc_status dc_result = DC_OK;

	if (!dm_state)
		return NULL;

	do {
		stream = create_stream_for_sink(connector, drm_mode,
						dm_state, old_stream,
						requested_bpc);
		if (stream == NULL) {
			DRM_ERROR("Failed to create stream for sink!\n");
			break;
		}

		if (aconnector->base.connector_type == DRM_MODE_CONNECTOR_WRITEBACK)
			return stream;

		dc_result = dc_validate_stream(adev->dm.dc, stream);
		if (dc_result == DC_OK && stream->signal == SIGNAL_TYPE_DISPLAY_PORT_MST)
			dc_result = dm_dp_mst_is_port_support_mode(aconnector, stream);

		if (dc_result == DC_OK)
			dc_result = dm_validate_stream_and_context(adev->dm.dc, stream);

		if (dc_result != DC_OK) {
			DRM_DEBUG_KMS("Mode %dx%d (clk %d) failed DC validation with error %d (%s)\n",
				      drm_mode->hdisplay,
				      drm_mode->vdisplay,
				      drm_mode->clock,
				      dc_result,
				      dc_status_to_str(dc_result));

			dc_stream_release(stream);
			stream = NULL;
			requested_bpc -= 2; /* lower bpc to retry validation */
		}

	} while (stream == NULL && requested_bpc >= 6);

	if (dc_result == DC_FAIL_ENC_VALIDATE && !aconnector->force_yuv420_output) {
		DRM_DEBUG_KMS("Retry forcing YCbCr420 encoding\n");

		aconnector->force_yuv420_output = true;
		stream = create_validate_stream_for_sink(aconnector, drm_mode,
						dm_state, old_stream);
		aconnector->force_yuv420_output = false;
	}

	return stream;
}

enum drm_mode_status amdgpu_dm_connector_mode_valid(struct drm_connector *connector,
				   struct drm_display_mode *mode)
{
	int result = MODE_ERROR;
	struct dc_sink *dc_sink;
	/* TODO: Unhardcode stream count */
	struct dc_stream_state *stream;
	struct amdgpu_dm_connector *aconnector = to_amdgpu_dm_connector(connector);

	if ((mode->flags & DRM_MODE_FLAG_INTERLACE) ||
			(mode->flags & DRM_MODE_FLAG_DBLSCAN))
		return result;

	/*
	 * Only run this the first time mode_valid is called to initilialize
	 * EDID mgmt
	 */
	if (aconnector->base.force != DRM_FORCE_UNSPECIFIED &&
		!aconnector->dc_em_sink)
		handle_edid_mgmt(aconnector);

	dc_sink = to_amdgpu_dm_connector(connector)->dc_sink;

	if (dc_sink == NULL && aconnector->base.force != DRM_FORCE_ON_DIGITAL &&
				aconnector->base.force != DRM_FORCE_ON) {
		DRM_ERROR("dc_sink is NULL!\n");
		goto fail;
	}

	drm_mode_set_crtcinfo(mode, 0);

	stream = create_validate_stream_for_sink(aconnector, mode,
						 to_dm_connector_state(connector->state),
						 NULL);
	if (stream) {
		dc_stream_release(stream);
		result = MODE_OK;
	}

fail:
	/* TODO: error handling*/
	return result;
}

static int fill_hdr_info_packet(const struct drm_connector_state *state,
				struct dc_info_packet *out)
{
	struct hdmi_drm_infoframe frame;
	unsigned char buf[30]; /* 26 + 4 */
	ssize_t len;
	int ret, i;

	memset(out, 0, sizeof(*out));

	if (!state->hdr_output_metadata)
		return 0;

	ret = drm_hdmi_infoframe_set_hdr_metadata(&frame, state);
	if (ret)
		return ret;

	len = hdmi_drm_infoframe_pack_only(&frame, buf, sizeof(buf));
	if (len < 0)
		return (int)len;

	/* Static metadata is a fixed 26 bytes + 4 byte header. */
	if (len != 30)
		return -EINVAL;

	/* Prepare the infopacket for DC. */
	switch (state->connector->connector_type) {
	case DRM_MODE_CONNECTOR_HDMIA:
		out->hb0 = 0x87; /* type */
		out->hb1 = 0x01; /* version */
		out->hb2 = 0x1A; /* length */
		out->sb[0] = buf[3]; /* checksum */
		i = 1;
		break;

	case DRM_MODE_CONNECTOR_DisplayPort:
	case DRM_MODE_CONNECTOR_eDP:
		out->hb0 = 0x00; /* sdp id, zero */
		out->hb1 = 0x87; /* type */
		out->hb2 = 0x1D; /* payload len - 1 */
		out->hb3 = (0x13 << 2); /* sdp version */
		out->sb[0] = 0x01; /* version */
		out->sb[1] = 0x1A; /* length */
		i = 2;
		break;

	default:
		return -EINVAL;
	}

	memcpy(&out->sb[i], &buf[4], 26);
	out->valid = true;

	print_hex_dump(KERN_DEBUG, "HDR SB:", DUMP_PREFIX_NONE, 16, 1, out->sb,
		       sizeof(out->sb), false);

	return 0;
}

static int
amdgpu_dm_connector_atomic_check(struct drm_connector *conn,
				 struct drm_atomic_state *state)
{
	struct drm_connector_state *new_con_state =
		drm_atomic_get_new_connector_state(state, conn);
	struct drm_connector_state *old_con_state =
		drm_atomic_get_old_connector_state(state, conn);
	struct drm_crtc *crtc = new_con_state->crtc;
	struct drm_crtc_state *new_crtc_state;
	struct amdgpu_dm_connector *aconn = to_amdgpu_dm_connector(conn);
	int ret;

	trace_amdgpu_dm_connector_atomic_check(new_con_state);

	if (conn->connector_type == DRM_MODE_CONNECTOR_DisplayPort) {
		ret = drm_dp_mst_root_conn_atomic_check(new_con_state, &aconn->mst_mgr);
		if (ret < 0)
			return ret;
	}

	if (!crtc)
		return 0;

	if (new_con_state->colorspace != old_con_state->colorspace) {
		new_crtc_state = drm_atomic_get_crtc_state(state, crtc);
		if (IS_ERR(new_crtc_state))
			return PTR_ERR(new_crtc_state);

		new_crtc_state->mode_changed = true;
	}

	if (new_con_state->content_type != old_con_state->content_type) {
		new_crtc_state = drm_atomic_get_crtc_state(state, crtc);
		if (IS_ERR(new_crtc_state))
			return PTR_ERR(new_crtc_state);

		new_crtc_state->mode_changed = true;
	}

	if (!drm_connector_atomic_hdr_metadata_equal(old_con_state, new_con_state)) {
		struct dc_info_packet hdr_infopacket;

		ret = fill_hdr_info_packet(new_con_state, &hdr_infopacket);
		if (ret)
			return ret;

		new_crtc_state = drm_atomic_get_crtc_state(state, crtc);
		if (IS_ERR(new_crtc_state))
			return PTR_ERR(new_crtc_state);

		/*
		 * DC considers the stream backends changed if the
		 * static metadata changes. Forcing the modeset also
		 * gives a simple way for userspace to switch from
		 * 8bpc to 10bpc when setting the metadata to enter
		 * or exit HDR.
		 *
		 * Changing the static metadata after it's been
		 * set is permissible, however. So only force a
		 * modeset if we're entering or exiting HDR.
		 */
		new_crtc_state->mode_changed = new_crtc_state->mode_changed ||
			!old_con_state->hdr_output_metadata ||
			!new_con_state->hdr_output_metadata;
	}

	return 0;
}

static const struct drm_connector_helper_funcs
amdgpu_dm_connector_helper_funcs = {
	/*
	 * If hotplugging a second bigger display in FB Con mode, bigger resolution
	 * modes will be filtered by drm_mode_validate_size(), and those modes
	 * are missing after user start lightdm. So we need to renew modes list.
	 * in get_modes call back, not just return the modes count
	 */
	.get_modes = get_modes,
	.mode_valid = amdgpu_dm_connector_mode_valid,
	.atomic_check = amdgpu_dm_connector_atomic_check,
};

static void dm_encoder_helper_disable(struct drm_encoder *encoder)
{

}

int convert_dc_color_depth_into_bpc(enum dc_color_depth display_color_depth)
{
	switch (display_color_depth) {
	case COLOR_DEPTH_666:
		return 6;
	case COLOR_DEPTH_888:
		return 8;
	case COLOR_DEPTH_101010:
		return 10;
	case COLOR_DEPTH_121212:
		return 12;
	case COLOR_DEPTH_141414:
		return 14;
	case COLOR_DEPTH_161616:
		return 16;
	default:
		break;
	}
	return 0;
}

static int dm_encoder_helper_atomic_check(struct drm_encoder *encoder,
					  struct drm_crtc_state *crtc_state,
					  struct drm_connector_state *conn_state)
{
	struct drm_atomic_state *state = crtc_state->state;
	struct drm_connector *connector = conn_state->connector;
	struct amdgpu_dm_connector *aconnector = to_amdgpu_dm_connector(connector);
	struct dm_connector_state *dm_new_connector_state = to_dm_connector_state(conn_state);
	const struct drm_display_mode *adjusted_mode = &crtc_state->adjusted_mode;
	struct drm_dp_mst_topology_mgr *mst_mgr;
	struct drm_dp_mst_port *mst_port;
	struct drm_dp_mst_topology_state *mst_state;
	enum dc_color_depth color_depth;
	int clock, bpp = 0;
	bool is_y420 = false;

	if (!aconnector->mst_output_port)
		return 0;

	mst_port = aconnector->mst_output_port;
	mst_mgr = &aconnector->mst_root->mst_mgr;

	if (!crtc_state->connectors_changed && !crtc_state->mode_changed)
		return 0;

	mst_state = drm_atomic_get_mst_topology_state(state, mst_mgr);
	if (IS_ERR(mst_state))
		return PTR_ERR(mst_state);

	mst_state->pbn_div.full = dfixed_const(dm_mst_get_pbn_divider(aconnector->mst_root->dc_link));

	if (!state->duplicated) {
		int max_bpc = conn_state->max_requested_bpc;

		is_y420 = drm_mode_is_420_also(&connector->display_info, adjusted_mode) &&
			  aconnector->force_yuv420_output;
		color_depth = convert_color_depth_from_display_info(connector,
								    is_y420,
								    max_bpc);
		bpp = convert_dc_color_depth_into_bpc(color_depth) * 3;
		clock = adjusted_mode->clock;
		dm_new_connector_state->pbn = drm_dp_calc_pbn_mode(clock, bpp << 4);
	}

	dm_new_connector_state->vcpi_slots =
		drm_dp_atomic_find_time_slots(state, mst_mgr, mst_port,
					      dm_new_connector_state->pbn);
	if (dm_new_connector_state->vcpi_slots < 0) {
		DRM_DEBUG_ATOMIC("failed finding vcpi slots: %d\n", (int)dm_new_connector_state->vcpi_slots);
		return dm_new_connector_state->vcpi_slots;
	}
	return 0;
}

const struct drm_encoder_helper_funcs amdgpu_dm_encoder_helper_funcs = {
	.disable = dm_encoder_helper_disable,
	.atomic_check = dm_encoder_helper_atomic_check
};

static int dm_update_mst_vcpi_slots_for_dsc(struct drm_atomic_state *state,
					    struct dc_state *dc_state,
					    struct dsc_mst_fairness_vars *vars)
{
	struct dc_stream_state *stream = NULL;
	struct drm_connector *connector;
	struct drm_connector_state *new_con_state;
	struct amdgpu_dm_connector *aconnector;
	struct dm_connector_state *dm_conn_state;
	int i, j, ret;
	int vcpi, pbn_div, pbn = 0, slot_num = 0;

	for_each_new_connector_in_state(state, connector, new_con_state, i) {

		if (connector->connector_type == DRM_MODE_CONNECTOR_WRITEBACK)
			continue;

		aconnector = to_amdgpu_dm_connector(connector);

		if (!aconnector->mst_output_port)
			continue;

		if (!new_con_state || !new_con_state->crtc)
			continue;

		dm_conn_state = to_dm_connector_state(new_con_state);

		for (j = 0; j < dc_state->stream_count; j++) {
			stream = dc_state->streams[j];
			if (!stream)
				continue;

			if ((struct amdgpu_dm_connector *)stream->dm_stream_context == aconnector)
				break;

			stream = NULL;
		}

		if (!stream)
			continue;

		pbn_div = dm_mst_get_pbn_divider(stream->link);
		/* pbn is calculated by compute_mst_dsc_configs_for_state*/
		for (j = 0; j < dc_state->stream_count; j++) {
			if (vars[j].aconnector == aconnector) {
				pbn = vars[j].pbn;
				break;
			}
		}

		if (j == dc_state->stream_count || pbn_div == 0)
			continue;

		slot_num = DIV_ROUND_UP(pbn, pbn_div);

		if (stream->timing.flags.DSC != 1) {
			dm_conn_state->pbn = pbn;
			dm_conn_state->vcpi_slots = slot_num;

			ret = drm_dp_mst_atomic_enable_dsc(state, aconnector->mst_output_port,
							   dm_conn_state->pbn, false);
			if (ret < 0)
				return ret;

			continue;
		}

		vcpi = drm_dp_mst_atomic_enable_dsc(state, aconnector->mst_output_port, pbn, true);
		if (vcpi < 0)
			return vcpi;

		dm_conn_state->pbn = pbn;
		dm_conn_state->vcpi_slots = vcpi;
	}
	return 0;
}

static int to_drm_connector_type(enum signal_type st)
{
	switch (st) {
	case SIGNAL_TYPE_HDMI_TYPE_A:
		return DRM_MODE_CONNECTOR_HDMIA;
	case SIGNAL_TYPE_EDP:
		return DRM_MODE_CONNECTOR_eDP;
	case SIGNAL_TYPE_LVDS:
		return DRM_MODE_CONNECTOR_LVDS;
	case SIGNAL_TYPE_RGB:
		return DRM_MODE_CONNECTOR_VGA;
	case SIGNAL_TYPE_DISPLAY_PORT:
	case SIGNAL_TYPE_DISPLAY_PORT_MST:
		return DRM_MODE_CONNECTOR_DisplayPort;
	case SIGNAL_TYPE_DVI_DUAL_LINK:
	case SIGNAL_TYPE_DVI_SINGLE_LINK:
		return DRM_MODE_CONNECTOR_DVID;
	case SIGNAL_TYPE_VIRTUAL:
		return DRM_MODE_CONNECTOR_VIRTUAL;

	default:
		return DRM_MODE_CONNECTOR_Unknown;
	}
}

static struct drm_encoder *amdgpu_dm_connector_to_encoder(struct drm_connector *connector)
{
	struct drm_encoder *encoder;

	/* There is only one encoder per connector */
	drm_connector_for_each_possible_encoder(connector, encoder)
		return encoder;

	return NULL;
}

static void amdgpu_dm_get_native_mode(struct drm_connector *connector)
{
	struct drm_encoder *encoder;
	struct amdgpu_encoder *amdgpu_encoder;

	encoder = amdgpu_dm_connector_to_encoder(connector);

	if (encoder == NULL)
		return;

	amdgpu_encoder = to_amdgpu_encoder(encoder);

	amdgpu_encoder->native_mode.clock = 0;

	if (!list_empty(&connector->probed_modes)) {
		struct drm_display_mode *preferred_mode = NULL;

		list_for_each_entry(preferred_mode,
				    &connector->probed_modes,
				    head) {
			if (preferred_mode->type & DRM_MODE_TYPE_PREFERRED)
				amdgpu_encoder->native_mode = *preferred_mode;

			break;
		}

	}
}

static struct drm_display_mode *
amdgpu_dm_create_common_mode(struct drm_encoder *encoder,
			     char *name,
			     int hdisplay, int vdisplay)
{
	struct drm_device *dev = encoder->dev;
	struct amdgpu_encoder *amdgpu_encoder = to_amdgpu_encoder(encoder);
	struct drm_display_mode *mode = NULL;
	struct drm_display_mode *native_mode = &amdgpu_encoder->native_mode;

	mode = drm_mode_duplicate(dev, native_mode);

	if (mode == NULL)
		return NULL;

	mode->hdisplay = hdisplay;
	mode->vdisplay = vdisplay;
	mode->type &= ~DRM_MODE_TYPE_PREFERRED;
	strscpy(mode->name, name, DRM_DISPLAY_MODE_LEN);

	return mode;

}

static void amdgpu_dm_connector_add_common_modes(struct drm_encoder *encoder,
						 struct drm_connector *connector)
{
	struct amdgpu_encoder *amdgpu_encoder = to_amdgpu_encoder(encoder);
	struct drm_display_mode *mode = NULL;
	struct drm_display_mode *native_mode = &amdgpu_encoder->native_mode;
	struct amdgpu_dm_connector *amdgpu_dm_connector =
				to_amdgpu_dm_connector(connector);
	int i;
	int n;
	struct mode_size {
		char name[DRM_DISPLAY_MODE_LEN];
		int w;
		int h;
	} common_modes[] = {
		{  "640x480",  640,  480},
		{  "800x600",  800,  600},
		{ "1024x768", 1024,  768},
		{ "1280x720", 1280,  720},
		{ "1280x800", 1280,  800},
		{"1280x1024", 1280, 1024},
		{ "1440x900", 1440,  900},
		{"1680x1050", 1680, 1050},
		{"1600x1200", 1600, 1200},
		{"1920x1080", 1920, 1080},
		{"1920x1200", 1920, 1200}
	};

	n = ARRAY_SIZE(common_modes);

	for (i = 0; i < n; i++) {
		struct drm_display_mode *curmode = NULL;
		bool mode_existed = false;

		if (common_modes[i].w > native_mode->hdisplay ||
		    common_modes[i].h > native_mode->vdisplay ||
		   (common_modes[i].w == native_mode->hdisplay &&
		    common_modes[i].h == native_mode->vdisplay))
			continue;

		list_for_each_entry(curmode, &connector->probed_modes, head) {
			if (common_modes[i].w == curmode->hdisplay &&
			    common_modes[i].h == curmode->vdisplay) {
				mode_existed = true;
				break;
			}
		}

		if (mode_existed)
			continue;

		mode = amdgpu_dm_create_common_mode(encoder,
				common_modes[i].name, common_modes[i].w,
				common_modes[i].h);
		if (!mode)
			continue;

		drm_mode_probed_add(connector, mode);
		amdgpu_dm_connector->num_modes++;
	}
}

static void amdgpu_set_panel_orientation(struct drm_connector *connector)
{
	struct drm_encoder *encoder;
	struct amdgpu_encoder *amdgpu_encoder;
	const struct drm_display_mode *native_mode;

	if (connector->connector_type != DRM_MODE_CONNECTOR_eDP &&
	    connector->connector_type != DRM_MODE_CONNECTOR_LVDS)
		return;

	mutex_lock(&connector->dev->mode_config.mutex);
	amdgpu_dm_connector_get_modes(connector);
	mutex_unlock(&connector->dev->mode_config.mutex);

	encoder = amdgpu_dm_connector_to_encoder(connector);
	if (!encoder)
		return;

	amdgpu_encoder = to_amdgpu_encoder(encoder);

	native_mode = &amdgpu_encoder->native_mode;
	if (native_mode->hdisplay == 0 || native_mode->vdisplay == 0)
		return;

	drm_connector_set_panel_orientation_with_quirk(connector,
						       DRM_MODE_PANEL_ORIENTATION_UNKNOWN,
						       native_mode->hdisplay,
						       native_mode->vdisplay);
}

static void amdgpu_dm_connector_ddc_get_modes(struct drm_connector *connector,
					      struct edid *edid)
{
	struct amdgpu_dm_connector *amdgpu_dm_connector =
			to_amdgpu_dm_connector(connector);

	if (edid) {
		/* empty probed_modes */
		INIT_LIST_HEAD(&connector->probed_modes);
		amdgpu_dm_connector->num_modes =
				drm_add_edid_modes(connector, edid);

		/* sorting the probed modes before calling function
		 * amdgpu_dm_get_native_mode() since EDID can have
		 * more than one preferred mode. The modes that are
		 * later in the probed mode list could be of higher
		 * and preferred resolution. For example, 3840x2160
		 * resolution in base EDID preferred timing and 4096x2160
		 * preferred resolution in DID extension block later.
		 */
		drm_mode_sort(&connector->probed_modes);
		amdgpu_dm_get_native_mode(connector);

		/* Freesync capabilities are reset by calling
		 * drm_add_edid_modes() and need to be
		 * restored here.
		 */
		amdgpu_dm_update_freesync_caps(connector, edid);
	} else {
		amdgpu_dm_connector->num_modes = 0;
	}
}

static bool is_duplicate_mode(struct amdgpu_dm_connector *aconnector,
			      struct drm_display_mode *mode)
{
	struct drm_display_mode *m;

	list_for_each_entry(m, &aconnector->base.probed_modes, head) {
		if (drm_mode_equal(m, mode))
			return true;
	}

	return false;
}

static uint add_fs_modes(struct amdgpu_dm_connector *aconnector)
{
	const struct drm_display_mode *m;
	struct drm_display_mode *new_mode;
	uint i;
	u32 new_modes_count = 0;

	/* Standard FPS values
	 *
	 * 23.976       - TV/NTSC
	 * 24           - Cinema
	 * 25           - TV/PAL
	 * 29.97        - TV/NTSC
	 * 30           - TV/NTSC
	 * 48           - Cinema HFR
	 * 50           - TV/PAL
	 * 60           - Commonly used
	 * 48,72,96,120 - Multiples of 24
	 */
	static const u32 common_rates[] = {
		23976, 24000, 25000, 29970, 30000,
		48000, 50000, 60000, 72000, 96000, 120000
	};

	/*
	 * Find mode with highest refresh rate with the same resolution
	 * as the preferred mode. Some monitors report a preferred mode
	 * with lower resolution than the highest refresh rate supported.
	 */

	m = get_highest_refresh_rate_mode(aconnector, true);
	if (!m)
		return 0;

	for (i = 0; i < ARRAY_SIZE(common_rates); i++) {
		u64 target_vtotal, target_vtotal_diff;
		u64 num, den;

		if (drm_mode_vrefresh(m) * 1000 < common_rates[i])
			continue;

		if (common_rates[i] < aconnector->min_vfreq * 1000 ||
		    common_rates[i] > aconnector->max_vfreq * 1000)
			continue;

		num = (unsigned long long)m->clock * 1000 * 1000;
		den = common_rates[i] * (unsigned long long)m->htotal;
		target_vtotal = div_u64(num, den);
		target_vtotal_diff = target_vtotal - m->vtotal;

		/* Check for illegal modes */
		if (m->vsync_start + target_vtotal_diff < m->vdisplay ||
		    m->vsync_end + target_vtotal_diff < m->vsync_start ||
		    m->vtotal + target_vtotal_diff < m->vsync_end)
			continue;

		new_mode = drm_mode_duplicate(aconnector->base.dev, m);
		if (!new_mode)
			goto out;

		new_mode->vtotal += (u16)target_vtotal_diff;
		new_mode->vsync_start += (u16)target_vtotal_diff;
		new_mode->vsync_end += (u16)target_vtotal_diff;
		new_mode->type &= ~DRM_MODE_TYPE_PREFERRED;
		new_mode->type |= DRM_MODE_TYPE_DRIVER;

		if (!is_duplicate_mode(aconnector, new_mode)) {
			drm_mode_probed_add(&aconnector->base, new_mode);
			new_modes_count += 1;
		} else
			drm_mode_destroy(aconnector->base.dev, new_mode);
	}
 out:
	return new_modes_count;
}

static void amdgpu_dm_connector_add_freesync_modes(struct drm_connector *connector,
						   struct edid *edid)
{
	struct amdgpu_dm_connector *amdgpu_dm_connector =
		to_amdgpu_dm_connector(connector);

	if (!(amdgpu_freesync_vid_mode && edid))
		return;

	if (amdgpu_dm_connector->max_vfreq - amdgpu_dm_connector->min_vfreq > 10)
		amdgpu_dm_connector->num_modes +=
			add_fs_modes(amdgpu_dm_connector);
}

static int amdgpu_dm_connector_get_modes(struct drm_connector *connector)
{
	struct amdgpu_dm_connector *amdgpu_dm_connector =
			to_amdgpu_dm_connector(connector);
	struct drm_encoder *encoder;
	struct edid *edid = amdgpu_dm_connector->edid;
	struct dc_link_settings *verified_link_cap =
			&amdgpu_dm_connector->dc_link->verified_link_cap;
	const struct dc *dc = amdgpu_dm_connector->dc_link->dc;

	encoder = amdgpu_dm_connector_to_encoder(connector);

	if (!drm_edid_is_valid(edid)) {
		amdgpu_dm_connector->num_modes =
				drm_add_modes_noedid(connector, 640, 480);
		if (dc->link_srv->dp_get_encoding_format(verified_link_cap) == DP_128b_132b_ENCODING)
			amdgpu_dm_connector->num_modes +=
				drm_add_modes_noedid(connector, 1920, 1080);
	} else {
		amdgpu_dm_connector_ddc_get_modes(connector, edid);
		if (encoder)
			amdgpu_dm_connector_add_common_modes(encoder, connector);
		amdgpu_dm_connector_add_freesync_modes(connector, edid);
	}
	amdgpu_dm_fbc_init(connector);

	return amdgpu_dm_connector->num_modes;
}

static const u32 supported_colorspaces =
	BIT(DRM_MODE_COLORIMETRY_BT709_YCC) |
	BIT(DRM_MODE_COLORIMETRY_OPRGB) |
	BIT(DRM_MODE_COLORIMETRY_BT2020_RGB) |
	BIT(DRM_MODE_COLORIMETRY_BT2020_YCC);

void amdgpu_dm_connector_init_helper(struct amdgpu_display_manager *dm,
				     struct amdgpu_dm_connector *aconnector,
				     int connector_type,
				     struct dc_link *link,
				     int link_index)
{
	struct amdgpu_device *adev = drm_to_adev(dm->ddev);

	/*
	 * Some of the properties below require access to state, like bpc.
	 * Allocate some default initial connector state with our reset helper.
	 */
	if (aconnector->base.funcs->reset)
		aconnector->base.funcs->reset(&aconnector->base);

	aconnector->connector_id = link_index;
	aconnector->bl_idx = -1;
	aconnector->dc_link = link;
	aconnector->base.interlace_allowed = false;
	aconnector->base.doublescan_allowed = false;
	aconnector->base.stereo_allowed = false;
	aconnector->base.dpms = DRM_MODE_DPMS_OFF;
	aconnector->hpd.hpd = AMDGPU_HPD_NONE; /* not used */
	aconnector->audio_inst = -1;
	aconnector->pack_sdp_v1_3 = false;
	aconnector->as_type = ADAPTIVE_SYNC_TYPE_NONE;
	memset(&aconnector->vsdb_info, 0, sizeof(aconnector->vsdb_info));
	mutex_init(&aconnector->hpd_lock);
	mutex_init(&aconnector->handle_mst_msg_ready);

	/*
	 * configure support HPD hot plug connector_>polled default value is 0
	 * which means HPD hot plug not supported
	 */
	switch (connector_type) {
	case DRM_MODE_CONNECTOR_HDMIA:
		aconnector->base.polled = DRM_CONNECTOR_POLL_HPD;
		aconnector->base.ycbcr_420_allowed =
			link->link_enc->features.hdmi_ycbcr420_supported ? true : false;
		break;
	case DRM_MODE_CONNECTOR_DisplayPort:
		aconnector->base.polled = DRM_CONNECTOR_POLL_HPD;
		link->link_enc = link_enc_cfg_get_link_enc(link);
		ASSERT(link->link_enc);
		if (link->link_enc)
			aconnector->base.ycbcr_420_allowed =
			link->link_enc->features.dp_ycbcr420_supported ? true : false;
		break;
	case DRM_MODE_CONNECTOR_DVID:
		aconnector->base.polled = DRM_CONNECTOR_POLL_HPD;
		break;
	default:
		break;
	}

	drm_object_attach_property(&aconnector->base.base,
				dm->ddev->mode_config.scaling_mode_property,
				DRM_MODE_SCALE_NONE);

	drm_object_attach_property(&aconnector->base.base,
				adev->mode_info.underscan_property,
				UNDERSCAN_OFF);
	drm_object_attach_property(&aconnector->base.base,
				adev->mode_info.underscan_hborder_property,
				0);
	drm_object_attach_property(&aconnector->base.base,
				adev->mode_info.underscan_vborder_property,
				0);

	if (!aconnector->mst_root)
		drm_connector_attach_max_bpc_property(&aconnector->base, 8, 16);

	aconnector->base.state->max_bpc = 16;
	aconnector->base.state->max_requested_bpc = aconnector->base.state->max_bpc;

	if (connector_type == DRM_MODE_CONNECTOR_HDMIA) {
		/* Content Type is currently only implemented for HDMI. */
		drm_connector_attach_content_type_property(&aconnector->base);
	}

	if (connector_type == DRM_MODE_CONNECTOR_HDMIA) {
		if (!drm_mode_create_hdmi_colorspace_property(&aconnector->base, supported_colorspaces))
			drm_connector_attach_colorspace_property(&aconnector->base);
	} else if ((connector_type == DRM_MODE_CONNECTOR_DisplayPort && !aconnector->mst_root) ||
		   connector_type == DRM_MODE_CONNECTOR_eDP) {
		if (!drm_mode_create_dp_colorspace_property(&aconnector->base, supported_colorspaces))
			drm_connector_attach_colorspace_property(&aconnector->base);
	}

	if (connector_type == DRM_MODE_CONNECTOR_HDMIA ||
	    connector_type == DRM_MODE_CONNECTOR_DisplayPort ||
	    connector_type == DRM_MODE_CONNECTOR_eDP) {
		drm_connector_attach_hdr_output_metadata_property(&aconnector->base);

		if (!aconnector->mst_root)
			drm_connector_attach_vrr_capable_property(&aconnector->base);

		if (adev->dm.hdcp_workqueue)
			drm_connector_attach_content_protection_property(&aconnector->base, true);
	}
}

static int amdgpu_dm_i2c_xfer(struct i2c_adapter *i2c_adap,
			      struct i2c_msg *msgs, int num)
{
	struct amdgpu_i2c_adapter *i2c = i2c_get_adapdata(i2c_adap);
	struct ddc_service *ddc_service = i2c->ddc_service;
	struct i2c_command cmd;
	int i;
	int result = -EIO;

	if (!ddc_service->ddc_pin || !ddc_service->ddc_pin->hw_info.hw_supported)
		return result;

	cmd.payloads = kcalloc(num, sizeof(struct i2c_payload), GFP_KERNEL);

	if (!cmd.payloads)
		return result;

	cmd.number_of_payloads = num;
	cmd.engine = I2C_COMMAND_ENGINE_DEFAULT;
	cmd.speed = 100;

	for (i = 0; i < num; i++) {
		cmd.payloads[i].write = !(msgs[i].flags & I2C_M_RD);
		cmd.payloads[i].address = msgs[i].addr;
		cmd.payloads[i].length = msgs[i].len;
		cmd.payloads[i].data = msgs[i].buf;
	}

	if (dc_submit_i2c(
			ddc_service->ctx->dc,
			ddc_service->link->link_index,
			&cmd))
		result = num;

	kfree(cmd.payloads);
	return result;
}

static u32 amdgpu_dm_i2c_func(struct i2c_adapter *adap)
{
	return I2C_FUNC_I2C | I2C_FUNC_SMBUS_EMUL;
}

static const struct i2c_algorithm amdgpu_dm_i2c_algo = {
	.master_xfer = amdgpu_dm_i2c_xfer,
	.functionality = amdgpu_dm_i2c_func,
};

static struct amdgpu_i2c_adapter *
create_i2c(struct ddc_service *ddc_service,
	   int link_index,
	   int *res)
{
	struct amdgpu_device *adev = ddc_service->ctx->driver_context;
	struct amdgpu_i2c_adapter *i2c;

	i2c = kzalloc(sizeof(struct amdgpu_i2c_adapter), GFP_KERNEL);
	if (!i2c)
		return NULL;
	i2c->base.owner = THIS_MODULE;
	i2c->base.dev.parent = &adev->pdev->dev;
	i2c->base.algo = &amdgpu_dm_i2c_algo;
	snprintf(i2c->base.name, sizeof(i2c->base.name), "AMDGPU DM i2c hw bus %d", link_index);
	i2c_set_adapdata(&i2c->base, i2c);
	i2c->ddc_service = ddc_service;

	return i2c;
}


/*
 * Note: this function assumes that dc_link_detect() was called for the
 * dc_link which will be represented by this aconnector.
 */
static int amdgpu_dm_connector_init(struct amdgpu_display_manager *dm,
				    struct amdgpu_dm_connector *aconnector,
				    u32 link_index,
				    struct amdgpu_encoder *aencoder)
{
	int res = 0;
	int connector_type;
	struct dc *dc = dm->dc;
	struct dc_link *link = dc_get_link_at_index(dc, link_index);
	struct amdgpu_i2c_adapter *i2c;

	/* Not needed for writeback connector */
	link->priv = aconnector;


	i2c = create_i2c(link->ddc, link->link_index, &res);
	if (!i2c) {
		DRM_ERROR("Failed to create i2c adapter data\n");
		return -ENOMEM;
	}

	aconnector->i2c = i2c;
	res = i2c_add_adapter(&i2c->base);

	if (res) {
		DRM_ERROR("Failed to register hw i2c %d\n", link->link_index);
		goto out_free;
	}

	connector_type = to_drm_connector_type(link->connector_signal);

	res = drm_connector_init_with_ddc(
			dm->ddev,
			&aconnector->base,
			&amdgpu_dm_connector_funcs,
			connector_type,
			&i2c->base);

	if (res) {
		DRM_ERROR("connector_init failed\n");
		aconnector->connector_id = -1;
		goto out_free;
	}

	drm_connector_helper_add(
			&aconnector->base,
			&amdgpu_dm_connector_helper_funcs);

	amdgpu_dm_connector_init_helper(
		dm,
		aconnector,
		connector_type,
		link,
		link_index);

	drm_connector_attach_encoder(
		&aconnector->base, &aencoder->base);

	if (connector_type == DRM_MODE_CONNECTOR_DisplayPort
		|| connector_type == DRM_MODE_CONNECTOR_eDP)
		amdgpu_dm_initialize_dp_connector(dm, aconnector, link->link_index);

out_free:
	if (res) {
		kfree(i2c);
		aconnector->i2c = NULL;
	}
	return res;
}

int amdgpu_dm_get_encoder_crtc_mask(struct amdgpu_device *adev)
{
	switch (adev->mode_info.num_crtc) {
	case 1:
		return 0x1;
	case 2:
		return 0x3;
	case 3:
		return 0x7;
	case 4:
		return 0xf;
	case 5:
		return 0x1f;
	case 6:
	default:
		return 0x3f;
	}
}

static int amdgpu_dm_encoder_init(struct drm_device *dev,
				  struct amdgpu_encoder *aencoder,
				  uint32_t link_index)
{
	struct amdgpu_device *adev = drm_to_adev(dev);

	int res = drm_encoder_init(dev,
				   &aencoder->base,
				   &amdgpu_dm_encoder_funcs,
				   DRM_MODE_ENCODER_TMDS,
				   NULL);

	aencoder->base.possible_crtcs = amdgpu_dm_get_encoder_crtc_mask(adev);

	if (!res)
		aencoder->encoder_id = link_index;
	else
		aencoder->encoder_id = -1;

	drm_encoder_helper_add(&aencoder->base, &amdgpu_dm_encoder_helper_funcs);

	return res;
}

static void manage_dm_interrupts(struct amdgpu_device *adev,
				 struct amdgpu_crtc *acrtc,
				 struct dm_crtc_state *acrtc_state)
{
	/*
	 * We have no guarantee that the frontend index maps to the same
	 * backend index - some even map to more than one.
	 *
	 * TODO: Use a different interrupt or check DC itself for the mapping.
	 */
	int irq_type =
		amdgpu_display_crtc_idx_to_irq_type(
			adev,
			acrtc->crtc_id);
	struct drm_vblank_crtc_config config = {0};
	struct dc_crtc_timing *timing;
	int offdelay;

	if (acrtc_state) {
		if (amdgpu_ip_version(adev, DCE_HWIP, 0) <
		    IP_VERSION(3, 5, 0) ||
		    acrtc_state->stream->link->psr_settings.psr_version <
<<<<<<< HEAD
		    DC_PSR_VERSION_UNSUPPORTED) {
=======
		    DC_PSR_VERSION_UNSUPPORTED ||
		    !(adev->flags & AMD_IS_APU)) {
>>>>>>> e8a05819
			timing = &acrtc_state->stream->timing;

			/* at least 2 frames */
			offdelay = DIV64_U64_ROUND_UP((u64)20 *
						      timing->v_total *
						      timing->h_total,
						      timing->pix_clk_100hz);

			config.offdelay_ms = offdelay ?: 30;
		} else {
			config.disable_immediate = true;
		}

		drm_crtc_vblank_on_config(&acrtc->base,
					  &config);

		amdgpu_irq_get(
			adev,
			&adev->pageflip_irq,
			irq_type);
#if defined(CONFIG_DRM_AMD_SECURE_DISPLAY)
		amdgpu_irq_get(
			adev,
			&adev->vline0_irq,
			irq_type);
#endif
	} else {
#if defined(CONFIG_DRM_AMD_SECURE_DISPLAY)
		amdgpu_irq_put(
			adev,
			&adev->vline0_irq,
			irq_type);
#endif
		amdgpu_irq_put(
			adev,
			&adev->pageflip_irq,
			irq_type);
		drm_crtc_vblank_off(&acrtc->base);
	}
}

static void dm_update_pflip_irq_state(struct amdgpu_device *adev,
				      struct amdgpu_crtc *acrtc)
{
	int irq_type =
		amdgpu_display_crtc_idx_to_irq_type(adev, acrtc->crtc_id);

	/**
	 * This reads the current state for the IRQ and force reapplies
	 * the setting to hardware.
	 */
	amdgpu_irq_update(adev, &adev->pageflip_irq, irq_type);
}

static bool
is_scaling_state_different(const struct dm_connector_state *dm_state,
			   const struct dm_connector_state *old_dm_state)
{
	if (dm_state->scaling != old_dm_state->scaling)
		return true;
	if (!dm_state->underscan_enable && old_dm_state->underscan_enable) {
		if (old_dm_state->underscan_hborder != 0 && old_dm_state->underscan_vborder != 0)
			return true;
	} else  if (dm_state->underscan_enable && !old_dm_state->underscan_enable) {
		if (dm_state->underscan_hborder != 0 && dm_state->underscan_vborder != 0)
			return true;
	} else if (dm_state->underscan_hborder != old_dm_state->underscan_hborder ||
		   dm_state->underscan_vborder != old_dm_state->underscan_vborder)
		return true;
	return false;
}

static bool is_content_protection_different(struct drm_crtc_state *new_crtc_state,
					    struct drm_crtc_state *old_crtc_state,
					    struct drm_connector_state *new_conn_state,
					    struct drm_connector_state *old_conn_state,
					    const struct drm_connector *connector,
					    struct hdcp_workqueue *hdcp_w)
{
	struct amdgpu_dm_connector *aconnector = to_amdgpu_dm_connector(connector);
	struct dm_connector_state *dm_con_state = to_dm_connector_state(connector->state);

	pr_debug("[HDCP_DM] connector->index: %x connect_status: %x dpms: %x\n",
		connector->index, connector->status, connector->dpms);
	pr_debug("[HDCP_DM] state protection old: %x new: %x\n",
		old_conn_state->content_protection, new_conn_state->content_protection);

	if (old_crtc_state)
		pr_debug("[HDCP_DM] old crtc en: %x a: %x m: %x a-chg: %x c-chg: %x\n",
		old_crtc_state->enable,
		old_crtc_state->active,
		old_crtc_state->mode_changed,
		old_crtc_state->active_changed,
		old_crtc_state->connectors_changed);

	if (new_crtc_state)
		pr_debug("[HDCP_DM] NEW crtc en: %x a: %x m: %x a-chg: %x c-chg: %x\n",
		new_crtc_state->enable,
		new_crtc_state->active,
		new_crtc_state->mode_changed,
		new_crtc_state->active_changed,
		new_crtc_state->connectors_changed);

	/* hdcp content type change */
	if (old_conn_state->hdcp_content_type != new_conn_state->hdcp_content_type &&
	    new_conn_state->content_protection != DRM_MODE_CONTENT_PROTECTION_UNDESIRED) {
		new_conn_state->content_protection = DRM_MODE_CONTENT_PROTECTION_DESIRED;
		pr_debug("[HDCP_DM] Type0/1 change %s :true\n", __func__);
		return true;
	}

	/* CP is being re enabled, ignore this */
	if (old_conn_state->content_protection == DRM_MODE_CONTENT_PROTECTION_ENABLED &&
	    new_conn_state->content_protection == DRM_MODE_CONTENT_PROTECTION_DESIRED) {
		if (new_crtc_state && new_crtc_state->mode_changed) {
			new_conn_state->content_protection = DRM_MODE_CONTENT_PROTECTION_DESIRED;
			pr_debug("[HDCP_DM] ENABLED->DESIRED & mode_changed %s :true\n", __func__);
			return true;
		}
		new_conn_state->content_protection = DRM_MODE_CONTENT_PROTECTION_ENABLED;
		pr_debug("[HDCP_DM] ENABLED -> DESIRED %s :false\n", __func__);
		return false;
	}

	/* S3 resume case, since old state will always be 0 (UNDESIRED) and the restored state will be ENABLED
	 *
	 * Handles:	UNDESIRED -> ENABLED
	 */
	if (old_conn_state->content_protection == DRM_MODE_CONTENT_PROTECTION_UNDESIRED &&
	    new_conn_state->content_protection == DRM_MODE_CONTENT_PROTECTION_ENABLED)
		new_conn_state->content_protection = DRM_MODE_CONTENT_PROTECTION_DESIRED;

	/* Stream removed and re-enabled
	 *
	 * Can sometimes overlap with the HPD case,
	 * thus set update_hdcp to false to avoid
	 * setting HDCP multiple times.
	 *
	 * Handles:	DESIRED -> DESIRED (Special case)
	 */
	if (!(old_conn_state->crtc && old_conn_state->crtc->enabled) &&
		new_conn_state->crtc && new_conn_state->crtc->enabled &&
		connector->state->content_protection == DRM_MODE_CONTENT_PROTECTION_DESIRED) {
		dm_con_state->update_hdcp = false;
		pr_debug("[HDCP_DM] DESIRED->DESIRED (Stream removed and re-enabled) %s :true\n",
			__func__);
		return true;
	}

	/* Hot-plug, headless s3, dpms
	 *
	 * Only start HDCP if the display is connected/enabled.
	 * update_hdcp flag will be set to false until the next
	 * HPD comes in.
	 *
	 * Handles:	DESIRED -> DESIRED (Special case)
	 */
	if (dm_con_state->update_hdcp &&
	new_conn_state->content_protection == DRM_MODE_CONTENT_PROTECTION_DESIRED &&
	connector->dpms == DRM_MODE_DPMS_ON && aconnector->dc_sink != NULL) {
		dm_con_state->update_hdcp = false;
		pr_debug("[HDCP_DM] DESIRED->DESIRED (Hot-plug, headless s3, dpms) %s :true\n",
			__func__);
		return true;
	}

	if (old_conn_state->content_protection == new_conn_state->content_protection) {
		if (new_conn_state->content_protection >= DRM_MODE_CONTENT_PROTECTION_DESIRED) {
			if (new_crtc_state && new_crtc_state->mode_changed) {
				pr_debug("[HDCP_DM] DESIRED->DESIRED or ENABLE->ENABLE mode_change %s :true\n",
					__func__);
				return true;
			}
			pr_debug("[HDCP_DM] DESIRED->DESIRED & ENABLE->ENABLE %s :false\n",
				__func__);
			return false;
		}

		pr_debug("[HDCP_DM] UNDESIRED->UNDESIRED %s :false\n", __func__);
		return false;
	}

	if (new_conn_state->content_protection != DRM_MODE_CONTENT_PROTECTION_ENABLED) {
		pr_debug("[HDCP_DM] UNDESIRED->DESIRED or DESIRED->UNDESIRED or ENABLED->UNDESIRED %s :true\n",
			__func__);
		return true;
	}

	pr_debug("[HDCP_DM] DESIRED->ENABLED %s :false\n", __func__);
	return false;
}

static void remove_stream(struct amdgpu_device *adev,
			  struct amdgpu_crtc *acrtc,
			  struct dc_stream_state *stream)
{
	/* this is the update mode case */

	acrtc->otg_inst = -1;
	acrtc->enabled = false;
}

static void prepare_flip_isr(struct amdgpu_crtc *acrtc)
{

	assert_spin_locked(&acrtc->base.dev->event_lock);
	WARN_ON(acrtc->event);

	acrtc->event = acrtc->base.state->event;

	/* Set the flip status */
	acrtc->pflip_status = AMDGPU_FLIP_SUBMITTED;

	/* Mark this event as consumed */
	acrtc->base.state->event = NULL;

	drm_dbg_state(acrtc->base.dev,
		      "crtc:%d, pflip_stat:AMDGPU_FLIP_SUBMITTED\n",
		      acrtc->crtc_id);
}

static void update_freesync_state_on_stream(
	struct amdgpu_display_manager *dm,
	struct dm_crtc_state *new_crtc_state,
	struct dc_stream_state *new_stream,
	struct dc_plane_state *surface,
	u32 flip_timestamp_in_us)
{
	struct mod_vrr_params vrr_params;
	struct dc_info_packet vrr_infopacket = {0};
	struct amdgpu_device *adev = dm->adev;
	struct amdgpu_crtc *acrtc = to_amdgpu_crtc(new_crtc_state->base.crtc);
	unsigned long flags;
	bool pack_sdp_v1_3 = false;
	struct amdgpu_dm_connector *aconn;
	enum vrr_packet_type packet_type = PACKET_TYPE_VRR;

	if (!new_stream)
		return;

	/*
	 * TODO: Determine why min/max totals and vrefresh can be 0 here.
	 * For now it's sufficient to just guard against these conditions.
	 */

	if (!new_stream->timing.h_total || !new_stream->timing.v_total)
		return;

	spin_lock_irqsave(&adev_to_drm(adev)->event_lock, flags);
	vrr_params = acrtc->dm_irq_params.vrr_params;

	if (surface) {
		mod_freesync_handle_preflip(
			dm->freesync_module,
			surface,
			new_stream,
			flip_timestamp_in_us,
			&vrr_params);

		if (adev->family < AMDGPU_FAMILY_AI &&
		    amdgpu_dm_crtc_vrr_active(new_crtc_state)) {
			mod_freesync_handle_v_update(dm->freesync_module,
						     new_stream, &vrr_params);

			/* Need to call this before the frame ends. */
			dc_stream_adjust_vmin_vmax(dm->dc,
						   new_crtc_state->stream,
						   &vrr_params.adjust);
		}
	}

	aconn = (struct amdgpu_dm_connector *)new_stream->dm_stream_context;

	if (aconn && (aconn->as_type == FREESYNC_TYPE_PCON_IN_WHITELIST || aconn->vsdb_info.replay_mode)) {
		pack_sdp_v1_3 = aconn->pack_sdp_v1_3;

		if (aconn->vsdb_info.amd_vsdb_version == 1)
			packet_type = PACKET_TYPE_FS_V1;
		else if (aconn->vsdb_info.amd_vsdb_version == 2)
			packet_type = PACKET_TYPE_FS_V2;
		else if (aconn->vsdb_info.amd_vsdb_version == 3)
			packet_type = PACKET_TYPE_FS_V3;

		mod_build_adaptive_sync_infopacket(new_stream, aconn->as_type, NULL,
					&new_stream->adaptive_sync_infopacket);
	}

	mod_freesync_build_vrr_infopacket(
		dm->freesync_module,
		new_stream,
		&vrr_params,
		packet_type,
		TRANSFER_FUNC_UNKNOWN,
		&vrr_infopacket,
		pack_sdp_v1_3);

	new_crtc_state->freesync_vrr_info_changed |=
		(memcmp(&new_crtc_state->vrr_infopacket,
			&vrr_infopacket,
			sizeof(vrr_infopacket)) != 0);

	acrtc->dm_irq_params.vrr_params = vrr_params;
	new_crtc_state->vrr_infopacket = vrr_infopacket;

	new_stream->vrr_infopacket = vrr_infopacket;
	new_stream->allow_freesync = mod_freesync_get_freesync_enabled(&vrr_params);

	if (new_crtc_state->freesync_vrr_info_changed)
		DRM_DEBUG_KMS("VRR packet update: crtc=%u enabled=%d state=%d",
			      new_crtc_state->base.crtc->base.id,
			      (int)new_crtc_state->base.vrr_enabled,
			      (int)vrr_params.state);

	spin_unlock_irqrestore(&adev_to_drm(adev)->event_lock, flags);
}

static void update_stream_irq_parameters(
	struct amdgpu_display_manager *dm,
	struct dm_crtc_state *new_crtc_state)
{
	struct dc_stream_state *new_stream = new_crtc_state->stream;
	struct mod_vrr_params vrr_params;
	struct mod_freesync_config config = new_crtc_state->freesync_config;
	struct amdgpu_device *adev = dm->adev;
	struct amdgpu_crtc *acrtc = to_amdgpu_crtc(new_crtc_state->base.crtc);
	unsigned long flags;

	if (!new_stream)
		return;

	/*
	 * TODO: Determine why min/max totals and vrefresh can be 0 here.
	 * For now it's sufficient to just guard against these conditions.
	 */
	if (!new_stream->timing.h_total || !new_stream->timing.v_total)
		return;

	spin_lock_irqsave(&adev_to_drm(adev)->event_lock, flags);
	vrr_params = acrtc->dm_irq_params.vrr_params;

	if (new_crtc_state->vrr_supported &&
	    config.min_refresh_in_uhz &&
	    config.max_refresh_in_uhz) {
		/*
		 * if freesync compatible mode was set, config.state will be set
		 * in atomic check
		 */
		if (config.state == VRR_STATE_ACTIVE_FIXED && config.fixed_refresh_in_uhz &&
		    (!drm_atomic_crtc_needs_modeset(&new_crtc_state->base) ||
		     new_crtc_state->freesync_config.state == VRR_STATE_ACTIVE_FIXED)) {
			vrr_params.max_refresh_in_uhz = config.max_refresh_in_uhz;
			vrr_params.min_refresh_in_uhz = config.min_refresh_in_uhz;
			vrr_params.fixed_refresh_in_uhz = config.fixed_refresh_in_uhz;
			vrr_params.state = VRR_STATE_ACTIVE_FIXED;
		} else {
			config.state = new_crtc_state->base.vrr_enabled ?
						     VRR_STATE_ACTIVE_VARIABLE :
						     VRR_STATE_INACTIVE;
		}
	} else {
		config.state = VRR_STATE_UNSUPPORTED;
	}

	mod_freesync_build_vrr_params(dm->freesync_module,
				      new_stream,
				      &config, &vrr_params);

	new_crtc_state->freesync_config = config;
	/* Copy state for access from DM IRQ handler */
	acrtc->dm_irq_params.freesync_config = config;
	acrtc->dm_irq_params.active_planes = new_crtc_state->active_planes;
	acrtc->dm_irq_params.vrr_params = vrr_params;
	spin_unlock_irqrestore(&adev_to_drm(adev)->event_lock, flags);
}

static void amdgpu_dm_handle_vrr_transition(struct dm_crtc_state *old_state,
					    struct dm_crtc_state *new_state)
{
	bool old_vrr_active = amdgpu_dm_crtc_vrr_active(old_state);
	bool new_vrr_active = amdgpu_dm_crtc_vrr_active(new_state);

	if (!old_vrr_active && new_vrr_active) {
		/* Transition VRR inactive -> active:
		 * While VRR is active, we must not disable vblank irq, as a
		 * reenable after disable would compute bogus vblank/pflip
		 * timestamps if it likely happened inside display front-porch.
		 *
		 * We also need vupdate irq for the actual core vblank handling
		 * at end of vblank.
		 */
		WARN_ON(amdgpu_dm_crtc_set_vupdate_irq(new_state->base.crtc, true) != 0);
		WARN_ON(drm_crtc_vblank_get(new_state->base.crtc) != 0);
		DRM_DEBUG_DRIVER("%s: crtc=%u VRR off->on: Get vblank ref\n",
				 __func__, new_state->base.crtc->base.id);
	} else if (old_vrr_active && !new_vrr_active) {
		/* Transition VRR active -> inactive:
		 * Allow vblank irq disable again for fixed refresh rate.
		 */
		WARN_ON(amdgpu_dm_crtc_set_vupdate_irq(new_state->base.crtc, false) != 0);
		drm_crtc_vblank_put(new_state->base.crtc);
		DRM_DEBUG_DRIVER("%s: crtc=%u VRR on->off: Drop vblank ref\n",
				 __func__, new_state->base.crtc->base.id);
	}
}

static void amdgpu_dm_commit_cursors(struct drm_atomic_state *state)
{
	struct drm_plane *plane;
	struct drm_plane_state *old_plane_state;
	int i;

	/*
	 * TODO: Make this per-stream so we don't issue redundant updates for
	 * commits with multiple streams.
	 */
	for_each_old_plane_in_state(state, plane, old_plane_state, i)
		if (plane->type == DRM_PLANE_TYPE_CURSOR)
			amdgpu_dm_plane_handle_cursor_update(plane, old_plane_state);
}

static inline uint32_t get_mem_type(struct drm_framebuffer *fb)
{
	struct amdgpu_bo *abo = gem_to_amdgpu_bo(fb->obj[0]);

	return abo->tbo.resource ? abo->tbo.resource->mem_type : 0;
}

static void amdgpu_dm_update_cursor(struct drm_plane *plane,
				    struct drm_plane_state *old_plane_state,
				    struct dc_stream_update *update)
{
	struct amdgpu_device *adev = drm_to_adev(plane->dev);
	struct amdgpu_framebuffer *afb = to_amdgpu_framebuffer(plane->state->fb);
	struct drm_crtc *crtc = afb ? plane->state->crtc : old_plane_state->crtc;
	struct dm_crtc_state *crtc_state = crtc ? to_dm_crtc_state(crtc->state) : NULL;
	struct amdgpu_crtc *amdgpu_crtc = to_amdgpu_crtc(crtc);
	uint64_t address = afb ? afb->address : 0;
	struct dc_cursor_position position = {0};
	struct dc_cursor_attributes attributes;
	int ret;

	if (!plane->state->fb && !old_plane_state->fb)
		return;

	drm_dbg_atomic(plane->dev, "crtc_id=%d with size %d to %d\n",
		       amdgpu_crtc->crtc_id, plane->state->crtc_w,
		       plane->state->crtc_h);

	ret = amdgpu_dm_plane_get_cursor_position(plane, crtc, &position);
	if (ret)
		return;

	if (!position.enable) {
		/* turn off cursor */
		if (crtc_state && crtc_state->stream) {
			dc_stream_set_cursor_position(crtc_state->stream,
						      &position);
			update->cursor_position = &crtc_state->stream->cursor_position;
		}
		return;
	}

	amdgpu_crtc->cursor_width = plane->state->crtc_w;
	amdgpu_crtc->cursor_height = plane->state->crtc_h;

	memset(&attributes, 0, sizeof(attributes));
	attributes.address.high_part = upper_32_bits(address);
	attributes.address.low_part  = lower_32_bits(address);
	attributes.width             = plane->state->crtc_w;
	attributes.height            = plane->state->crtc_h;
	attributes.color_format      = CURSOR_MODE_COLOR_PRE_MULTIPLIED_ALPHA;
	attributes.rotation_angle    = 0;
	attributes.attribute_flags.value = 0;

	/* Enable cursor degamma ROM on DCN3+ for implicit sRGB degamma in DRM
	 * legacy gamma setup.
	 */
	if (crtc_state->cm_is_degamma_srgb &&
	    adev->dm.dc->caps.color.dpp.gamma_corr)
		attributes.attribute_flags.bits.ENABLE_CURSOR_DEGAMMA = 1;

	if (afb)
		attributes.pitch = afb->base.pitches[0] / afb->base.format->cpp[0];

	if (crtc_state->stream) {
		if (!dc_stream_set_cursor_attributes(crtc_state->stream,
						     &attributes))
			DRM_ERROR("DC failed to set cursor attributes\n");

		update->cursor_attributes = &crtc_state->stream->cursor_attributes;

		if (!dc_stream_set_cursor_position(crtc_state->stream,
						   &position))
			DRM_ERROR("DC failed to set cursor position\n");

		update->cursor_position = &crtc_state->stream->cursor_position;
	}
}

static void amdgpu_dm_commit_planes(struct drm_atomic_state *state,
				    struct drm_device *dev,
				    struct amdgpu_display_manager *dm,
				    struct drm_crtc *pcrtc,
				    bool wait_for_vblank)
{
	u32 i;
	u64 timestamp_ns = ktime_get_ns();
	struct drm_plane *plane;
	struct drm_plane_state *old_plane_state, *new_plane_state;
	struct amdgpu_crtc *acrtc_attach = to_amdgpu_crtc(pcrtc);
	struct drm_crtc_state *new_pcrtc_state =
			drm_atomic_get_new_crtc_state(state, pcrtc);
	struct dm_crtc_state *acrtc_state = to_dm_crtc_state(new_pcrtc_state);
	struct dm_crtc_state *dm_old_crtc_state =
			to_dm_crtc_state(drm_atomic_get_old_crtc_state(state, pcrtc));
	int planes_count = 0, vpos, hpos;
	unsigned long flags;
	u32 target_vblank, last_flip_vblank;
	bool vrr_active = amdgpu_dm_crtc_vrr_active(acrtc_state);
	bool cursor_update = false;
	bool pflip_present = false;
	bool dirty_rects_changed = false;
	bool updated_planes_and_streams = false;
	struct {
		struct dc_surface_update surface_updates[MAX_SURFACES];
		struct dc_plane_info plane_infos[MAX_SURFACES];
		struct dc_scaling_info scaling_infos[MAX_SURFACES];
		struct dc_flip_addrs flip_addrs[MAX_SURFACES];
		struct dc_stream_update stream_update;
	} *bundle;

	bundle = kzalloc(sizeof(*bundle), GFP_KERNEL);

	if (!bundle) {
		drm_err(dev, "Failed to allocate update bundle\n");
		goto cleanup;
	}

	/*
	 * Disable the cursor first if we're disabling all the planes.
	 * It'll remain on the screen after the planes are re-enabled
	 * if we don't.
	 *
	 * If the cursor is transitioning from native to overlay mode, the
	 * native cursor needs to be disabled first.
	 */
	if (acrtc_state->cursor_mode == DM_CURSOR_OVERLAY_MODE &&
	    dm_old_crtc_state->cursor_mode == DM_CURSOR_NATIVE_MODE) {
		struct dc_cursor_position cursor_position = {0};

		if (!dc_stream_set_cursor_position(acrtc_state->stream,
						   &cursor_position))
			drm_err(dev, "DC failed to disable native cursor\n");

		bundle->stream_update.cursor_position =
				&acrtc_state->stream->cursor_position;
	}

	if (acrtc_state->active_planes == 0 &&
	    dm_old_crtc_state->cursor_mode == DM_CURSOR_NATIVE_MODE)
		amdgpu_dm_commit_cursors(state);

	/* update planes when needed */
	for_each_oldnew_plane_in_state(state, plane, old_plane_state, new_plane_state, i) {
		struct drm_crtc *crtc = new_plane_state->crtc;
		struct drm_crtc_state *new_crtc_state;
		struct drm_framebuffer *fb = new_plane_state->fb;
		struct amdgpu_framebuffer *afb = (struct amdgpu_framebuffer *)fb;
		bool plane_needs_flip;
		struct dc_plane_state *dc_plane;
		struct dm_plane_state *dm_new_plane_state = to_dm_plane_state(new_plane_state);

		/* Cursor plane is handled after stream updates */
		if (plane->type == DRM_PLANE_TYPE_CURSOR &&
		    acrtc_state->cursor_mode == DM_CURSOR_NATIVE_MODE) {
			if ((fb && crtc == pcrtc) ||
			    (old_plane_state->fb && old_plane_state->crtc == pcrtc)) {
				cursor_update = true;
				if (amdgpu_ip_version(dm->adev, DCE_HWIP, 0) != 0)
					amdgpu_dm_update_cursor(plane, old_plane_state, &bundle->stream_update);
			}

			continue;
		}

		if (!fb || !crtc || pcrtc != crtc)
			continue;

		new_crtc_state = drm_atomic_get_new_crtc_state(state, crtc);
		if (!new_crtc_state->active)
			continue;

		dc_plane = dm_new_plane_state->dc_state;
		if (!dc_plane)
			continue;

		bundle->surface_updates[planes_count].surface = dc_plane;
		if (new_pcrtc_state->color_mgmt_changed) {
			bundle->surface_updates[planes_count].gamma = &dc_plane->gamma_correction;
			bundle->surface_updates[planes_count].in_transfer_func = &dc_plane->in_transfer_func;
			bundle->surface_updates[planes_count].gamut_remap_matrix = &dc_plane->gamut_remap_matrix;
			bundle->surface_updates[planes_count].hdr_mult = dc_plane->hdr_mult;
			bundle->surface_updates[planes_count].func_shaper = &dc_plane->in_shaper_func;
			bundle->surface_updates[planes_count].lut3d_func = &dc_plane->lut3d_func;
			bundle->surface_updates[planes_count].blend_tf = &dc_plane->blend_tf;
		}

		amdgpu_dm_plane_fill_dc_scaling_info(dm->adev, new_plane_state,
				     &bundle->scaling_infos[planes_count]);

		bundle->surface_updates[planes_count].scaling_info =
			&bundle->scaling_infos[planes_count];

		plane_needs_flip = old_plane_state->fb && new_plane_state->fb;

		pflip_present = pflip_present || plane_needs_flip;

		if (!plane_needs_flip) {
			planes_count += 1;
			continue;
		}

		fill_dc_plane_info_and_addr(
			dm->adev, new_plane_state,
			afb->tiling_flags,
			&bundle->plane_infos[planes_count],
			&bundle->flip_addrs[planes_count].address,
			afb->tmz_surface, false);

		drm_dbg_state(state->dev, "plane: id=%d dcc_en=%d\n",
				 new_plane_state->plane->index,
				 bundle->plane_infos[planes_count].dcc.enable);

		bundle->surface_updates[planes_count].plane_info =
			&bundle->plane_infos[planes_count];

		if (acrtc_state->stream->link->psr_settings.psr_feature_enabled ||
		    acrtc_state->stream->link->replay_settings.replay_feature_enabled) {
			fill_dc_dirty_rects(plane, old_plane_state,
					    new_plane_state, new_crtc_state,
					    &bundle->flip_addrs[planes_count],
					    acrtc_state->stream->link->psr_settings.psr_version ==
					    DC_PSR_VERSION_SU_1,
					    &dirty_rects_changed);

			/*
			 * If the dirty regions changed, PSR-SU need to be disabled temporarily
			 * and enabled it again after dirty regions are stable to avoid video glitch.
			 * PSR-SU will be enabled in vblank_control_worker() if user pause the video
			 * during the PSR-SU was disabled.
			 */
			if (acrtc_state->stream->link->psr_settings.psr_version >= DC_PSR_VERSION_SU_1 &&
			    acrtc_attach->dm_irq_params.allow_psr_entry &&
#ifdef CONFIG_DRM_AMD_SECURE_DISPLAY
			    !amdgpu_dm_crc_window_is_activated(acrtc_state->base.crtc) &&
#endif
			    dirty_rects_changed) {
				mutex_lock(&dm->dc_lock);
				acrtc_state->stream->link->psr_settings.psr_dirty_rects_change_timestamp_ns =
				timestamp_ns;
				if (acrtc_state->stream->link->psr_settings.psr_allow_active)
					amdgpu_dm_psr_disable(acrtc_state->stream);
				mutex_unlock(&dm->dc_lock);
			}
		}

		/*
		 * Only allow immediate flips for fast updates that don't
		 * change memory domain, FB pitch, DCC state, rotation or
		 * mirroring.
		 *
		 * dm_crtc_helper_atomic_check() only accepts async flips with
		 * fast updates.
		 */
		if (crtc->state->async_flip &&
		    (acrtc_state->update_type != UPDATE_TYPE_FAST ||
		     get_mem_type(old_plane_state->fb) != get_mem_type(fb)))
			drm_warn_once(state->dev,
				      "[PLANE:%d:%s] async flip with non-fast update\n",
				      plane->base.id, plane->name);

		bundle->flip_addrs[planes_count].flip_immediate =
			crtc->state->async_flip &&
			acrtc_state->update_type == UPDATE_TYPE_FAST &&
			get_mem_type(old_plane_state->fb) == get_mem_type(fb);

		timestamp_ns = ktime_get_ns();
		bundle->flip_addrs[planes_count].flip_timestamp_in_us = div_u64(timestamp_ns, 1000);
		bundle->surface_updates[planes_count].flip_addr = &bundle->flip_addrs[planes_count];
		bundle->surface_updates[planes_count].surface = dc_plane;

		if (!bundle->surface_updates[planes_count].surface) {
			DRM_ERROR("No surface for CRTC: id=%d\n",
					acrtc_attach->crtc_id);
			continue;
		}

		if (plane == pcrtc->primary)
			update_freesync_state_on_stream(
				dm,
				acrtc_state,
				acrtc_state->stream,
				dc_plane,
				bundle->flip_addrs[planes_count].flip_timestamp_in_us);

		drm_dbg_state(state->dev, "%s Flipping to hi: 0x%x, low: 0x%x\n",
				 __func__,
				 bundle->flip_addrs[planes_count].address.grph.addr.high_part,
				 bundle->flip_addrs[planes_count].address.grph.addr.low_part);

		planes_count += 1;

	}

	if (pflip_present) {
		if (!vrr_active) {
			/* Use old throttling in non-vrr fixed refresh rate mode
			 * to keep flip scheduling based on target vblank counts
			 * working in a backwards compatible way, e.g., for
			 * clients using the GLX_OML_sync_control extension or
			 * DRI3/Present extension with defined target_msc.
			 */
			last_flip_vblank = amdgpu_get_vblank_counter_kms(pcrtc);
		} else {
			/* For variable refresh rate mode only:
			 * Get vblank of last completed flip to avoid > 1 vrr
			 * flips per video frame by use of throttling, but allow
			 * flip programming anywhere in the possibly large
			 * variable vrr vblank interval for fine-grained flip
			 * timing control and more opportunity to avoid stutter
			 * on late submission of flips.
			 */
			spin_lock_irqsave(&pcrtc->dev->event_lock, flags);
			last_flip_vblank = acrtc_attach->dm_irq_params.last_flip_vblank;
			spin_unlock_irqrestore(&pcrtc->dev->event_lock, flags);
		}

		target_vblank = last_flip_vblank + wait_for_vblank;

		/*
		 * Wait until we're out of the vertical blank period before the one
		 * targeted by the flip
		 */
		while ((acrtc_attach->enabled &&
			(amdgpu_display_get_crtc_scanoutpos(dm->ddev, acrtc_attach->crtc_id,
							    0, &vpos, &hpos, NULL,
							    NULL, &pcrtc->hwmode)
			 & (DRM_SCANOUTPOS_VALID | DRM_SCANOUTPOS_IN_VBLANK)) ==
			(DRM_SCANOUTPOS_VALID | DRM_SCANOUTPOS_IN_VBLANK) &&
			(int)(target_vblank -
			  amdgpu_get_vblank_counter_kms(pcrtc)) > 0)) {
			usleep_range(1000, 1100);
		}

		/**
		 * Prepare the flip event for the pageflip interrupt to handle.
		 *
		 * This only works in the case where we've already turned on the
		 * appropriate hardware blocks (eg. HUBP) so in the transition case
		 * from 0 -> n planes we have to skip a hardware generated event
		 * and rely on sending it from software.
		 */
		if (acrtc_attach->base.state->event &&
		    acrtc_state->active_planes > 0) {
			drm_crtc_vblank_get(pcrtc);

			spin_lock_irqsave(&pcrtc->dev->event_lock, flags);

			WARN_ON(acrtc_attach->pflip_status != AMDGPU_FLIP_NONE);
			prepare_flip_isr(acrtc_attach);

			spin_unlock_irqrestore(&pcrtc->dev->event_lock, flags);
		}

		if (acrtc_state->stream) {
			if (acrtc_state->freesync_vrr_info_changed)
				bundle->stream_update.vrr_infopacket =
					&acrtc_state->stream->vrr_infopacket;
		}
	} else if (cursor_update && acrtc_state->active_planes > 0) {
		spin_lock_irqsave(&pcrtc->dev->event_lock, flags);
		if (acrtc_attach->base.state->event) {
			drm_crtc_vblank_get(pcrtc);
			acrtc_attach->event = acrtc_attach->base.state->event;
			acrtc_attach->base.state->event = NULL;
		}
		spin_unlock_irqrestore(&pcrtc->dev->event_lock, flags);
	}

	/* Update the planes if changed or disable if we don't have any. */
	if ((planes_count || acrtc_state->active_planes == 0) &&
		acrtc_state->stream) {
		/*
		 * If PSR or idle optimizations are enabled then flush out
		 * any pending work before hardware programming.
		 */
		if (dm->vblank_control_workqueue)
			flush_workqueue(dm->vblank_control_workqueue);

		bundle->stream_update.stream = acrtc_state->stream;
		if (new_pcrtc_state->mode_changed) {
			bundle->stream_update.src = acrtc_state->stream->src;
			bundle->stream_update.dst = acrtc_state->stream->dst;
		}

		if (new_pcrtc_state->color_mgmt_changed) {
			/*
			 * TODO: This isn't fully correct since we've actually
			 * already modified the stream in place.
			 */
			bundle->stream_update.gamut_remap =
				&acrtc_state->stream->gamut_remap_matrix;
			bundle->stream_update.output_csc_transform =
				&acrtc_state->stream->csc_color_matrix;
			bundle->stream_update.out_transfer_func =
				&acrtc_state->stream->out_transfer_func;
			bundle->stream_update.lut3d_func =
				(struct dc_3dlut *) acrtc_state->stream->lut3d_func;
			bundle->stream_update.func_shaper =
				(struct dc_transfer_func *) acrtc_state->stream->func_shaper;
		}

		acrtc_state->stream->abm_level = acrtc_state->abm_level;
		if (acrtc_state->abm_level != dm_old_crtc_state->abm_level)
			bundle->stream_update.abm_level = &acrtc_state->abm_level;

		mutex_lock(&dm->dc_lock);
		if ((acrtc_state->update_type > UPDATE_TYPE_FAST) &&
				acrtc_state->stream->link->psr_settings.psr_allow_active)
			amdgpu_dm_psr_disable(acrtc_state->stream);
		mutex_unlock(&dm->dc_lock);

		/*
		 * If FreeSync state on the stream has changed then we need to
		 * re-adjust the min/max bounds now that DC doesn't handle this
		 * as part of commit.
		 */
		if (is_dc_timing_adjust_needed(dm_old_crtc_state, acrtc_state)) {
			spin_lock_irqsave(&pcrtc->dev->event_lock, flags);
			dc_stream_adjust_vmin_vmax(
				dm->dc, acrtc_state->stream,
				&acrtc_attach->dm_irq_params.vrr_params.adjust);
			spin_unlock_irqrestore(&pcrtc->dev->event_lock, flags);
		}
		mutex_lock(&dm->dc_lock);
		update_planes_and_stream_adapter(dm->dc,
					 acrtc_state->update_type,
					 planes_count,
					 acrtc_state->stream,
					 &bundle->stream_update,
					 bundle->surface_updates);
		updated_planes_and_streams = true;

		/**
		 * Enable or disable the interrupts on the backend.
		 *
		 * Most pipes are put into power gating when unused.
		 *
		 * When power gating is enabled on a pipe we lose the
		 * interrupt enablement state when power gating is disabled.
		 *
		 * So we need to update the IRQ control state in hardware
		 * whenever the pipe turns on (since it could be previously
		 * power gated) or off (since some pipes can't be power gated
		 * on some ASICs).
		 */
		if (dm_old_crtc_state->active_planes != acrtc_state->active_planes)
			dm_update_pflip_irq_state(drm_to_adev(dev),
						  acrtc_attach);

		if (acrtc_state->update_type > UPDATE_TYPE_FAST) {
			if (acrtc_state->stream->link->replay_settings.config.replay_supported &&
					!acrtc_state->stream->link->replay_settings.replay_feature_enabled) {
				struct amdgpu_dm_connector *aconn =
					(struct amdgpu_dm_connector *)acrtc_state->stream->dm_stream_context;
				amdgpu_dm_link_setup_replay(acrtc_state->stream->link, aconn);
			} else if (acrtc_state->stream->link->psr_settings.psr_version != DC_PSR_VERSION_UNSUPPORTED &&
					!acrtc_state->stream->link->psr_settings.psr_feature_enabled) {

				struct amdgpu_dm_connector *aconn = (struct amdgpu_dm_connector *)
					acrtc_state->stream->dm_stream_context;

				if (!aconn->disallow_edp_enter_psr)
					amdgpu_dm_link_setup_psr(acrtc_state->stream);
			}
		}

		/* Decrement skip count when PSR is enabled and we're doing fast updates. */
		if (acrtc_state->update_type == UPDATE_TYPE_FAST &&
		    acrtc_state->stream->link->psr_settings.psr_feature_enabled) {
			struct amdgpu_dm_connector *aconn =
				(struct amdgpu_dm_connector *)acrtc_state->stream->dm_stream_context;

			if (aconn->psr_skip_count > 0)
				aconn->psr_skip_count--;

			/* Allow PSR when skip count is 0. */
			acrtc_attach->dm_irq_params.allow_psr_entry = !aconn->psr_skip_count;

			/*
			 * If sink supports PSR SU, there is no need to rely on
			 * a vblank event disable request to enable PSR. PSR SU
			 * can be enabled immediately once OS demonstrates an
			 * adequate number of fast atomic commits to notify KMD
			 * of update events. See `vblank_control_worker()`.
			 */
			if (acrtc_state->stream->link->psr_settings.psr_version >= DC_PSR_VERSION_SU_1 &&
			    acrtc_attach->dm_irq_params.allow_psr_entry &&
#ifdef CONFIG_DRM_AMD_SECURE_DISPLAY
			    !amdgpu_dm_crc_window_is_activated(acrtc_state->base.crtc) &&
#endif
			    !acrtc_state->stream->link->psr_settings.psr_allow_active &&
			    !aconn->disallow_edp_enter_psr &&
			    (timestamp_ns -
			    acrtc_state->stream->link->psr_settings.psr_dirty_rects_change_timestamp_ns) >
			    500000000)
				amdgpu_dm_psr_enable(acrtc_state->stream);
		} else {
			acrtc_attach->dm_irq_params.allow_psr_entry = false;
		}

		mutex_unlock(&dm->dc_lock);
	}

	/*
	 * Update cursor state *after* programming all the planes.
	 * This avoids redundant programming in the case where we're going
	 * to be disabling a single plane - those pipes are being disabled.
	 */
	if (acrtc_state->active_planes &&
	    (!updated_planes_and_streams || amdgpu_ip_version(dm->adev, DCE_HWIP, 0) == 0) &&
	    acrtc_state->cursor_mode == DM_CURSOR_NATIVE_MODE)
		amdgpu_dm_commit_cursors(state);

cleanup:
	kfree(bundle);
}

static void amdgpu_dm_commit_audio(struct drm_device *dev,
				   struct drm_atomic_state *state)
{
	struct amdgpu_device *adev = drm_to_adev(dev);
	struct amdgpu_dm_connector *aconnector;
	struct drm_connector *connector;
	struct drm_connector_state *old_con_state, *new_con_state;
	struct drm_crtc_state *new_crtc_state;
	struct dm_crtc_state *new_dm_crtc_state;
	const struct dc_stream_status *status;
	int i, inst;

	/* Notify device removals. */
	for_each_oldnew_connector_in_state(state, connector, old_con_state, new_con_state, i) {
		if (old_con_state->crtc != new_con_state->crtc) {
			/* CRTC changes require notification. */
			goto notify;
		}

		if (!new_con_state->crtc)
			continue;

		new_crtc_state = drm_atomic_get_new_crtc_state(
			state, new_con_state->crtc);

		if (!new_crtc_state)
			continue;

		if (!drm_atomic_crtc_needs_modeset(new_crtc_state))
			continue;

notify:
		if (connector->connector_type == DRM_MODE_CONNECTOR_WRITEBACK)
			continue;

		aconnector = to_amdgpu_dm_connector(connector);

		mutex_lock(&adev->dm.audio_lock);
		inst = aconnector->audio_inst;
		aconnector->audio_inst = -1;
		mutex_unlock(&adev->dm.audio_lock);

		amdgpu_dm_audio_eld_notify(adev, inst);
	}

	/* Notify audio device additions. */
	for_each_new_connector_in_state(state, connector, new_con_state, i) {
		if (!new_con_state->crtc)
			continue;

		new_crtc_state = drm_atomic_get_new_crtc_state(
			state, new_con_state->crtc);

		if (!new_crtc_state)
			continue;

		if (!drm_atomic_crtc_needs_modeset(new_crtc_state))
			continue;

		new_dm_crtc_state = to_dm_crtc_state(new_crtc_state);
		if (!new_dm_crtc_state->stream)
			continue;

		status = dc_stream_get_status(new_dm_crtc_state->stream);
		if (!status)
			continue;

		if (connector->connector_type == DRM_MODE_CONNECTOR_WRITEBACK)
			continue;

		aconnector = to_amdgpu_dm_connector(connector);

		mutex_lock(&adev->dm.audio_lock);
		inst = status->audio_inst;
		aconnector->audio_inst = inst;
		mutex_unlock(&adev->dm.audio_lock);

		amdgpu_dm_audio_eld_notify(adev, inst);
	}
}

/*
 * amdgpu_dm_crtc_copy_transient_flags - copy mirrored flags from DRM to DC
 * @crtc_state: the DRM CRTC state
 * @stream_state: the DC stream state.
 *
 * Copy the mirrored transient state flags from DRM, to DC. It is used to bring
 * a dc_stream_state's flags in sync with a drm_crtc_state's flags.
 */
static void amdgpu_dm_crtc_copy_transient_flags(struct drm_crtc_state *crtc_state,
						struct dc_stream_state *stream_state)
{
	stream_state->mode_changed = drm_atomic_crtc_needs_modeset(crtc_state);
}

static void dm_clear_writeback(struct amdgpu_display_manager *dm,
			      struct dm_crtc_state *crtc_state)
{
	dc_stream_remove_writeback(dm->dc, crtc_state->stream, 0);
}

static void amdgpu_dm_commit_streams(struct drm_atomic_state *state,
					struct dc_state *dc_state)
{
	struct drm_device *dev = state->dev;
	struct amdgpu_device *adev = drm_to_adev(dev);
	struct amdgpu_display_manager *dm = &adev->dm;
	struct drm_crtc *crtc;
	struct drm_crtc_state *old_crtc_state, *new_crtc_state;
	struct dm_crtc_state *dm_old_crtc_state, *dm_new_crtc_state;
	struct drm_connector_state *old_con_state;
	struct drm_connector *connector;
	bool mode_set_reset_required = false;
	u32 i;
	struct dc_commit_streams_params params = {dc_state->streams, dc_state->stream_count};

	/* Disable writeback */
	for_each_old_connector_in_state(state, connector, old_con_state, i) {
		struct dm_connector_state *dm_old_con_state;
		struct amdgpu_crtc *acrtc;

		if (connector->connector_type != DRM_MODE_CONNECTOR_WRITEBACK)
			continue;

		old_crtc_state = NULL;

		dm_old_con_state = to_dm_connector_state(old_con_state);
		if (!dm_old_con_state->base.crtc)
			continue;

		acrtc = to_amdgpu_crtc(dm_old_con_state->base.crtc);
		if (acrtc)
			old_crtc_state = drm_atomic_get_old_crtc_state(state, &acrtc->base);

		if (!acrtc || !acrtc->wb_enabled)
			continue;

		dm_old_crtc_state = to_dm_crtc_state(old_crtc_state);

		dm_clear_writeback(dm, dm_old_crtc_state);
		acrtc->wb_enabled = false;
	}

	for_each_oldnew_crtc_in_state(state, crtc, old_crtc_state,
				      new_crtc_state, i) {
		struct amdgpu_crtc *acrtc = to_amdgpu_crtc(crtc);

		dm_old_crtc_state = to_dm_crtc_state(old_crtc_state);

		if (old_crtc_state->active &&
		    (!new_crtc_state->active ||
		     drm_atomic_crtc_needs_modeset(new_crtc_state))) {
			manage_dm_interrupts(adev, acrtc, NULL);
			dc_stream_release(dm_old_crtc_state->stream);
		}
	}

	drm_atomic_helper_calc_timestamping_constants(state);

	/* update changed items */
	for_each_oldnew_crtc_in_state(state, crtc, old_crtc_state, new_crtc_state, i) {
		struct amdgpu_crtc *acrtc = to_amdgpu_crtc(crtc);

		dm_new_crtc_state = to_dm_crtc_state(new_crtc_state);
		dm_old_crtc_state = to_dm_crtc_state(old_crtc_state);

		drm_dbg_state(state->dev,
			"amdgpu_crtc id:%d crtc_state_flags: enable:%d, active:%d, planes_changed:%d, mode_changed:%d,active_changed:%d,connectors_changed:%d\n",
			acrtc->crtc_id,
			new_crtc_state->enable,
			new_crtc_state->active,
			new_crtc_state->planes_changed,
			new_crtc_state->mode_changed,
			new_crtc_state->active_changed,
			new_crtc_state->connectors_changed);

		/* Disable cursor if disabling crtc */
		if (old_crtc_state->active && !new_crtc_state->active) {
			struct dc_cursor_position position;

			memset(&position, 0, sizeof(position));
			mutex_lock(&dm->dc_lock);
			dc_exit_ips_for_hw_access(dm->dc);
			dc_stream_program_cursor_position(dm_old_crtc_state->stream, &position);
			mutex_unlock(&dm->dc_lock);
		}

		/* Copy all transient state flags into dc state */
		if (dm_new_crtc_state->stream) {
			amdgpu_dm_crtc_copy_transient_flags(&dm_new_crtc_state->base,
							    dm_new_crtc_state->stream);
		}

		/* handles headless hotplug case, updating new_state and
		 * aconnector as needed
		 */

		if (amdgpu_dm_crtc_modeset_required(new_crtc_state, dm_new_crtc_state->stream, dm_old_crtc_state->stream)) {

			drm_dbg_atomic(dev,
				       "Atomic commit: SET crtc id %d: [%p]\n",
				       acrtc->crtc_id, acrtc);

			if (!dm_new_crtc_state->stream) {
				/*
				 * this could happen because of issues with
				 * userspace notifications delivery.
				 * In this case userspace tries to set mode on
				 * display which is disconnected in fact.
				 * dc_sink is NULL in this case on aconnector.
				 * We expect reset mode will come soon.
				 *
				 * This can also happen when unplug is done
				 * during resume sequence ended
				 *
				 * In this case, we want to pretend we still
				 * have a sink to keep the pipe running so that
				 * hw state is consistent with the sw state
				 */
				drm_dbg_atomic(dev,
					       "Failed to create new stream for crtc %d\n",
						acrtc->base.base.id);
				continue;
			}

			if (dm_old_crtc_state->stream)
				remove_stream(adev, acrtc, dm_old_crtc_state->stream);

			pm_runtime_get_noresume(dev->dev);

			acrtc->enabled = true;
			acrtc->hw_mode = new_crtc_state->mode;
			crtc->hwmode = new_crtc_state->mode;
			mode_set_reset_required = true;
		} else if (modereset_required(new_crtc_state)) {
			drm_dbg_atomic(dev,
				       "Atomic commit: RESET. crtc id %d:[%p]\n",
				       acrtc->crtc_id, acrtc);
			/* i.e. reset mode */
			if (dm_old_crtc_state->stream)
				remove_stream(adev, acrtc, dm_old_crtc_state->stream);

			mode_set_reset_required = true;
		}
	} /* for_each_crtc_in_state() */

	/* if there mode set or reset, disable eDP PSR, Replay */
	if (mode_set_reset_required) {
		if (dm->vblank_control_workqueue)
			flush_workqueue(dm->vblank_control_workqueue);

		amdgpu_dm_replay_disable_all(dm);
		amdgpu_dm_psr_disable_all(dm);
	}

	dm_enable_per_frame_crtc_master_sync(dc_state);
	mutex_lock(&dm->dc_lock);
	dc_exit_ips_for_hw_access(dm->dc);
	WARN_ON(!dc_commit_streams(dm->dc, &params));

	/* Allow idle optimization when vblank count is 0 for display off */
	if (dm->active_vblank_irq_count == 0)
		dc_allow_idle_optimizations(dm->dc, true);
	mutex_unlock(&dm->dc_lock);

	for_each_new_crtc_in_state(state, crtc, new_crtc_state, i) {
		struct amdgpu_crtc *acrtc = to_amdgpu_crtc(crtc);

		dm_new_crtc_state = to_dm_crtc_state(new_crtc_state);

		if (dm_new_crtc_state->stream != NULL) {
			const struct dc_stream_status *status =
					dc_stream_get_status(dm_new_crtc_state->stream);

			if (!status)
				status = dc_state_get_stream_status(dc_state,
									 dm_new_crtc_state->stream);
			if (!status)
				drm_err(dev,
					"got no status for stream %p on acrtc%p\n",
					dm_new_crtc_state->stream, acrtc);
			else
				acrtc->otg_inst = status->primary_otg_inst;
		}
	}
}

static void dm_set_writeback(struct amdgpu_display_manager *dm,
			      struct dm_crtc_state *crtc_state,
			      struct drm_connector *connector,
			      struct drm_connector_state *new_con_state)
{
	struct drm_writeback_connector *wb_conn = drm_connector_to_writeback(connector);
	struct amdgpu_device *adev = dm->adev;
	struct amdgpu_crtc *acrtc;
	struct dc_writeback_info *wb_info;
	struct pipe_ctx *pipe = NULL;
	struct amdgpu_framebuffer *afb;
	int i = 0;

	wb_info = kzalloc(sizeof(*wb_info), GFP_KERNEL);
	if (!wb_info) {
		DRM_ERROR("Failed to allocate wb_info\n");
		return;
	}

	acrtc = to_amdgpu_crtc(wb_conn->encoder.crtc);
	if (!acrtc) {
		DRM_ERROR("no amdgpu_crtc found\n");
		kfree(wb_info);
		return;
	}

	afb = to_amdgpu_framebuffer(new_con_state->writeback_job->fb);
	if (!afb) {
		DRM_ERROR("No amdgpu_framebuffer found\n");
		kfree(wb_info);
		return;
	}

	for (i = 0; i < MAX_PIPES; i++) {
		if (dm->dc->current_state->res_ctx.pipe_ctx[i].stream == crtc_state->stream) {
			pipe = &dm->dc->current_state->res_ctx.pipe_ctx[i];
			break;
		}
	}

	/* fill in wb_info */
	wb_info->wb_enabled = true;

	wb_info->dwb_pipe_inst = 0;
	wb_info->dwb_params.dwbscl_black_color = 0;
	wb_info->dwb_params.hdr_mult = 0x1F000;
	wb_info->dwb_params.csc_params.gamut_adjust_type = CM_GAMUT_ADJUST_TYPE_BYPASS;
	wb_info->dwb_params.csc_params.gamut_coef_format = CM_GAMUT_REMAP_COEF_FORMAT_S2_13;
	wb_info->dwb_params.output_depth = DWB_OUTPUT_PIXEL_DEPTH_10BPC;
	wb_info->dwb_params.cnv_params.cnv_out_bpc = DWB_CNV_OUT_BPC_10BPC;

	/* width & height from crtc */
	wb_info->dwb_params.cnv_params.src_width = acrtc->base.mode.crtc_hdisplay;
	wb_info->dwb_params.cnv_params.src_height = acrtc->base.mode.crtc_vdisplay;
	wb_info->dwb_params.dest_width = acrtc->base.mode.crtc_hdisplay;
	wb_info->dwb_params.dest_height = acrtc->base.mode.crtc_vdisplay;

	wb_info->dwb_params.cnv_params.crop_en = false;
	wb_info->dwb_params.stereo_params.stereo_enabled = false;

	wb_info->dwb_params.cnv_params.out_max_pix_val = 0x3ff;	// 10 bits
	wb_info->dwb_params.cnv_params.out_min_pix_val = 0;
	wb_info->dwb_params.cnv_params.fc_out_format = DWB_OUT_FORMAT_32BPP_ARGB;
	wb_info->dwb_params.cnv_params.out_denorm_mode = DWB_OUT_DENORM_BYPASS;

	wb_info->dwb_params.out_format = dwb_scaler_mode_bypass444;

	wb_info->dwb_params.capture_rate = dwb_capture_rate_0;

	wb_info->dwb_params.scaler_taps.h_taps = 4;
	wb_info->dwb_params.scaler_taps.v_taps = 4;
	wb_info->dwb_params.scaler_taps.h_taps_c = 2;
	wb_info->dwb_params.scaler_taps.v_taps_c = 2;
	wb_info->dwb_params.subsample_position = DWB_INTERSTITIAL_SUBSAMPLING;

	wb_info->mcif_buf_params.luma_pitch = afb->base.pitches[0];
	wb_info->mcif_buf_params.chroma_pitch = afb->base.pitches[1];

	for (i = 0; i < DWB_MCIF_BUF_COUNT; i++) {
		wb_info->mcif_buf_params.luma_address[i] = afb->address;
		wb_info->mcif_buf_params.chroma_address[i] = 0;
	}

	wb_info->mcif_buf_params.p_vmid = 1;
	if (amdgpu_ip_version(adev, DCE_HWIP, 0) >= IP_VERSION(3, 0, 0)) {
		wb_info->mcif_warmup_params.start_address.quad_part = afb->address;
		wb_info->mcif_warmup_params.region_size =
			wb_info->mcif_buf_params.luma_pitch * wb_info->dwb_params.dest_height;
	}
	wb_info->mcif_warmup_params.p_vmid = 1;
	wb_info->writeback_source_plane = pipe->plane_state;

	dc_stream_add_writeback(dm->dc, crtc_state->stream, wb_info);

	acrtc->wb_pending = true;
	acrtc->wb_conn = wb_conn;
	drm_writeback_queue_job(wb_conn, new_con_state);
}

/**
 * amdgpu_dm_atomic_commit_tail() - AMDgpu DM's commit tail implementation.
 * @state: The atomic state to commit
 *
 * This will tell DC to commit the constructed DC state from atomic_check,
 * programming the hardware. Any failures here implies a hardware failure, since
 * atomic check should have filtered anything non-kosher.
 */
static void amdgpu_dm_atomic_commit_tail(struct drm_atomic_state *state)
{
	struct drm_device *dev = state->dev;
	struct amdgpu_device *adev = drm_to_adev(dev);
	struct amdgpu_display_manager *dm = &adev->dm;
	struct dm_atomic_state *dm_state;
	struct dc_state *dc_state = NULL;
	u32 i, j;
	struct drm_crtc *crtc;
	struct drm_crtc_state *old_crtc_state, *new_crtc_state;
	unsigned long flags;
	bool wait_for_vblank = true;
	struct drm_connector *connector;
	struct drm_connector_state *old_con_state, *new_con_state;
	struct dm_crtc_state *dm_old_crtc_state, *dm_new_crtc_state;
	int crtc_disable_count = 0;

	trace_amdgpu_dm_atomic_commit_tail_begin(state);

	drm_atomic_helper_update_legacy_modeset_state(dev, state);
	drm_dp_mst_atomic_wait_for_dependencies(state);

	dm_state = dm_atomic_get_new_state(state);
	if (dm_state && dm_state->context) {
		dc_state = dm_state->context;
		amdgpu_dm_commit_streams(state, dc_state);
	}

	for_each_oldnew_connector_in_state(state, connector, old_con_state, new_con_state, i) {
		struct dm_connector_state *dm_new_con_state = to_dm_connector_state(new_con_state);
		struct amdgpu_crtc *acrtc = to_amdgpu_crtc(dm_new_con_state->base.crtc);
		struct amdgpu_dm_connector *aconnector;

		if (connector->connector_type == DRM_MODE_CONNECTOR_WRITEBACK)
			continue;

		aconnector = to_amdgpu_dm_connector(connector);

		if (!adev->dm.hdcp_workqueue)
			continue;

		pr_debug("[HDCP_DM] -------------- i : %x ----------\n", i);

		if (!connector)
			continue;

		pr_debug("[HDCP_DM] connector->index: %x connect_status: %x dpms: %x\n",
			connector->index, connector->status, connector->dpms);
		pr_debug("[HDCP_DM] state protection old: %x new: %x\n",
			old_con_state->content_protection, new_con_state->content_protection);

		if (aconnector->dc_sink) {
			if (aconnector->dc_sink->sink_signal != SIGNAL_TYPE_VIRTUAL &&
				aconnector->dc_sink->sink_signal != SIGNAL_TYPE_NONE) {
				pr_debug("[HDCP_DM] pipe_ctx dispname=%s\n",
				aconnector->dc_sink->edid_caps.display_name);
			}
		}

		new_crtc_state = NULL;
		old_crtc_state = NULL;

		if (acrtc) {
			new_crtc_state = drm_atomic_get_new_crtc_state(state, &acrtc->base);
			old_crtc_state = drm_atomic_get_old_crtc_state(state, &acrtc->base);
		}

		if (old_crtc_state)
			pr_debug("old crtc en: %x a: %x m: %x a-chg: %x c-chg: %x\n",
			old_crtc_state->enable,
			old_crtc_state->active,
			old_crtc_state->mode_changed,
			old_crtc_state->active_changed,
			old_crtc_state->connectors_changed);

		if (new_crtc_state)
			pr_debug("NEW crtc en: %x a: %x m: %x a-chg: %x c-chg: %x\n",
			new_crtc_state->enable,
			new_crtc_state->active,
			new_crtc_state->mode_changed,
			new_crtc_state->active_changed,
			new_crtc_state->connectors_changed);
	}

	for_each_oldnew_connector_in_state(state, connector, old_con_state, new_con_state, i) {
		struct dm_connector_state *dm_new_con_state = to_dm_connector_state(new_con_state);
		struct amdgpu_crtc *acrtc = to_amdgpu_crtc(dm_new_con_state->base.crtc);
		struct amdgpu_dm_connector *aconnector = to_amdgpu_dm_connector(connector);

		if (!adev->dm.hdcp_workqueue)
			continue;

		new_crtc_state = NULL;
		old_crtc_state = NULL;

		if (acrtc) {
			new_crtc_state = drm_atomic_get_new_crtc_state(state, &acrtc->base);
			old_crtc_state = drm_atomic_get_old_crtc_state(state, &acrtc->base);
		}

		dm_new_crtc_state = to_dm_crtc_state(new_crtc_state);

		if (dm_new_crtc_state && dm_new_crtc_state->stream == NULL &&
		    connector->state->content_protection == DRM_MODE_CONTENT_PROTECTION_ENABLED) {
			hdcp_reset_display(adev->dm.hdcp_workqueue, aconnector->dc_link->link_index);
			new_con_state->content_protection = DRM_MODE_CONTENT_PROTECTION_DESIRED;
			dm_new_con_state->update_hdcp = true;
			continue;
		}

		if (is_content_protection_different(new_crtc_state, old_crtc_state, new_con_state,
											old_con_state, connector, adev->dm.hdcp_workqueue)) {
			/* when display is unplugged from mst hub, connctor will
			 * be destroyed within dm_dp_mst_connector_destroy. connector
			 * hdcp perperties, like type, undesired, desired, enabled,
			 * will be lost. So, save hdcp properties into hdcp_work within
			 * amdgpu_dm_atomic_commit_tail. if the same display is
			 * plugged back with same display index, its hdcp properties
			 * will be retrieved from hdcp_work within dm_dp_mst_get_modes
			 */

			bool enable_encryption = false;

			if (new_con_state->content_protection == DRM_MODE_CONTENT_PROTECTION_DESIRED)
				enable_encryption = true;

			if (aconnector->dc_link && aconnector->dc_sink &&
				aconnector->dc_link->type == dc_connection_mst_branch) {
				struct hdcp_workqueue *hdcp_work = adev->dm.hdcp_workqueue;
				struct hdcp_workqueue *hdcp_w =
					&hdcp_work[aconnector->dc_link->link_index];

				hdcp_w->hdcp_content_type[connector->index] =
					new_con_state->hdcp_content_type;
				hdcp_w->content_protection[connector->index] =
					new_con_state->content_protection;
			}

			if (new_crtc_state && new_crtc_state->mode_changed &&
				new_con_state->content_protection >= DRM_MODE_CONTENT_PROTECTION_DESIRED)
				enable_encryption = true;

			DRM_INFO("[HDCP_DM] hdcp_update_display enable_encryption = %x\n", enable_encryption);

			if (aconnector->dc_link)
				hdcp_update_display(
					adev->dm.hdcp_workqueue, aconnector->dc_link->link_index, aconnector,
					new_con_state->hdcp_content_type, enable_encryption);
		}
	}

	/* Handle connector state changes */
	for_each_oldnew_connector_in_state(state, connector, old_con_state, new_con_state, i) {
		struct dm_connector_state *dm_new_con_state = to_dm_connector_state(new_con_state);
		struct dm_connector_state *dm_old_con_state = to_dm_connector_state(old_con_state);
		struct amdgpu_crtc *acrtc = to_amdgpu_crtc(dm_new_con_state->base.crtc);
		struct dc_surface_update *dummy_updates;
		struct dc_stream_update stream_update;
		struct dc_info_packet hdr_packet;
		struct dc_stream_status *status = NULL;
		bool abm_changed, hdr_changed, scaling_changed;

		memset(&stream_update, 0, sizeof(stream_update));

		if (acrtc) {
			new_crtc_state = drm_atomic_get_new_crtc_state(state, &acrtc->base);
			old_crtc_state = drm_atomic_get_old_crtc_state(state, &acrtc->base);
		}

		/* Skip any modesets/resets */
		if (!acrtc || drm_atomic_crtc_needs_modeset(new_crtc_state))
			continue;

		dm_new_crtc_state = to_dm_crtc_state(new_crtc_state);
		dm_old_crtc_state = to_dm_crtc_state(old_crtc_state);

		scaling_changed = is_scaling_state_different(dm_new_con_state,
							     dm_old_con_state);

		abm_changed = dm_new_crtc_state->abm_level !=
			      dm_old_crtc_state->abm_level;

		hdr_changed =
			!drm_connector_atomic_hdr_metadata_equal(old_con_state, new_con_state);

		if (!scaling_changed && !abm_changed && !hdr_changed)
			continue;

		stream_update.stream = dm_new_crtc_state->stream;
		if (scaling_changed) {
			update_stream_scaling_settings(&dm_new_con_state->base.crtc->mode,
					dm_new_con_state, dm_new_crtc_state->stream);

			stream_update.src = dm_new_crtc_state->stream->src;
			stream_update.dst = dm_new_crtc_state->stream->dst;
		}

		if (abm_changed) {
			dm_new_crtc_state->stream->abm_level = dm_new_crtc_state->abm_level;

			stream_update.abm_level = &dm_new_crtc_state->abm_level;
		}

		if (hdr_changed) {
			fill_hdr_info_packet(new_con_state, &hdr_packet);
			stream_update.hdr_static_metadata = &hdr_packet;
		}

		status = dc_stream_get_status(dm_new_crtc_state->stream);

		if (WARN_ON(!status))
			continue;

		WARN_ON(!status->plane_count);

		/*
		 * TODO: DC refuses to perform stream updates without a dc_surface_update.
		 * Here we create an empty update on each plane.
		 * To fix this, DC should permit updating only stream properties.
		 */
		dummy_updates = kzalloc(sizeof(struct dc_surface_update) * MAX_SURFACES, GFP_ATOMIC);
		if (!dummy_updates) {
			DRM_ERROR("Failed to allocate memory for dummy_updates.\n");
			continue;
		}
		for (j = 0; j < status->plane_count; j++)
			dummy_updates[j].surface = status->plane_states[0];

		sort(dummy_updates, status->plane_count,
		     sizeof(*dummy_updates), dm_plane_layer_index_cmp, NULL);

		mutex_lock(&dm->dc_lock);
		dc_exit_ips_for_hw_access(dm->dc);
		dc_update_planes_and_stream(dm->dc,
					    dummy_updates,
					    status->plane_count,
					    dm_new_crtc_state->stream,
					    &stream_update);
		mutex_unlock(&dm->dc_lock);
		kfree(dummy_updates);
	}

	/**
	 * Enable interrupts for CRTCs that are newly enabled or went through
	 * a modeset. It was intentionally deferred until after the front end
	 * state was modified to wait until the OTG was on and so the IRQ
	 * handlers didn't access stale or invalid state.
	 */
	for_each_oldnew_crtc_in_state(state, crtc, old_crtc_state, new_crtc_state, i) {
		struct amdgpu_crtc *acrtc = to_amdgpu_crtc(crtc);
#ifdef CONFIG_DEBUG_FS
		enum amdgpu_dm_pipe_crc_source cur_crc_src;
#endif
		/* Count number of newly disabled CRTCs for dropping PM refs later. */
		if (old_crtc_state->active && !new_crtc_state->active)
			crtc_disable_count++;

		dm_new_crtc_state = to_dm_crtc_state(new_crtc_state);
		dm_old_crtc_state = to_dm_crtc_state(old_crtc_state);

		/* For freesync config update on crtc state and params for irq */
		update_stream_irq_parameters(dm, dm_new_crtc_state);

#ifdef CONFIG_DEBUG_FS
		spin_lock_irqsave(&adev_to_drm(adev)->event_lock, flags);
		cur_crc_src = acrtc->dm_irq_params.crc_src;
		spin_unlock_irqrestore(&adev_to_drm(adev)->event_lock, flags);
#endif

		if (new_crtc_state->active &&
		    (!old_crtc_state->active ||
		     drm_atomic_crtc_needs_modeset(new_crtc_state))) {
			dc_stream_retain(dm_new_crtc_state->stream);
			acrtc->dm_irq_params.stream = dm_new_crtc_state->stream;
			manage_dm_interrupts(adev, acrtc, dm_new_crtc_state);
		}
		/* Handle vrr on->off / off->on transitions */
		amdgpu_dm_handle_vrr_transition(dm_old_crtc_state, dm_new_crtc_state);

#ifdef CONFIG_DEBUG_FS
		if (new_crtc_state->active &&
		    (!old_crtc_state->active ||
		     drm_atomic_crtc_needs_modeset(new_crtc_state))) {
			/**
			 * Frontend may have changed so reapply the CRC capture
			 * settings for the stream.
			 */
			if (amdgpu_dm_is_valid_crc_source(cur_crc_src)) {
#if defined(CONFIG_DRM_AMD_SECURE_DISPLAY)
				if (amdgpu_dm_crc_window_is_activated(crtc)) {
					spin_lock_irqsave(&adev_to_drm(adev)->event_lock, flags);
					acrtc->dm_irq_params.window_param.update_win = true;

					/**
					 * It takes 2 frames for HW to stably generate CRC when
					 * resuming from suspend, so we set skip_frame_cnt 2.
					 */
					acrtc->dm_irq_params.window_param.skip_frame_cnt = 2;
					spin_unlock_irqrestore(&adev_to_drm(adev)->event_lock, flags);
				}
#endif
				if (amdgpu_dm_crtc_configure_crc_source(
					crtc, dm_new_crtc_state, cur_crc_src))
					drm_dbg_atomic(dev, "Failed to configure crc source");
			}
		}
#endif
	}

	for_each_new_crtc_in_state(state, crtc, new_crtc_state, j)
		if (new_crtc_state->async_flip)
			wait_for_vblank = false;

	/* update planes when needed per crtc*/
	for_each_new_crtc_in_state(state, crtc, new_crtc_state, j) {
		dm_new_crtc_state = to_dm_crtc_state(new_crtc_state);

		if (dm_new_crtc_state->stream)
			amdgpu_dm_commit_planes(state, dev, dm, crtc, wait_for_vblank);
	}

	/* Enable writeback */
	for_each_new_connector_in_state(state, connector, new_con_state, i) {
		struct dm_connector_state *dm_new_con_state = to_dm_connector_state(new_con_state);
		struct amdgpu_crtc *acrtc = to_amdgpu_crtc(dm_new_con_state->base.crtc);

		if (connector->connector_type != DRM_MODE_CONNECTOR_WRITEBACK)
			continue;

		if (!new_con_state->writeback_job)
			continue;

		new_crtc_state = drm_atomic_get_new_crtc_state(state, &acrtc->base);

		if (!new_crtc_state)
			continue;

		if (acrtc->wb_enabled)
			continue;

		dm_new_crtc_state = to_dm_crtc_state(new_crtc_state);

		dm_set_writeback(dm, dm_new_crtc_state, connector, new_con_state);
		acrtc->wb_enabled = true;
	}

	/* Update audio instances for each connector. */
	amdgpu_dm_commit_audio(dev, state);

	/* restore the backlight level */
	for (i = 0; i < dm->num_of_edps; i++) {
		if (dm->backlight_dev[i] &&
		    (dm->actual_brightness[i] != dm->brightness[i]))
			amdgpu_dm_backlight_set_level(dm, i, dm->brightness[i]);
	}

	/*
	 * send vblank event on all events not handled in flip and
	 * mark consumed event for drm_atomic_helper_commit_hw_done
	 */
	spin_lock_irqsave(&adev_to_drm(adev)->event_lock, flags);
	for_each_new_crtc_in_state(state, crtc, new_crtc_state, i) {

		if (new_crtc_state->event)
			drm_send_event_locked(dev, &new_crtc_state->event->base);

		new_crtc_state->event = NULL;
	}
	spin_unlock_irqrestore(&adev_to_drm(adev)->event_lock, flags);

	/* Signal HW programming completion */
	drm_atomic_helper_commit_hw_done(state);

	if (wait_for_vblank)
		drm_atomic_helper_wait_for_flip_done(dev, state);

	drm_atomic_helper_cleanup_planes(dev, state);

	/* Don't free the memory if we are hitting this as part of suspend.
	 * This way we don't free any memory during suspend; see
	 * amdgpu_bo_free_kernel().  The memory will be freed in the first
	 * non-suspend modeset or when the driver is torn down.
	 */
	if (!adev->in_suspend) {
		/* return the stolen vga memory back to VRAM */
		if (!adev->mman.keep_stolen_vga_memory)
			amdgpu_bo_free_kernel(&adev->mman.stolen_vga_memory, NULL, NULL);
		amdgpu_bo_free_kernel(&adev->mman.stolen_extended_memory, NULL, NULL);
	}

	/*
	 * Finally, drop a runtime PM reference for each newly disabled CRTC,
	 * so we can put the GPU into runtime suspend if we're not driving any
	 * displays anymore
	 */
	for (i = 0; i < crtc_disable_count; i++)
		pm_runtime_put_autosuspend(dev->dev);
	pm_runtime_mark_last_busy(dev->dev);
}

static int dm_force_atomic_commit(struct drm_connector *connector)
{
	int ret = 0;
	struct drm_device *ddev = connector->dev;
	struct drm_atomic_state *state = drm_atomic_state_alloc(ddev);
	struct amdgpu_crtc *disconnected_acrtc = to_amdgpu_crtc(connector->encoder->crtc);
	struct drm_plane *plane = disconnected_acrtc->base.primary;
	struct drm_connector_state *conn_state;
	struct drm_crtc_state *crtc_state;
	struct drm_plane_state *plane_state;

	if (!state)
		return -ENOMEM;

	state->acquire_ctx = ddev->mode_config.acquire_ctx;

	/* Construct an atomic state to restore previous display setting */

	/*
	 * Attach connectors to drm_atomic_state
	 */
	conn_state = drm_atomic_get_connector_state(state, connector);

	ret = PTR_ERR_OR_ZERO(conn_state);
	if (ret)
		goto out;

	/* Attach crtc to drm_atomic_state*/
	crtc_state = drm_atomic_get_crtc_state(state, &disconnected_acrtc->base);

	ret = PTR_ERR_OR_ZERO(crtc_state);
	if (ret)
		goto out;

	/* force a restore */
	crtc_state->mode_changed = true;

	/* Attach plane to drm_atomic_state */
	plane_state = drm_atomic_get_plane_state(state, plane);

	ret = PTR_ERR_OR_ZERO(plane_state);
	if (ret)
		goto out;

	/* Call commit internally with the state we just constructed */
	ret = drm_atomic_commit(state);

out:
	drm_atomic_state_put(state);
	if (ret)
		DRM_ERROR("Restoring old state failed with %i\n", ret);

	return ret;
}

/*
 * This function handles all cases when set mode does not come upon hotplug.
 * This includes when a display is unplugged then plugged back into the
 * same port and when running without usermode desktop manager supprot
 */
void dm_restore_drm_connector_state(struct drm_device *dev,
				    struct drm_connector *connector)
{
	struct amdgpu_dm_connector *aconnector;
	struct amdgpu_crtc *disconnected_acrtc;
	struct dm_crtc_state *acrtc_state;

	if (connector->connector_type == DRM_MODE_CONNECTOR_WRITEBACK)
		return;

	aconnector = to_amdgpu_dm_connector(connector);

	if (!aconnector->dc_sink || !connector->state || !connector->encoder)
		return;

	disconnected_acrtc = to_amdgpu_crtc(connector->encoder->crtc);
	if (!disconnected_acrtc)
		return;

	acrtc_state = to_dm_crtc_state(disconnected_acrtc->base.state);
	if (!acrtc_state->stream)
		return;

	/*
	 * If the previous sink is not released and different from the current,
	 * we deduce we are in a state where we can not rely on usermode call
	 * to turn on the display, so we do it here
	 */
	if (acrtc_state->stream->sink != aconnector->dc_sink)
		dm_force_atomic_commit(&aconnector->base);
}

/*
 * Grabs all modesetting locks to serialize against any blocking commits,
 * Waits for completion of all non blocking commits.
 */
static int do_aquire_global_lock(struct drm_device *dev,
				 struct drm_atomic_state *state)
{
	struct drm_crtc *crtc;
	struct drm_crtc_commit *commit;
	long ret;

	/*
	 * Adding all modeset locks to aquire_ctx will
	 * ensure that when the framework release it the
	 * extra locks we are locking here will get released to
	 */
	ret = drm_modeset_lock_all_ctx(dev, state->acquire_ctx);
	if (ret)
		return ret;

	list_for_each_entry(crtc, &dev->mode_config.crtc_list, head) {
		spin_lock(&crtc->commit_lock);
		commit = list_first_entry_or_null(&crtc->commit_list,
				struct drm_crtc_commit, commit_entry);
		if (commit)
			drm_crtc_commit_get(commit);
		spin_unlock(&crtc->commit_lock);

		if (!commit)
			continue;

		/*
		 * Make sure all pending HW programming completed and
		 * page flips done
		 */
		ret = wait_for_completion_interruptible_timeout(&commit->hw_done, 10*HZ);

		if (ret > 0)
			ret = wait_for_completion_interruptible_timeout(
					&commit->flip_done, 10*HZ);

		if (ret == 0)
			DRM_ERROR("[CRTC:%d:%s] hw_done or flip_done timed out\n",
				  crtc->base.id, crtc->name);

		drm_crtc_commit_put(commit);
	}

	return ret < 0 ? ret : 0;
}

static void get_freesync_config_for_crtc(
	struct dm_crtc_state *new_crtc_state,
	struct dm_connector_state *new_con_state)
{
	struct mod_freesync_config config = {0};
	struct amdgpu_dm_connector *aconnector;
	struct drm_display_mode *mode = &new_crtc_state->base.mode;
	int vrefresh = drm_mode_vrefresh(mode);
	bool fs_vid_mode = false;

	if (new_con_state->base.connector->connector_type == DRM_MODE_CONNECTOR_WRITEBACK)
		return;

	aconnector = to_amdgpu_dm_connector(new_con_state->base.connector);

	new_crtc_state->vrr_supported = new_con_state->freesync_capable &&
					vrefresh >= aconnector->min_vfreq &&
					vrefresh <= aconnector->max_vfreq;

	if (new_crtc_state->vrr_supported) {
		new_crtc_state->stream->ignore_msa_timing_param = true;
		fs_vid_mode = new_crtc_state->freesync_config.state == VRR_STATE_ACTIVE_FIXED;

		config.min_refresh_in_uhz = aconnector->min_vfreq * 1000000;
		config.max_refresh_in_uhz = aconnector->max_vfreq * 1000000;
		config.vsif_supported = true;
		config.btr = true;

		if (fs_vid_mode) {
			config.state = VRR_STATE_ACTIVE_FIXED;
			config.fixed_refresh_in_uhz = new_crtc_state->freesync_config.fixed_refresh_in_uhz;
			goto out;
		} else if (new_crtc_state->base.vrr_enabled) {
			config.state = VRR_STATE_ACTIVE_VARIABLE;
		} else {
			config.state = VRR_STATE_INACTIVE;
		}
	}
out:
	new_crtc_state->freesync_config = config;
}

static void reset_freesync_config_for_crtc(
	struct dm_crtc_state *new_crtc_state)
{
	new_crtc_state->vrr_supported = false;

	memset(&new_crtc_state->vrr_infopacket, 0,
	       sizeof(new_crtc_state->vrr_infopacket));
}

static bool
is_timing_unchanged_for_freesync(struct drm_crtc_state *old_crtc_state,
				 struct drm_crtc_state *new_crtc_state)
{
	const struct drm_display_mode *old_mode, *new_mode;

	if (!old_crtc_state || !new_crtc_state)
		return false;

	old_mode = &old_crtc_state->mode;
	new_mode = &new_crtc_state->mode;

	if (old_mode->clock       == new_mode->clock &&
	    old_mode->hdisplay    == new_mode->hdisplay &&
	    old_mode->vdisplay    == new_mode->vdisplay &&
	    old_mode->htotal      == new_mode->htotal &&
	    old_mode->vtotal      != new_mode->vtotal &&
	    old_mode->hsync_start == new_mode->hsync_start &&
	    old_mode->vsync_start != new_mode->vsync_start &&
	    old_mode->hsync_end   == new_mode->hsync_end &&
	    old_mode->vsync_end   != new_mode->vsync_end &&
	    old_mode->hskew       == new_mode->hskew &&
	    old_mode->vscan       == new_mode->vscan &&
	    (old_mode->vsync_end - old_mode->vsync_start) ==
	    (new_mode->vsync_end - new_mode->vsync_start))
		return true;

	return false;
}

static void set_freesync_fixed_config(struct dm_crtc_state *dm_new_crtc_state)
{
	u64 num, den, res;
	struct drm_crtc_state *new_crtc_state = &dm_new_crtc_state->base;

	dm_new_crtc_state->freesync_config.state = VRR_STATE_ACTIVE_FIXED;

	num = (unsigned long long)new_crtc_state->mode.clock * 1000 * 1000000;
	den = (unsigned long long)new_crtc_state->mode.htotal *
	      (unsigned long long)new_crtc_state->mode.vtotal;

	res = div_u64(num, den);
	dm_new_crtc_state->freesync_config.fixed_refresh_in_uhz = res;
}

static int dm_update_crtc_state(struct amdgpu_display_manager *dm,
			 struct drm_atomic_state *state,
			 struct drm_crtc *crtc,
			 struct drm_crtc_state *old_crtc_state,
			 struct drm_crtc_state *new_crtc_state,
			 bool enable,
			 bool *lock_and_validation_needed)
{
	struct dm_atomic_state *dm_state = NULL;
	struct dm_crtc_state *dm_old_crtc_state, *dm_new_crtc_state;
	struct dc_stream_state *new_stream;
	int ret = 0;

	/*
	 * TODO Move this code into dm_crtc_atomic_check once we get rid of dc_validation_set
	 * update changed items
	 */
	struct amdgpu_crtc *acrtc = NULL;
	struct drm_connector *connector = NULL;
	struct amdgpu_dm_connector *aconnector = NULL;
	struct drm_connector_state *drm_new_conn_state = NULL, *drm_old_conn_state = NULL;
	struct dm_connector_state *dm_new_conn_state = NULL, *dm_old_conn_state = NULL;

	new_stream = NULL;

	dm_old_crtc_state = to_dm_crtc_state(old_crtc_state);
	dm_new_crtc_state = to_dm_crtc_state(new_crtc_state);
	acrtc = to_amdgpu_crtc(crtc);
	connector = amdgpu_dm_find_first_crtc_matching_connector(state, crtc);
	if (connector)
		aconnector = to_amdgpu_dm_connector(connector);

	/* TODO This hack should go away */
	if (connector && enable) {
		/* Make sure fake sink is created in plug-in scenario */
		drm_new_conn_state = drm_atomic_get_new_connector_state(state,
									connector);
		drm_old_conn_state = drm_atomic_get_old_connector_state(state,
									connector);

		if (IS_ERR(drm_new_conn_state)) {
			ret = PTR_ERR_OR_ZERO(drm_new_conn_state);
			goto fail;
		}

		dm_new_conn_state = to_dm_connector_state(drm_new_conn_state);
		dm_old_conn_state = to_dm_connector_state(drm_old_conn_state);

		if (!drm_atomic_crtc_needs_modeset(new_crtc_state))
			goto skip_modeset;

		new_stream = create_validate_stream_for_sink(aconnector,
							     &new_crtc_state->mode,
							     dm_new_conn_state,
							     dm_old_crtc_state->stream);

		/*
		 * we can have no stream on ACTION_SET if a display
		 * was disconnected during S3, in this case it is not an
		 * error, the OS will be updated after detection, and
		 * will do the right thing on next atomic commit
		 */

		if (!new_stream) {
			DRM_DEBUG_DRIVER("%s: Failed to create new stream for crtc %d\n",
					__func__, acrtc->base.base.id);
			ret = -ENOMEM;
			goto fail;
		}

		/*
		 * TODO: Check VSDB bits to decide whether this should
		 * be enabled or not.
		 */
		new_stream->triggered_crtc_reset.enabled =
			dm->force_timing_sync;

		dm_new_crtc_state->abm_level = dm_new_conn_state->abm_level;

		ret = fill_hdr_info_packet(drm_new_conn_state,
					   &new_stream->hdr_static_metadata);
		if (ret)
			goto fail;

		/*
		 * If we already removed the old stream from the context
		 * (and set the new stream to NULL) then we can't reuse
		 * the old stream even if the stream and scaling are unchanged.
		 * We'll hit the BUG_ON and black screen.
		 *
		 * TODO: Refactor this function to allow this check to work
		 * in all conditions.
		 */
		if (amdgpu_freesync_vid_mode &&
		    dm_new_crtc_state->stream &&
		    is_timing_unchanged_for_freesync(new_crtc_state, old_crtc_state))
			goto skip_modeset;

		if (dm_new_crtc_state->stream &&
		    dc_is_stream_unchanged(new_stream, dm_old_crtc_state->stream) &&
		    dc_is_stream_scaling_unchanged(new_stream, dm_old_crtc_state->stream)) {
			new_crtc_state->mode_changed = false;
			DRM_DEBUG_DRIVER("Mode change not required, setting mode_changed to %d",
					 new_crtc_state->mode_changed);
		}
	}

	/* mode_changed flag may get updated above, need to check again */
	if (!drm_atomic_crtc_needs_modeset(new_crtc_state))
		goto skip_modeset;

	drm_dbg_state(state->dev,
		"amdgpu_crtc id:%d crtc_state_flags: enable:%d, active:%d, planes_changed:%d, mode_changed:%d,active_changed:%d,connectors_changed:%d\n",
		acrtc->crtc_id,
		new_crtc_state->enable,
		new_crtc_state->active,
		new_crtc_state->planes_changed,
		new_crtc_state->mode_changed,
		new_crtc_state->active_changed,
		new_crtc_state->connectors_changed);

	/* Remove stream for any changed/disabled CRTC */
	if (!enable) {

		if (!dm_old_crtc_state->stream)
			goto skip_modeset;

		/* Unset freesync video if it was active before */
		if (dm_old_crtc_state->freesync_config.state == VRR_STATE_ACTIVE_FIXED) {
			dm_new_crtc_state->freesync_config.state = VRR_STATE_INACTIVE;
			dm_new_crtc_state->freesync_config.fixed_refresh_in_uhz = 0;
		}

		/* Now check if we should set freesync video mode */
		if (amdgpu_freesync_vid_mode && dm_new_crtc_state->stream &&
		    dc_is_stream_unchanged(new_stream, dm_old_crtc_state->stream) &&
		    dc_is_stream_scaling_unchanged(new_stream, dm_old_crtc_state->stream) &&
		    is_timing_unchanged_for_freesync(new_crtc_state,
						     old_crtc_state)) {
			new_crtc_state->mode_changed = false;
			DRM_DEBUG_DRIVER(
				"Mode change not required for front porch change, setting mode_changed to %d",
				new_crtc_state->mode_changed);

			set_freesync_fixed_config(dm_new_crtc_state);

			goto skip_modeset;
		} else if (amdgpu_freesync_vid_mode && aconnector &&
			   is_freesync_video_mode(&new_crtc_state->mode,
						  aconnector)) {
			struct drm_display_mode *high_mode;

			high_mode = get_highest_refresh_rate_mode(aconnector, false);
			if (!drm_mode_equal(&new_crtc_state->mode, high_mode))
				set_freesync_fixed_config(dm_new_crtc_state);
		}

		ret = dm_atomic_get_state(state, &dm_state);
		if (ret)
			goto fail;

		DRM_DEBUG_DRIVER("Disabling DRM crtc: %d\n",
				crtc->base.id);

		/* i.e. reset mode */
		if (dc_state_remove_stream(
				dm->dc,
				dm_state->context,
				dm_old_crtc_state->stream) != DC_OK) {
			ret = -EINVAL;
			goto fail;
		}

		dc_stream_release(dm_old_crtc_state->stream);
		dm_new_crtc_state->stream = NULL;

		reset_freesync_config_for_crtc(dm_new_crtc_state);

		*lock_and_validation_needed = true;

	} else {/* Add stream for any updated/enabled CRTC */
		/*
		 * Quick fix to prevent NULL pointer on new_stream when
		 * added MST connectors not found in existing crtc_state in the chained mode
		 * TODO: need to dig out the root cause of that
		 */
		if (!connector)
			goto skip_modeset;

		if (modereset_required(new_crtc_state))
			goto skip_modeset;

		if (amdgpu_dm_crtc_modeset_required(new_crtc_state, new_stream,
				     dm_old_crtc_state->stream)) {

			WARN_ON(dm_new_crtc_state->stream);

			ret = dm_atomic_get_state(state, &dm_state);
			if (ret)
				goto fail;

			dm_new_crtc_state->stream = new_stream;

			dc_stream_retain(new_stream);

			DRM_DEBUG_ATOMIC("Enabling DRM crtc: %d\n",
					 crtc->base.id);

			if (dc_state_add_stream(
					dm->dc,
					dm_state->context,
					dm_new_crtc_state->stream) != DC_OK) {
				ret = -EINVAL;
				goto fail;
			}

			*lock_and_validation_needed = true;
		}
	}

skip_modeset:
	/* Release extra reference */
	if (new_stream)
		dc_stream_release(new_stream);

	/*
	 * We want to do dc stream updates that do not require a
	 * full modeset below.
	 */
	if (!(enable && connector && new_crtc_state->active))
		return 0;
	/*
	 * Given above conditions, the dc state cannot be NULL because:
	 * 1. We're in the process of enabling CRTCs (just been added
	 *    to the dc context, or already is on the context)
	 * 2. Has a valid connector attached, and
	 * 3. Is currently active and enabled.
	 * => The dc stream state currently exists.
	 */
	BUG_ON(dm_new_crtc_state->stream == NULL);

	/* Scaling or underscan settings */
	if (is_scaling_state_different(dm_old_conn_state, dm_new_conn_state) ||
				drm_atomic_crtc_needs_modeset(new_crtc_state))
		update_stream_scaling_settings(
			&new_crtc_state->mode, dm_new_conn_state, dm_new_crtc_state->stream);

	/* ABM settings */
	dm_new_crtc_state->abm_level = dm_new_conn_state->abm_level;

	/*
	 * Color management settings. We also update color properties
	 * when a modeset is needed, to ensure it gets reprogrammed.
	 */
	if (dm_new_crtc_state->base.color_mgmt_changed ||
	    dm_old_crtc_state->regamma_tf != dm_new_crtc_state->regamma_tf ||
	    drm_atomic_crtc_needs_modeset(new_crtc_state)) {
		ret = amdgpu_dm_update_crtc_color_mgmt(dm_new_crtc_state);
		if (ret)
			goto fail;
	}

	/* Update Freesync settings. */
	get_freesync_config_for_crtc(dm_new_crtc_state,
				     dm_new_conn_state);

	return ret;

fail:
	if (new_stream)
		dc_stream_release(new_stream);
	return ret;
}

static bool should_reset_plane(struct drm_atomic_state *state,
			       struct drm_plane *plane,
			       struct drm_plane_state *old_plane_state,
			       struct drm_plane_state *new_plane_state)
{
	struct drm_plane *other;
	struct drm_plane_state *old_other_state, *new_other_state;
	struct drm_crtc_state *old_crtc_state, *new_crtc_state;
	struct dm_crtc_state *old_dm_crtc_state, *new_dm_crtc_state;
	struct amdgpu_device *adev = drm_to_adev(plane->dev);
	int i;

	/*
	 * TODO: Remove this hack for all asics once it proves that the
	 * fast updates works fine on DCN3.2+.
	 */
	if (amdgpu_ip_version(adev, DCE_HWIP, 0) < IP_VERSION(3, 2, 0) &&
	    state->allow_modeset)
		return true;

	/* Exit early if we know that we're adding or removing the plane. */
	if (old_plane_state->crtc != new_plane_state->crtc)
		return true;

	/* old crtc == new_crtc == NULL, plane not in context. */
	if (!new_plane_state->crtc)
		return false;

	new_crtc_state =
		drm_atomic_get_new_crtc_state(state, new_plane_state->crtc);
	old_crtc_state =
		drm_atomic_get_old_crtc_state(state, old_plane_state->crtc);

	if (!new_crtc_state)
		return true;

	/*
	 * A change in cursor mode means a new dc pipe needs to be acquired or
	 * released from the state
	 */
	old_dm_crtc_state = to_dm_crtc_state(old_crtc_state);
	new_dm_crtc_state = to_dm_crtc_state(new_crtc_state);
	if (plane->type == DRM_PLANE_TYPE_CURSOR &&
	    old_dm_crtc_state != NULL &&
	    old_dm_crtc_state->cursor_mode != new_dm_crtc_state->cursor_mode) {
		return true;
	}

	/* CRTC Degamma changes currently require us to recreate planes. */
	if (new_crtc_state->color_mgmt_changed)
		return true;

	/*
	 * On zpos change, planes need to be reordered by removing and re-adding
	 * them one by one to the dc state, in order of descending zpos.
	 *
	 * TODO: We can likely skip bandwidth validation if the only thing that
	 * changed about the plane was it'z z-ordering.
	 */
	if (old_plane_state->normalized_zpos != new_plane_state->normalized_zpos)
		return true;

	if (drm_atomic_crtc_needs_modeset(new_crtc_state))
		return true;

	/*
	 * If there are any new primary or overlay planes being added or
	 * removed then the z-order can potentially change. To ensure
	 * correct z-order and pipe acquisition the current DC architecture
	 * requires us to remove and recreate all existing planes.
	 *
	 * TODO: Come up with a more elegant solution for this.
	 */
	for_each_oldnew_plane_in_state(state, other, old_other_state, new_other_state, i) {
		struct amdgpu_framebuffer *old_afb, *new_afb;
		struct dm_plane_state *dm_new_other_state, *dm_old_other_state;

		dm_new_other_state = to_dm_plane_state(new_other_state);
		dm_old_other_state = to_dm_plane_state(old_other_state);

		if (other->type == DRM_PLANE_TYPE_CURSOR)
			continue;

		if (old_other_state->crtc != new_plane_state->crtc &&
		    new_other_state->crtc != new_plane_state->crtc)
			continue;

		if (old_other_state->crtc != new_other_state->crtc)
			return true;

		/* Src/dst size and scaling updates. */
		if (old_other_state->src_w != new_other_state->src_w ||
		    old_other_state->src_h != new_other_state->src_h ||
		    old_other_state->crtc_w != new_other_state->crtc_w ||
		    old_other_state->crtc_h != new_other_state->crtc_h)
			return true;

		/* Rotation / mirroring updates. */
		if (old_other_state->rotation != new_other_state->rotation)
			return true;

		/* Blending updates. */
		if (old_other_state->pixel_blend_mode !=
		    new_other_state->pixel_blend_mode)
			return true;

		/* Alpha updates. */
		if (old_other_state->alpha != new_other_state->alpha)
			return true;

		/* Colorspace changes. */
		if (old_other_state->color_range != new_other_state->color_range ||
		    old_other_state->color_encoding != new_other_state->color_encoding)
			return true;

		/* HDR/Transfer Function changes. */
		if (dm_old_other_state->degamma_tf != dm_new_other_state->degamma_tf ||
		    dm_old_other_state->degamma_lut != dm_new_other_state->degamma_lut ||
		    dm_old_other_state->hdr_mult != dm_new_other_state->hdr_mult ||
		    dm_old_other_state->ctm != dm_new_other_state->ctm ||
		    dm_old_other_state->shaper_lut != dm_new_other_state->shaper_lut ||
		    dm_old_other_state->shaper_tf != dm_new_other_state->shaper_tf ||
		    dm_old_other_state->lut3d != dm_new_other_state->lut3d ||
		    dm_old_other_state->blend_lut != dm_new_other_state->blend_lut ||
		    dm_old_other_state->blend_tf != dm_new_other_state->blend_tf)
			return true;

		/* Framebuffer checks fall at the end. */
		if (!old_other_state->fb || !new_other_state->fb)
			continue;

		/* Pixel format changes can require bandwidth updates. */
		if (old_other_state->fb->format != new_other_state->fb->format)
			return true;

		old_afb = (struct amdgpu_framebuffer *)old_other_state->fb;
		new_afb = (struct amdgpu_framebuffer *)new_other_state->fb;

		/* Tiling and DCC changes also require bandwidth updates. */
		if (old_afb->tiling_flags != new_afb->tiling_flags ||
		    old_afb->base.modifier != new_afb->base.modifier)
			return true;
	}

	return false;
}

static int dm_check_cursor_fb(struct amdgpu_crtc *new_acrtc,
			      struct drm_plane_state *new_plane_state,
			      struct drm_framebuffer *fb)
{
	struct amdgpu_device *adev = drm_to_adev(new_acrtc->base.dev);
	struct amdgpu_framebuffer *afb = to_amdgpu_framebuffer(fb);
	unsigned int pitch;
	bool linear;

	if (fb->width > new_acrtc->max_cursor_width ||
	    fb->height > new_acrtc->max_cursor_height) {
		DRM_DEBUG_ATOMIC("Bad cursor FB size %dx%d\n",
				 new_plane_state->fb->width,
				 new_plane_state->fb->height);
		return -EINVAL;
	}
	if (new_plane_state->src_w != fb->width << 16 ||
	    new_plane_state->src_h != fb->height << 16) {
		DRM_DEBUG_ATOMIC("Cropping not supported for cursor plane\n");
		return -EINVAL;
	}

	/* Pitch in pixels */
	pitch = fb->pitches[0] / fb->format->cpp[0];

	if (fb->width != pitch) {
		DRM_DEBUG_ATOMIC("Cursor FB width %d doesn't match pitch %d",
				 fb->width, pitch);
		return -EINVAL;
	}

	switch (pitch) {
	case 64:
	case 128:
	case 256:
		/* FB pitch is supported by cursor plane */
		break;
	default:
		DRM_DEBUG_ATOMIC("Bad cursor FB pitch %d px\n", pitch);
		return -EINVAL;
	}

	/* Core DRM takes care of checking FB modifiers, so we only need to
	 * check tiling flags when the FB doesn't have a modifier.
	 */
	if (!(fb->flags & DRM_MODE_FB_MODIFIERS)) {
		if (adev->family >= AMDGPU_FAMILY_GC_12_0_0) {
			linear = AMDGPU_TILING_GET(afb->tiling_flags, GFX12_SWIZZLE_MODE) == 0;
		} else if (adev->family >= AMDGPU_FAMILY_AI) {
			linear = AMDGPU_TILING_GET(afb->tiling_flags, SWIZZLE_MODE) == 0;
		} else {
			linear = AMDGPU_TILING_GET(afb->tiling_flags, ARRAY_MODE) != DC_ARRAY_2D_TILED_THIN1 &&
				 AMDGPU_TILING_GET(afb->tiling_flags, ARRAY_MODE) != DC_ARRAY_1D_TILED_THIN1 &&
				 AMDGPU_TILING_GET(afb->tiling_flags, MICRO_TILE_MODE) == 0;
		}
		if (!linear) {
			DRM_DEBUG_ATOMIC("Cursor FB not linear");
			return -EINVAL;
		}
	}

	return 0;
}

/*
 * Helper function for checking the cursor in native mode
 */
static int dm_check_native_cursor_state(struct drm_crtc *new_plane_crtc,
					struct drm_plane *plane,
					struct drm_plane_state *new_plane_state,
					bool enable)
{

	struct amdgpu_crtc *new_acrtc;
	int ret;

	if (!enable || !new_plane_crtc ||
	    drm_atomic_plane_disabling(plane->state, new_plane_state))
		return 0;

	new_acrtc = to_amdgpu_crtc(new_plane_crtc);

	if (new_plane_state->src_x != 0 || new_plane_state->src_y != 0) {
		DRM_DEBUG_ATOMIC("Cropping not supported for cursor plane\n");
		return -EINVAL;
	}

	if (new_plane_state->fb) {
		ret = dm_check_cursor_fb(new_acrtc, new_plane_state,
						new_plane_state->fb);
		if (ret)
			return ret;
	}

	return 0;
}

static bool dm_should_update_native_cursor(struct drm_atomic_state *state,
					   struct drm_crtc *old_plane_crtc,
					   struct drm_crtc *new_plane_crtc,
					   bool enable)
{
	struct drm_crtc_state *old_crtc_state, *new_crtc_state;
	struct dm_crtc_state *dm_old_crtc_state, *dm_new_crtc_state;

	if (!enable) {
		if (old_plane_crtc == NULL)
			return true;

		old_crtc_state = drm_atomic_get_old_crtc_state(
			state, old_plane_crtc);
		dm_old_crtc_state = to_dm_crtc_state(old_crtc_state);

		return dm_old_crtc_state->cursor_mode == DM_CURSOR_NATIVE_MODE;
	} else {
		if (new_plane_crtc == NULL)
			return true;

		new_crtc_state = drm_atomic_get_new_crtc_state(
			state, new_plane_crtc);
		dm_new_crtc_state = to_dm_crtc_state(new_crtc_state);

		return dm_new_crtc_state->cursor_mode == DM_CURSOR_NATIVE_MODE;
	}
}

static int dm_update_plane_state(struct dc *dc,
				 struct drm_atomic_state *state,
				 struct drm_plane *plane,
				 struct drm_plane_state *old_plane_state,
				 struct drm_plane_state *new_plane_state,
				 bool enable,
				 bool *lock_and_validation_needed,
				 bool *is_top_most_overlay)
{

	struct dm_atomic_state *dm_state = NULL;
	struct drm_crtc *new_plane_crtc, *old_plane_crtc;
	struct drm_crtc_state *old_crtc_state, *new_crtc_state;
	struct dm_crtc_state *dm_new_crtc_state, *dm_old_crtc_state;
	struct dm_plane_state *dm_new_plane_state, *dm_old_plane_state;
	bool needs_reset, update_native_cursor;
	int ret = 0;


	new_plane_crtc = new_plane_state->crtc;
	old_plane_crtc = old_plane_state->crtc;
	dm_new_plane_state = to_dm_plane_state(new_plane_state);
	dm_old_plane_state = to_dm_plane_state(old_plane_state);

	update_native_cursor = dm_should_update_native_cursor(state,
							      old_plane_crtc,
							      new_plane_crtc,
							      enable);

	if (plane->type == DRM_PLANE_TYPE_CURSOR && update_native_cursor) {
		ret = dm_check_native_cursor_state(new_plane_crtc, plane,
						    new_plane_state, enable);
		if (ret)
			return ret;

		return 0;
	}

	needs_reset = should_reset_plane(state, plane, old_plane_state,
					 new_plane_state);

	/* Remove any changed/removed planes */
	if (!enable) {
		if (!needs_reset)
			return 0;

		if (!old_plane_crtc)
			return 0;

		old_crtc_state = drm_atomic_get_old_crtc_state(
				state, old_plane_crtc);
		dm_old_crtc_state = to_dm_crtc_state(old_crtc_state);

		if (!dm_old_crtc_state->stream)
			return 0;

		DRM_DEBUG_ATOMIC("Disabling DRM plane: %d on DRM crtc %d\n",
				plane->base.id, old_plane_crtc->base.id);

		ret = dm_atomic_get_state(state, &dm_state);
		if (ret)
			return ret;

		if (!dc_state_remove_plane(
				dc,
				dm_old_crtc_state->stream,
				dm_old_plane_state->dc_state,
				dm_state->context)) {

			return -EINVAL;
		}

		if (dm_old_plane_state->dc_state)
			dc_plane_state_release(dm_old_plane_state->dc_state);

		dm_new_plane_state->dc_state = NULL;

		*lock_and_validation_needed = true;

	} else { /* Add new planes */
		struct dc_plane_state *dc_new_plane_state;

		if (drm_atomic_plane_disabling(plane->state, new_plane_state))
			return 0;

		if (!new_plane_crtc)
			return 0;

		new_crtc_state = drm_atomic_get_new_crtc_state(state, new_plane_crtc);
		dm_new_crtc_state = to_dm_crtc_state(new_crtc_state);

		if (!dm_new_crtc_state->stream)
			return 0;

		if (!needs_reset)
			return 0;

		ret = amdgpu_dm_plane_helper_check_state(new_plane_state, new_crtc_state);
		if (ret)
			goto out;

		WARN_ON(dm_new_plane_state->dc_state);

		dc_new_plane_state = dc_create_plane_state(dc);
		if (!dc_new_plane_state) {
			ret = -ENOMEM;
			goto out;
		}

		DRM_DEBUG_ATOMIC("Enabling DRM plane: %d on DRM crtc %d\n",
				 plane->base.id, new_plane_crtc->base.id);

		ret = fill_dc_plane_attributes(
			drm_to_adev(new_plane_crtc->dev),
			dc_new_plane_state,
			new_plane_state,
			new_crtc_state);
		if (ret) {
			dc_plane_state_release(dc_new_plane_state);
			goto out;
		}

		ret = dm_atomic_get_state(state, &dm_state);
		if (ret) {
			dc_plane_state_release(dc_new_plane_state);
			goto out;
		}

		/*
		 * Any atomic check errors that occur after this will
		 * not need a release. The plane state will be attached
		 * to the stream, and therefore part of the atomic
		 * state. It'll be released when the atomic state is
		 * cleaned.
		 */
		if (!dc_state_add_plane(
				dc,
				dm_new_crtc_state->stream,
				dc_new_plane_state,
				dm_state->context)) {

			dc_plane_state_release(dc_new_plane_state);
			ret = -EINVAL;
			goto out;
		}

		dm_new_plane_state->dc_state = dc_new_plane_state;

		dm_new_crtc_state->mpo_requested |= (plane->type == DRM_PLANE_TYPE_OVERLAY);

		/* Tell DC to do a full surface update every time there
		 * is a plane change. Inefficient, but works for now.
		 */
		dm_new_plane_state->dc_state->update_flags.bits.full_update = 1;

		*lock_and_validation_needed = true;
	}

out:
	/* If enabling cursor overlay failed, attempt fallback to native mode */
	if (enable && ret == -EINVAL && plane->type == DRM_PLANE_TYPE_CURSOR) {
		ret = dm_check_native_cursor_state(new_plane_crtc, plane,
						    new_plane_state, enable);
		if (ret)
			return ret;

		dm_new_crtc_state->cursor_mode = DM_CURSOR_NATIVE_MODE;
	}

	return ret;
}

static void dm_get_oriented_plane_size(struct drm_plane_state *plane_state,
				       int *src_w, int *src_h)
{
	switch (plane_state->rotation & DRM_MODE_ROTATE_MASK) {
	case DRM_MODE_ROTATE_90:
	case DRM_MODE_ROTATE_270:
		*src_w = plane_state->src_h >> 16;
		*src_h = plane_state->src_w >> 16;
		break;
	case DRM_MODE_ROTATE_0:
	case DRM_MODE_ROTATE_180:
	default:
		*src_w = plane_state->src_w >> 16;
		*src_h = plane_state->src_h >> 16;
		break;
	}
}

static void
dm_get_plane_scale(struct drm_plane_state *plane_state,
		   int *out_plane_scale_w, int *out_plane_scale_h)
{
	int plane_src_w, plane_src_h;

	dm_get_oriented_plane_size(plane_state, &plane_src_w, &plane_src_h);
	*out_plane_scale_w = plane_state->crtc_w * 1000 / plane_src_w;
	*out_plane_scale_h = plane_state->crtc_h * 1000 / plane_src_h;
}

/*
 * The normalized_zpos value cannot be used by this iterator directly. It's only
 * calculated for enabled planes, potentially causing normalized_zpos collisions
 * between enabled/disabled planes in the atomic state. We need a unique value
 * so that the iterator will not generate the same object twice, or loop
 * indefinitely.
 */
static inline struct __drm_planes_state *__get_next_zpos(
	struct drm_atomic_state *state,
	struct __drm_planes_state *prev)
{
	unsigned int highest_zpos = 0, prev_zpos = 256;
	uint32_t highest_id = 0, prev_id = UINT_MAX;
	struct drm_plane_state *new_plane_state;
	struct drm_plane *plane;
	int i, highest_i = -1;

	if (prev != NULL) {
		prev_zpos = prev->new_state->zpos;
		prev_id = prev->ptr->base.id;
	}

	for_each_new_plane_in_state(state, plane, new_plane_state, i) {
		/* Skip planes with higher zpos than the previously returned */
		if (new_plane_state->zpos > prev_zpos ||
		    (new_plane_state->zpos == prev_zpos &&
		     plane->base.id >= prev_id))
			continue;

		/* Save the index of the plane with highest zpos */
		if (new_plane_state->zpos > highest_zpos ||
		    (new_plane_state->zpos == highest_zpos &&
		     plane->base.id > highest_id)) {
			highest_zpos = new_plane_state->zpos;
			highest_id = plane->base.id;
			highest_i = i;
		}
	}

	if (highest_i < 0)
		return NULL;

	return &state->planes[highest_i];
}

/*
 * Use the uniqueness of the plane's (zpos, drm obj ID) combination to iterate
 * by descending zpos, as read from the new plane state. This is the same
 * ordering as defined by drm_atomic_normalize_zpos().
 */
#define for_each_oldnew_plane_in_descending_zpos(__state, plane, old_plane_state, new_plane_state) \
	for (struct __drm_planes_state *__i = __get_next_zpos((__state), NULL); \
	     __i != NULL; __i = __get_next_zpos((__state), __i))		\
		for_each_if(((plane) = __i->ptr,				\
			     (void)(plane) /* Only to avoid unused-but-set-variable warning */, \
			     (old_plane_state) = __i->old_state,		\
			     (new_plane_state) = __i->new_state, 1))

static int add_affected_mst_dsc_crtcs(struct drm_atomic_state *state, struct drm_crtc *crtc)
{
	struct drm_connector *connector;
	struct drm_connector_state *conn_state, *old_conn_state;
	struct amdgpu_dm_connector *aconnector = NULL;
	int i;

	for_each_oldnew_connector_in_state(state, connector, old_conn_state, conn_state, i) {
		if (!conn_state->crtc)
			conn_state = old_conn_state;

		if (conn_state->crtc != crtc)
			continue;

		if (connector->connector_type == DRM_MODE_CONNECTOR_WRITEBACK)
			continue;

		aconnector = to_amdgpu_dm_connector(connector);
		if (!aconnector->mst_output_port || !aconnector->mst_root)
			aconnector = NULL;
		else
			break;
	}

	if (!aconnector)
		return 0;

	return drm_dp_mst_add_affected_dsc_crtcs(state, &aconnector->mst_root->mst_mgr);
}

/**
 * DOC: Cursor Modes - Native vs Overlay
 *
 * In native mode, the cursor uses a integrated cursor pipe within each DCN hw
 * plane. It does not require a dedicated hw plane to enable, but it is
 * subjected to the same z-order and scaling as the hw plane. It also has format
 * restrictions, a RGB cursor in native mode cannot be enabled within a non-RGB
 * hw plane.
 *
 * In overlay mode, the cursor uses a separate DCN hw plane, and thus has its
 * own scaling and z-pos. It also has no blending restrictions. It lends to a
 * cursor behavior more akin to a DRM client's expectations. However, it does
 * occupy an extra DCN plane, and therefore will only be used if a DCN plane is
 * available.
 */

/**
 * dm_crtc_get_cursor_mode() - Determine the required cursor mode on crtc
 * @adev: amdgpu device
 * @state: DRM atomic state
 * @dm_crtc_state: amdgpu state for the CRTC containing the cursor
 * @cursor_mode: Returns the required cursor mode on dm_crtc_state
 *
 * Get whether the cursor should be enabled in native mode, or overlay mode, on
 * the dm_crtc_state.
 *
 * The cursor should be enabled in overlay mode if there exists an underlying
 * plane - on which the cursor may be blended - that is either YUV formatted, or
 * scaled differently from the cursor.
 *
 * Since zpos info is required, drm_atomic_normalize_zpos must be called before
 * calling this function.
 *
 * Return: 0 on success, or an error code if getting the cursor plane state
 * failed.
 */
static int dm_crtc_get_cursor_mode(struct amdgpu_device *adev,
				   struct drm_atomic_state *state,
				   struct dm_crtc_state *dm_crtc_state,
				   enum amdgpu_dm_cursor_mode *cursor_mode)
{
	struct drm_plane_state *old_plane_state, *plane_state, *cursor_state;
	struct drm_crtc_state *crtc_state = &dm_crtc_state->base;
	struct drm_plane *plane;
	bool consider_mode_change = false;
	bool entire_crtc_covered = false;
	bool cursor_changed = false;
	int underlying_scale_w, underlying_scale_h;
	int cursor_scale_w, cursor_scale_h;
	int i;

	/* Overlay cursor not supported on HW before DCN
	 * DCN401 does not have the cursor-on-scaled-plane or cursor-on-yuv-plane restrictions
	 * as previous DCN generations, so enable native mode on DCN401 in addition to DCE
	 */
	if (amdgpu_ip_version(adev, DCE_HWIP, 0) == 0 ||
	    amdgpu_ip_version(adev, DCE_HWIP, 0) == IP_VERSION(4, 0, 1)) {
		*cursor_mode = DM_CURSOR_NATIVE_MODE;
		return 0;
	}

	/* Init cursor_mode to be the same as current */
	*cursor_mode = dm_crtc_state->cursor_mode;

	/*
	 * Cursor mode can change if a plane's format changes, scale changes, is
	 * enabled/disabled, or z-order changes.
	 */
	for_each_oldnew_plane_in_state(state, plane, old_plane_state, plane_state, i) {
		int new_scale_w, new_scale_h, old_scale_w, old_scale_h;

		/* Only care about planes on this CRTC */
		if ((drm_plane_mask(plane) & crtc_state->plane_mask) == 0)
			continue;

		if (plane->type == DRM_PLANE_TYPE_CURSOR)
			cursor_changed = true;

		if (drm_atomic_plane_enabling(old_plane_state, plane_state) ||
		    drm_atomic_plane_disabling(old_plane_state, plane_state) ||
		    old_plane_state->fb->format != plane_state->fb->format) {
			consider_mode_change = true;
			break;
		}

		dm_get_plane_scale(plane_state, &new_scale_w, &new_scale_h);
		dm_get_plane_scale(old_plane_state, &old_scale_w, &old_scale_h);
		if (new_scale_w != old_scale_w || new_scale_h != old_scale_h) {
			consider_mode_change = true;
			break;
		}
	}

	if (!consider_mode_change && !crtc_state->zpos_changed)
		return 0;

	/*
	 * If no cursor change on this CRTC, and not enabled on this CRTC, then
	 * no need to set cursor mode. This avoids needlessly locking the cursor
	 * state.
	 */
	if (!cursor_changed &&
	    !(drm_plane_mask(crtc_state->crtc->cursor) & crtc_state->plane_mask)) {
		return 0;
	}

	cursor_state = drm_atomic_get_plane_state(state,
						  crtc_state->crtc->cursor);
	if (IS_ERR(cursor_state))
		return PTR_ERR(cursor_state);

	/* Cursor is disabled */
	if (!cursor_state->fb)
		return 0;

	/* For all planes in descending z-order (all of which are below cursor
	 * as per zpos definitions), check their scaling and format
	 */
	for_each_oldnew_plane_in_descending_zpos(state, plane, old_plane_state, plane_state) {

		/* Only care about non-cursor planes on this CRTC */
		if ((drm_plane_mask(plane) & crtc_state->plane_mask) == 0 ||
		    plane->type == DRM_PLANE_TYPE_CURSOR)
			continue;

		/* Underlying plane is YUV format - use overlay cursor */
		if (amdgpu_dm_plane_is_video_format(plane_state->fb->format->format)) {
			*cursor_mode = DM_CURSOR_OVERLAY_MODE;
			return 0;
		}

		dm_get_plane_scale(plane_state,
				   &underlying_scale_w, &underlying_scale_h);
		dm_get_plane_scale(cursor_state,
				   &cursor_scale_w, &cursor_scale_h);

		/* Underlying plane has different scale - use overlay cursor */
		if (cursor_scale_w != underlying_scale_w &&
		    cursor_scale_h != underlying_scale_h) {
			*cursor_mode = DM_CURSOR_OVERLAY_MODE;
			return 0;
		}

		/* If this plane covers the whole CRTC, no need to check planes underneath */
		if (plane_state->crtc_x <= 0 && plane_state->crtc_y <= 0 &&
		    plane_state->crtc_x + plane_state->crtc_w >= crtc_state->mode.hdisplay &&
		    plane_state->crtc_y + plane_state->crtc_h >= crtc_state->mode.vdisplay) {
			entire_crtc_covered = true;
			break;
		}
	}

	/* If planes do not cover the entire CRTC, use overlay mode to enable
	 * cursor over holes
	 */
	if (entire_crtc_covered)
		*cursor_mode = DM_CURSOR_NATIVE_MODE;
	else
		*cursor_mode = DM_CURSOR_OVERLAY_MODE;

	return 0;
}

/**
 * amdgpu_dm_atomic_check() - Atomic check implementation for AMDgpu DM.
 *
 * @dev: The DRM device
 * @state: The atomic state to commit
 *
 * Validate that the given atomic state is programmable by DC into hardware.
 * This involves constructing a &struct dc_state reflecting the new hardware
 * state we wish to commit, then querying DC to see if it is programmable. It's
 * important not to modify the existing DC state. Otherwise, atomic_check
 * may unexpectedly commit hardware changes.
 *
 * When validating the DC state, it's important that the right locks are
 * acquired. For full updates case which removes/adds/updates streams on one
 * CRTC while flipping on another CRTC, acquiring global lock will guarantee
 * that any such full update commit will wait for completion of any outstanding
 * flip using DRMs synchronization events.
 *
 * Note that DM adds the affected connectors for all CRTCs in state, when that
 * might not seem necessary. This is because DC stream creation requires the
 * DC sink, which is tied to the DRM connector state. Cleaning this up should
 * be possible but non-trivial - a possible TODO item.
 *
 * Return: -Error code if validation failed.
 */
static int amdgpu_dm_atomic_check(struct drm_device *dev,
				  struct drm_atomic_state *state)
{
	struct amdgpu_device *adev = drm_to_adev(dev);
	struct dm_atomic_state *dm_state = NULL;
	struct dc *dc = adev->dm.dc;
	struct drm_connector *connector;
	struct drm_connector_state *old_con_state, *new_con_state;
	struct drm_crtc *crtc;
	struct drm_crtc_state *old_crtc_state, *new_crtc_state;
	struct drm_plane *plane;
	struct drm_plane_state *old_plane_state, *new_plane_state, *new_cursor_state;
	enum dc_status status;
	int ret, i;
	bool lock_and_validation_needed = false;
	bool is_top_most_overlay = true;
	struct dm_crtc_state *dm_old_crtc_state, *dm_new_crtc_state;
	struct drm_dp_mst_topology_mgr *mgr;
	struct drm_dp_mst_topology_state *mst_state;
	struct dsc_mst_fairness_vars vars[MAX_PIPES] = {0};

	trace_amdgpu_dm_atomic_check_begin(state);

	ret = drm_atomic_helper_check_modeset(dev, state);
	if (ret) {
		drm_dbg_atomic(dev, "drm_atomic_helper_check_modeset() failed\n");
		goto fail;
	}

	/* Check connector changes */
	for_each_oldnew_connector_in_state(state, connector, old_con_state, new_con_state, i) {
		struct dm_connector_state *dm_old_con_state = to_dm_connector_state(old_con_state);
		struct dm_connector_state *dm_new_con_state = to_dm_connector_state(new_con_state);

		/* Skip connectors that are disabled or part of modeset already. */
		if (!new_con_state->crtc)
			continue;

		new_crtc_state = drm_atomic_get_crtc_state(state, new_con_state->crtc);
		if (IS_ERR(new_crtc_state)) {
			drm_dbg_atomic(dev, "drm_atomic_get_crtc_state() failed\n");
			ret = PTR_ERR(new_crtc_state);
			goto fail;
		}

		if (dm_old_con_state->abm_level != dm_new_con_state->abm_level ||
		    dm_old_con_state->scaling != dm_new_con_state->scaling)
			new_crtc_state->connectors_changed = true;
	}

	if (dc_resource_is_dsc_encoding_supported(dc)) {
		for_each_oldnew_crtc_in_state(state, crtc, old_crtc_state, new_crtc_state, i) {
			if (drm_atomic_crtc_needs_modeset(new_crtc_state)) {
				ret = add_affected_mst_dsc_crtcs(state, crtc);
				if (ret) {
					drm_dbg_atomic(dev, "add_affected_mst_dsc_crtcs() failed\n");
					goto fail;
				}
			}
		}
	}
	for_each_oldnew_crtc_in_state(state, crtc, old_crtc_state, new_crtc_state, i) {
		dm_old_crtc_state = to_dm_crtc_state(old_crtc_state);

		if (!drm_atomic_crtc_needs_modeset(new_crtc_state) &&
		    !new_crtc_state->color_mgmt_changed &&
		    old_crtc_state->vrr_enabled == new_crtc_state->vrr_enabled &&
			dm_old_crtc_state->dsc_force_changed == false)
			continue;

		ret = amdgpu_dm_verify_lut_sizes(new_crtc_state);
		if (ret) {
			drm_dbg_atomic(dev, "amdgpu_dm_verify_lut_sizes() failed\n");
			goto fail;
		}

		if (!new_crtc_state->enable)
			continue;

		ret = drm_atomic_add_affected_connectors(state, crtc);
		if (ret) {
			drm_dbg_atomic(dev, "drm_atomic_add_affected_connectors() failed\n");
			goto fail;
		}

		ret = drm_atomic_add_affected_planes(state, crtc);
		if (ret) {
			drm_dbg_atomic(dev, "drm_atomic_add_affected_planes() failed\n");
			goto fail;
		}

		if (dm_old_crtc_state->dsc_force_changed)
			new_crtc_state->mode_changed = true;
	}

	/*
	 * Add all primary and overlay planes on the CRTC to the state
	 * whenever a plane is enabled to maintain correct z-ordering
	 * and to enable fast surface updates.
	 */
	drm_for_each_crtc(crtc, dev) {
		bool modified = false;

		for_each_oldnew_plane_in_state(state, plane, old_plane_state, new_plane_state, i) {
			if (plane->type == DRM_PLANE_TYPE_CURSOR)
				continue;

			if (new_plane_state->crtc == crtc ||
			    old_plane_state->crtc == crtc) {
				modified = true;
				break;
			}
		}

		if (!modified)
			continue;

		drm_for_each_plane_mask(plane, state->dev, crtc->state->plane_mask) {
			if (plane->type == DRM_PLANE_TYPE_CURSOR)
				continue;

			new_plane_state =
				drm_atomic_get_plane_state(state, plane);

			if (IS_ERR(new_plane_state)) {
				ret = PTR_ERR(new_plane_state);
				drm_dbg_atomic(dev, "new_plane_state is BAD\n");
				goto fail;
			}
		}
	}

	/*
	 * DC consults the zpos (layer_index in DC terminology) to determine the
	 * hw plane on which to enable the hw cursor (see
	 * `dcn10_can_pipe_disable_cursor`). By now, all modified planes are in
	 * atomic state, so call drm helper to normalize zpos.
	 */
	ret = drm_atomic_normalize_zpos(dev, state);
	if (ret) {
		drm_dbg(dev, "drm_atomic_normalize_zpos() failed\n");
		goto fail;
	}

	/*
	 * Determine whether cursors on each CRTC should be enabled in native or
	 * overlay mode.
	 */
	for_each_new_crtc_in_state(state, crtc, new_crtc_state, i) {
		dm_new_crtc_state = to_dm_crtc_state(new_crtc_state);

		ret = dm_crtc_get_cursor_mode(adev, state, dm_new_crtc_state,
					      &dm_new_crtc_state->cursor_mode);
		if (ret) {
			drm_dbg(dev, "Failed to determine cursor mode\n");
			goto fail;
		}

		/*
		 * If overlay cursor is needed, DC cannot go through the
		 * native cursor update path. All enabled planes on the CRTC
		 * need to be added for DC to not disable a plane by mistake
		 */
		if (dm_new_crtc_state->cursor_mode == DM_CURSOR_OVERLAY_MODE) {
			ret = drm_atomic_add_affected_planes(state, crtc);
			if (ret)
				goto fail;
		}
	}

	/* Remove exiting planes if they are modified */
	for_each_oldnew_plane_in_descending_zpos(state, plane, old_plane_state, new_plane_state) {
		if (old_plane_state->fb && new_plane_state->fb &&
		    get_mem_type(old_plane_state->fb) !=
		    get_mem_type(new_plane_state->fb))
			lock_and_validation_needed = true;

		ret = dm_update_plane_state(dc, state, plane,
					    old_plane_state,
					    new_plane_state,
					    false,
					    &lock_and_validation_needed,
					    &is_top_most_overlay);
		if (ret) {
			drm_dbg_atomic(dev, "dm_update_plane_state() failed\n");
			goto fail;
		}
	}

	/* Disable all crtcs which require disable */
	for_each_oldnew_crtc_in_state(state, crtc, old_crtc_state, new_crtc_state, i) {
		ret = dm_update_crtc_state(&adev->dm, state, crtc,
					   old_crtc_state,
					   new_crtc_state,
					   false,
					   &lock_and_validation_needed);
		if (ret) {
			drm_dbg_atomic(dev, "DISABLE: dm_update_crtc_state() failed\n");
			goto fail;
		}
	}

	/* Enable all crtcs which require enable */
	for_each_oldnew_crtc_in_state(state, crtc, old_crtc_state, new_crtc_state, i) {
		ret = dm_update_crtc_state(&adev->dm, state, crtc,
					   old_crtc_state,
					   new_crtc_state,
					   true,
					   &lock_and_validation_needed);
		if (ret) {
			drm_dbg_atomic(dev, "ENABLE: dm_update_crtc_state() failed\n");
			goto fail;
		}
	}

	/* Add new/modified planes */
	for_each_oldnew_plane_in_descending_zpos(state, plane, old_plane_state, new_plane_state) {
		ret = dm_update_plane_state(dc, state, plane,
					    old_plane_state,
					    new_plane_state,
					    true,
					    &lock_and_validation_needed,
					    &is_top_most_overlay);
		if (ret) {
			drm_dbg_atomic(dev, "dm_update_plane_state() failed\n");
			goto fail;
		}
	}

#if defined(CONFIG_DRM_AMD_DC_FP)
	if (dc_resource_is_dsc_encoding_supported(dc)) {
		ret = pre_validate_dsc(state, &dm_state, vars);
		if (ret != 0)
			goto fail;
	}
#endif

	/* Run this here since we want to validate the streams we created */
	ret = drm_atomic_helper_check_planes(dev, state);
	if (ret) {
		drm_dbg_atomic(dev, "drm_atomic_helper_check_planes() failed\n");
		goto fail;
	}

	for_each_new_crtc_in_state(state, crtc, new_crtc_state, i) {
		dm_new_crtc_state = to_dm_crtc_state(new_crtc_state);
		if (dm_new_crtc_state->mpo_requested)
			drm_dbg_atomic(dev, "MPO enablement requested on crtc:[%p]\n", crtc);
	}

	/* Check cursor restrictions */
	for_each_new_crtc_in_state(state, crtc, new_crtc_state, i) {
		enum amdgpu_dm_cursor_mode required_cursor_mode;
		int is_rotated, is_scaled;

		/* Overlay cusor not subject to native cursor restrictions */
		dm_new_crtc_state = to_dm_crtc_state(new_crtc_state);
		if (dm_new_crtc_state->cursor_mode == DM_CURSOR_OVERLAY_MODE)
			continue;

		/* Check if rotation or scaling is enabled on DCN401 */
		if ((drm_plane_mask(crtc->cursor) & new_crtc_state->plane_mask) &&
		    amdgpu_ip_version(adev, DCE_HWIP, 0) == IP_VERSION(4, 0, 1)) {
			new_cursor_state = drm_atomic_get_new_plane_state(state, crtc->cursor);

			is_rotated = new_cursor_state &&
				((new_cursor_state->rotation & DRM_MODE_ROTATE_MASK) != DRM_MODE_ROTATE_0);
			is_scaled = new_cursor_state && ((new_cursor_state->src_w >> 16 != new_cursor_state->crtc_w) ||
				(new_cursor_state->src_h >> 16 != new_cursor_state->crtc_h));

			if (is_rotated || is_scaled) {
				drm_dbg_driver(
					crtc->dev,
					"[CRTC:%d:%s] cannot enable hardware cursor due to rotation/scaling\n",
					crtc->base.id, crtc->name);
				ret = -EINVAL;
				goto fail;
			}
		}

		/* If HW can only do native cursor, check restrictions again */
		ret = dm_crtc_get_cursor_mode(adev, state, dm_new_crtc_state,
					      &required_cursor_mode);
		if (ret) {
			drm_dbg_driver(crtc->dev,
				       "[CRTC:%d:%s] Checking cursor mode failed\n",
				       crtc->base.id, crtc->name);
			goto fail;
		} else if (required_cursor_mode == DM_CURSOR_OVERLAY_MODE) {
			drm_dbg_driver(crtc->dev,
				       "[CRTC:%d:%s] Cannot enable native cursor due to scaling or YUV restrictions\n",
				       crtc->base.id, crtc->name);
			ret = -EINVAL;
			goto fail;
		}
	}

	if (state->legacy_cursor_update) {
		/*
		 * This is a fast cursor update coming from the plane update
		 * helper, check if it can be done asynchronously for better
		 * performance.
		 */
		state->async_update =
			!drm_atomic_helper_async_check(dev, state);

		/*
		 * Skip the remaining global validation if this is an async
		 * update. Cursor updates can be done without affecting
		 * state or bandwidth calcs and this avoids the performance
		 * penalty of locking the private state object and
		 * allocating a new dc_state.
		 */
		if (state->async_update)
			return 0;
	}

	/* Check scaling and underscan changes*/
	/* TODO Removed scaling changes validation due to inability to commit
	 * new stream into context w\o causing full reset. Need to
	 * decide how to handle.
	 */
	for_each_oldnew_connector_in_state(state, connector, old_con_state, new_con_state, i) {
		struct dm_connector_state *dm_old_con_state = to_dm_connector_state(old_con_state);
		struct dm_connector_state *dm_new_con_state = to_dm_connector_state(new_con_state);
		struct amdgpu_crtc *acrtc = to_amdgpu_crtc(dm_new_con_state->base.crtc);

		/* Skip any modesets/resets */
		if (!acrtc || drm_atomic_crtc_needs_modeset(
				drm_atomic_get_new_crtc_state(state, &acrtc->base)))
			continue;

		/* Skip any thing not scale or underscan changes */
		if (!is_scaling_state_different(dm_new_con_state, dm_old_con_state))
			continue;

		lock_and_validation_needed = true;
	}

	/* set the slot info for each mst_state based on the link encoding format */
	for_each_new_mst_mgr_in_state(state, mgr, mst_state, i) {
		struct amdgpu_dm_connector *aconnector;
		struct drm_connector *connector;
		struct drm_connector_list_iter iter;
		u8 link_coding_cap;

		drm_connector_list_iter_begin(dev, &iter);
		drm_for_each_connector_iter(connector, &iter) {
			if (connector->index == mst_state->mgr->conn_base_id) {
				aconnector = to_amdgpu_dm_connector(connector);
				link_coding_cap = dc_link_dp_mst_decide_link_encoding_format(aconnector->dc_link);
				drm_dp_mst_update_slots(mst_state, link_coding_cap);

				break;
			}
		}
		drm_connector_list_iter_end(&iter);
	}

	/**
	 * Streams and planes are reset when there are changes that affect
	 * bandwidth. Anything that affects bandwidth needs to go through
	 * DC global validation to ensure that the configuration can be applied
	 * to hardware.
	 *
	 * We have to currently stall out here in atomic_check for outstanding
	 * commits to finish in this case because our IRQ handlers reference
	 * DRM state directly - we can end up disabling interrupts too early
	 * if we don't.
	 *
	 * TODO: Remove this stall and drop DM state private objects.
	 */
	if (lock_and_validation_needed) {
		ret = dm_atomic_get_state(state, &dm_state);
		if (ret) {
			drm_dbg_atomic(dev, "dm_atomic_get_state() failed\n");
			goto fail;
		}

		ret = do_aquire_global_lock(dev, state);
		if (ret) {
			drm_dbg_atomic(dev, "do_aquire_global_lock() failed\n");
			goto fail;
		}

#if defined(CONFIG_DRM_AMD_DC_FP)
		if (dc_resource_is_dsc_encoding_supported(dc)) {
			ret = compute_mst_dsc_configs_for_state(state, dm_state->context, vars);
			if (ret) {
				drm_dbg_atomic(dev, "MST_DSC compute_mst_dsc_configs_for_state() failed\n");
				ret = -EINVAL;
				goto fail;
			}
		}
#endif

		ret = dm_update_mst_vcpi_slots_for_dsc(state, dm_state->context, vars);
		if (ret) {
			drm_dbg_atomic(dev, "dm_update_mst_vcpi_slots_for_dsc() failed\n");
			goto fail;
		}

		/*
		 * Perform validation of MST topology in the state:
		 * We need to perform MST atomic check before calling
		 * dc_validate_global_state(), or there is a chance
		 * to get stuck in an infinite loop and hang eventually.
		 */
		ret = drm_dp_mst_atomic_check(state);
		if (ret) {
			drm_dbg_atomic(dev, "MST drm_dp_mst_atomic_check() failed\n");
			goto fail;
		}
		status = dc_validate_global_state(dc, dm_state->context, true);
		if (status != DC_OK) {
			drm_dbg_atomic(dev, "DC global validation failure: %s (%d)",
				       dc_status_to_str(status), status);
			ret = -EINVAL;
			goto fail;
		}
	} else {
		/*
		 * The commit is a fast update. Fast updates shouldn't change
		 * the DC context, affect global validation, and can have their
		 * commit work done in parallel with other commits not touching
		 * the same resource. If we have a new DC context as part of
		 * the DM atomic state from validation we need to free it and
		 * retain the existing one instead.
		 *
		 * Furthermore, since the DM atomic state only contains the DC
		 * context and can safely be annulled, we can free the state
		 * and clear the associated private object now to free
		 * some memory and avoid a possible use-after-free later.
		 */

		for (i = 0; i < state->num_private_objs; i++) {
			struct drm_private_obj *obj = state->private_objs[i].ptr;

			if (obj->funcs == adev->dm.atomic_obj.funcs) {
				int j = state->num_private_objs-1;

				dm_atomic_destroy_state(obj,
						state->private_objs[i].state);

				/* If i is not at the end of the array then the
				 * last element needs to be moved to where i was
				 * before the array can safely be truncated.
				 */
				if (i != j)
					state->private_objs[i] =
						state->private_objs[j];

				state->private_objs[j].ptr = NULL;
				state->private_objs[j].state = NULL;
				state->private_objs[j].old_state = NULL;
				state->private_objs[j].new_state = NULL;

				state->num_private_objs = j;
				break;
			}
		}
	}

	/* Store the overall update type for use later in atomic check. */
	for_each_new_crtc_in_state(state, crtc, new_crtc_state, i) {
		struct dm_crtc_state *dm_new_crtc_state =
			to_dm_crtc_state(new_crtc_state);

		/*
		 * Only allow async flips for fast updates that don't change
		 * the FB pitch, the DCC state, rotation, etc.
		 */
		if (new_crtc_state->async_flip && lock_and_validation_needed) {
			drm_dbg_atomic(crtc->dev,
				       "[CRTC:%d:%s] async flips are only supported for fast updates\n",
				       crtc->base.id, crtc->name);
			ret = -EINVAL;
			goto fail;
		}

		dm_new_crtc_state->update_type = lock_and_validation_needed ?
			UPDATE_TYPE_FULL : UPDATE_TYPE_FAST;
	}

	/* Must be success */
	WARN_ON(ret);

	trace_amdgpu_dm_atomic_check_finish(state, ret);

	return ret;

fail:
	if (ret == -EDEADLK)
		drm_dbg_atomic(dev, "Atomic check stopped to avoid deadlock.\n");
	else if (ret == -EINTR || ret == -EAGAIN || ret == -ERESTARTSYS)
		drm_dbg_atomic(dev, "Atomic check stopped due to signal.\n");
	else
		drm_dbg_atomic(dev, "Atomic check failed with err: %d\n", ret);

	trace_amdgpu_dm_atomic_check_finish(state, ret);

	return ret;
}

static bool dm_edid_parser_send_cea(struct amdgpu_display_manager *dm,
		unsigned int offset,
		unsigned int total_length,
		u8 *data,
		unsigned int length,
		struct amdgpu_hdmi_vsdb_info *vsdb)
{
	bool res;
	union dmub_rb_cmd cmd;
	struct dmub_cmd_send_edid_cea *input;
	struct dmub_cmd_edid_cea_output *output;

	if (length > DMUB_EDID_CEA_DATA_CHUNK_BYTES)
		return false;

	memset(&cmd, 0, sizeof(cmd));

	input = &cmd.edid_cea.data.input;

	cmd.edid_cea.header.type = DMUB_CMD__EDID_CEA;
	cmd.edid_cea.header.sub_type = 0;
	cmd.edid_cea.header.payload_bytes =
		sizeof(cmd.edid_cea) - sizeof(cmd.edid_cea.header);
	input->offset = offset;
	input->length = length;
	input->cea_total_length = total_length;
	memcpy(input->payload, data, length);

	res = dc_wake_and_execute_dmub_cmd(dm->dc->ctx, &cmd, DM_DMUB_WAIT_TYPE_WAIT_WITH_REPLY);
	if (!res) {
		DRM_ERROR("EDID CEA parser failed\n");
		return false;
	}

	output = &cmd.edid_cea.data.output;

	if (output->type == DMUB_CMD__EDID_CEA_ACK) {
		if (!output->ack.success) {
			DRM_ERROR("EDID CEA ack failed at offset %d\n",
					output->ack.offset);
		}
	} else if (output->type == DMUB_CMD__EDID_CEA_AMD_VSDB) {
		if (!output->amd_vsdb.vsdb_found)
			return false;

		vsdb->freesync_supported = output->amd_vsdb.freesync_supported;
		vsdb->amd_vsdb_version = output->amd_vsdb.amd_vsdb_version;
		vsdb->min_refresh_rate_hz = output->amd_vsdb.min_frame_rate;
		vsdb->max_refresh_rate_hz = output->amd_vsdb.max_frame_rate;
	} else {
		DRM_WARN("Unknown EDID CEA parser results\n");
		return false;
	}

	return true;
}

static bool parse_edid_cea_dmcu(struct amdgpu_display_manager *dm,
		u8 *edid_ext, int len,
		struct amdgpu_hdmi_vsdb_info *vsdb_info)
{
	int i;

	/* send extension block to DMCU for parsing */
	for (i = 0; i < len; i += 8) {
		bool res;
		int offset;

		/* send 8 bytes a time */
		if (!dc_edid_parser_send_cea(dm->dc, i, len, &edid_ext[i], 8))
			return false;

		if (i+8 == len) {
			/* EDID block sent completed, expect result */
			int version, min_rate, max_rate;

			res = dc_edid_parser_recv_amd_vsdb(dm->dc, &version, &min_rate, &max_rate);
			if (res) {
				/* amd vsdb found */
				vsdb_info->freesync_supported = 1;
				vsdb_info->amd_vsdb_version = version;
				vsdb_info->min_refresh_rate_hz = min_rate;
				vsdb_info->max_refresh_rate_hz = max_rate;
				return true;
			}
			/* not amd vsdb */
			return false;
		}

		/* check for ack*/
		res = dc_edid_parser_recv_cea_ack(dm->dc, &offset);
		if (!res)
			return false;
	}

	return false;
}

static bool parse_edid_cea_dmub(struct amdgpu_display_manager *dm,
		u8 *edid_ext, int len,
		struct amdgpu_hdmi_vsdb_info *vsdb_info)
{
	int i;

	/* send extension block to DMCU for parsing */
	for (i = 0; i < len; i += 8) {
		/* send 8 bytes a time */
		if (!dm_edid_parser_send_cea(dm, i, len, &edid_ext[i], 8, vsdb_info))
			return false;
	}

	return vsdb_info->freesync_supported;
}

static bool parse_edid_cea(struct amdgpu_dm_connector *aconnector,
		u8 *edid_ext, int len,
		struct amdgpu_hdmi_vsdb_info *vsdb_info)
{
	struct amdgpu_device *adev = drm_to_adev(aconnector->base.dev);
	bool ret;

	mutex_lock(&adev->dm.dc_lock);
	if (adev->dm.dmub_srv)
		ret = parse_edid_cea_dmub(&adev->dm, edid_ext, len, vsdb_info);
	else
		ret = parse_edid_cea_dmcu(&adev->dm, edid_ext, len, vsdb_info);
	mutex_unlock(&adev->dm.dc_lock);
	return ret;
}

static void parse_edid_displayid_vrr(struct drm_connector *connector,
		struct edid *edid)
{
	u8 *edid_ext = NULL;
	int i;
	int j = 0;
	u16 min_vfreq;
	u16 max_vfreq;

	if (edid == NULL || edid->extensions == 0)
		return;

	/* Find DisplayID extension */
	for (i = 0; i < edid->extensions; i++) {
		edid_ext = (void *)(edid + (i + 1));
		if (edid_ext[0] == DISPLAYID_EXT)
			break;
	}

	if (edid_ext == NULL)
		return;

	while (j < EDID_LENGTH) {
		/* Get dynamic video timing range from DisplayID if available */
		if (EDID_LENGTH - j > 13 && edid_ext[j] == 0x25	&&
		    (edid_ext[j+1] & 0xFE) == 0 && (edid_ext[j+2] == 9)) {
			min_vfreq = edid_ext[j+9];
			if (edid_ext[j+1] & 7)
				max_vfreq = edid_ext[j+10] + ((edid_ext[j+11] & 3) << 8);
			else
				max_vfreq = edid_ext[j+10];

			if (max_vfreq && min_vfreq) {
				connector->display_info.monitor_range.max_vfreq = max_vfreq;
				connector->display_info.monitor_range.min_vfreq = min_vfreq;

				return;
			}
		}
		j++;
	}
}

static int parse_amd_vsdb(struct amdgpu_dm_connector *aconnector,
			  struct edid *edid, struct amdgpu_hdmi_vsdb_info *vsdb_info)
{
	u8 *edid_ext = NULL;
	int i;
	int j = 0;

	if (edid == NULL || edid->extensions == 0)
		return -ENODEV;

	/* Find DisplayID extension */
	for (i = 0; i < edid->extensions; i++) {
		edid_ext = (void *)(edid + (i + 1));
		if (edid_ext[0] == DISPLAYID_EXT)
			break;
	}

	while (j < EDID_LENGTH) {
		struct amd_vsdb_block *amd_vsdb = (struct amd_vsdb_block *)&edid_ext[j];
		unsigned int ieeeId = (amd_vsdb->ieee_id[2] << 16) | (amd_vsdb->ieee_id[1] << 8) | (amd_vsdb->ieee_id[0]);

		if (ieeeId == HDMI_AMD_VENDOR_SPECIFIC_DATA_BLOCK_IEEE_REGISTRATION_ID &&
				amd_vsdb->version == HDMI_AMD_VENDOR_SPECIFIC_DATA_BLOCK_VERSION_3) {
			vsdb_info->replay_mode = (amd_vsdb->feature_caps & AMD_VSDB_VERSION_3_FEATURECAP_REPLAYMODE) ? true : false;
			vsdb_info->amd_vsdb_version = HDMI_AMD_VENDOR_SPECIFIC_DATA_BLOCK_VERSION_3;
			DRM_DEBUG_KMS("Panel supports Replay Mode: %d\n", vsdb_info->replay_mode);

			return true;
		}
		j++;
	}

	return false;
}

static int parse_hdmi_amd_vsdb(struct amdgpu_dm_connector *aconnector,
		struct edid *edid, struct amdgpu_hdmi_vsdb_info *vsdb_info)
{
	u8 *edid_ext = NULL;
	int i;
	bool valid_vsdb_found = false;

	/*----- drm_find_cea_extension() -----*/
	/* No EDID or EDID extensions */
	if (edid == NULL || edid->extensions == 0)
		return -ENODEV;

	/* Find CEA extension */
	for (i = 0; i < edid->extensions; i++) {
		edid_ext = (uint8_t *)edid + EDID_LENGTH * (i + 1);
		if (edid_ext[0] == CEA_EXT)
			break;
	}

	if (i == edid->extensions)
		return -ENODEV;

	/*----- cea_db_offsets() -----*/
	if (edid_ext[0] != CEA_EXT)
		return -ENODEV;

	valid_vsdb_found = parse_edid_cea(aconnector, edid_ext, EDID_LENGTH, vsdb_info);

	return valid_vsdb_found ? i : -ENODEV;
}

/**
 * amdgpu_dm_update_freesync_caps - Update Freesync capabilities
 *
 * @connector: Connector to query.
 * @edid: EDID from monitor
 *
 * Amdgpu supports Freesync in DP and HDMI displays, and it is required to keep
 * track of some of the display information in the internal data struct used by
 * amdgpu_dm. This function checks which type of connector we need to set the
 * FreeSync parameters.
 */
void amdgpu_dm_update_freesync_caps(struct drm_connector *connector,
				    struct edid *edid)
{
	int i = 0;
	struct detailed_timing *timing;
	struct detailed_non_pixel *data;
	struct detailed_data_monitor_range *range;
	struct amdgpu_dm_connector *amdgpu_dm_connector =
			to_amdgpu_dm_connector(connector);
	struct dm_connector_state *dm_con_state = NULL;
	struct dc_sink *sink;

	struct amdgpu_device *adev = drm_to_adev(connector->dev);
	struct amdgpu_hdmi_vsdb_info vsdb_info = {0};
	bool freesync_capable = false;
	enum adaptive_sync_type as_type = ADAPTIVE_SYNC_TYPE_NONE;

	if (!connector->state) {
		DRM_ERROR("%s - Connector has no state", __func__);
		goto update;
	}

	sink = amdgpu_dm_connector->dc_sink ?
		amdgpu_dm_connector->dc_sink :
		amdgpu_dm_connector->dc_em_sink;

	if (!edid || !sink) {
		dm_con_state = to_dm_connector_state(connector->state);

		amdgpu_dm_connector->min_vfreq = 0;
		amdgpu_dm_connector->max_vfreq = 0;
		connector->display_info.monitor_range.min_vfreq = 0;
		connector->display_info.monitor_range.max_vfreq = 0;
		freesync_capable = false;

		goto update;
	}

	dm_con_state = to_dm_connector_state(connector->state);

	if (!adev->dm.freesync_module)
		goto update;

	/* Some eDP panels only have the refresh rate range info in DisplayID */
	if ((connector->display_info.monitor_range.min_vfreq == 0 ||
	     connector->display_info.monitor_range.max_vfreq == 0))
		parse_edid_displayid_vrr(connector, edid);

	if (edid && (sink->sink_signal == SIGNAL_TYPE_DISPLAY_PORT ||
		     sink->sink_signal == SIGNAL_TYPE_EDP)) {
		bool edid_check_required = false;

		if (amdgpu_dm_connector->dc_link &&
		    amdgpu_dm_connector->dc_link->dpcd_caps.allow_invalid_MSA_timing_param) {
			if (edid->features & DRM_EDID_FEATURE_CONTINUOUS_FREQ) {
				amdgpu_dm_connector->min_vfreq = connector->display_info.monitor_range.min_vfreq;
				amdgpu_dm_connector->max_vfreq = connector->display_info.monitor_range.max_vfreq;
				if (amdgpu_dm_connector->max_vfreq -
				    amdgpu_dm_connector->min_vfreq > 10)
					freesync_capable = true;
			} else {
				edid_check_required = edid->version > 1 ||
						      (edid->version == 1 &&
						       edid->revision > 1);
			}
		}

		if (edid_check_required) {
			for (i = 0; i < 4; i++) {

				timing	= &edid->detailed_timings[i];
				data	= &timing->data.other_data;
				range	= &data->data.range;
				/*
				 * Check if monitor has continuous frequency mode
				 */
				if (data->type != EDID_DETAIL_MONITOR_RANGE)
					continue;
				/*
				 * Check for flag range limits only. If flag == 1 then
				 * no additional timing information provided.
				 * Default GTF, GTF Secondary curve and CVT are not
				 * supported
				 */
				if (range->flags != 1)
					continue;

				connector->display_info.monitor_range.min_vfreq = range->min_vfreq;
				connector->display_info.monitor_range.max_vfreq = range->max_vfreq;

				if (edid->revision >= 4) {
					if (data->pad2 & DRM_EDID_RANGE_OFFSET_MIN_VFREQ)
						connector->display_info.monitor_range.min_vfreq += 255;
					if (data->pad2 & DRM_EDID_RANGE_OFFSET_MAX_VFREQ)
						connector->display_info.monitor_range.max_vfreq += 255;
				}

				amdgpu_dm_connector->min_vfreq =
					connector->display_info.monitor_range.min_vfreq;
				amdgpu_dm_connector->max_vfreq =
					connector->display_info.monitor_range.max_vfreq;

				break;
			}

			if (amdgpu_dm_connector->max_vfreq -
			    amdgpu_dm_connector->min_vfreq > 10) {

				freesync_capable = true;
			}
		}
		parse_amd_vsdb(amdgpu_dm_connector, edid, &vsdb_info);

		if (vsdb_info.replay_mode) {
			amdgpu_dm_connector->vsdb_info.replay_mode = vsdb_info.replay_mode;
			amdgpu_dm_connector->vsdb_info.amd_vsdb_version = vsdb_info.amd_vsdb_version;
			amdgpu_dm_connector->as_type = ADAPTIVE_SYNC_TYPE_EDP;
		}

	} else if (edid && sink->sink_signal == SIGNAL_TYPE_HDMI_TYPE_A) {
		i = parse_hdmi_amd_vsdb(amdgpu_dm_connector, edid, &vsdb_info);
		if (i >= 0 && vsdb_info.freesync_supported) {
			timing  = &edid->detailed_timings[i];
			data    = &timing->data.other_data;

			amdgpu_dm_connector->min_vfreq = vsdb_info.min_refresh_rate_hz;
			amdgpu_dm_connector->max_vfreq = vsdb_info.max_refresh_rate_hz;
			if (amdgpu_dm_connector->max_vfreq - amdgpu_dm_connector->min_vfreq > 10)
				freesync_capable = true;

			connector->display_info.monitor_range.min_vfreq = vsdb_info.min_refresh_rate_hz;
			connector->display_info.monitor_range.max_vfreq = vsdb_info.max_refresh_rate_hz;
		}
	}

	if (amdgpu_dm_connector->dc_link)
		as_type = dm_get_adaptive_sync_support_type(amdgpu_dm_connector->dc_link);

	if (as_type == FREESYNC_TYPE_PCON_IN_WHITELIST) {
		i = parse_hdmi_amd_vsdb(amdgpu_dm_connector, edid, &vsdb_info);
		if (i >= 0 && vsdb_info.freesync_supported && vsdb_info.amd_vsdb_version > 0) {

			amdgpu_dm_connector->pack_sdp_v1_3 = true;
			amdgpu_dm_connector->as_type = as_type;
			amdgpu_dm_connector->vsdb_info = vsdb_info;

			amdgpu_dm_connector->min_vfreq = vsdb_info.min_refresh_rate_hz;
			amdgpu_dm_connector->max_vfreq = vsdb_info.max_refresh_rate_hz;
			if (amdgpu_dm_connector->max_vfreq - amdgpu_dm_connector->min_vfreq > 10)
				freesync_capable = true;

			connector->display_info.monitor_range.min_vfreq = vsdb_info.min_refresh_rate_hz;
			connector->display_info.monitor_range.max_vfreq = vsdb_info.max_refresh_rate_hz;
		}
	}

update:
	if (dm_con_state)
		dm_con_state->freesync_capable = freesync_capable;

	if (connector->state && amdgpu_dm_connector->dc_link && !freesync_capable &&
	    amdgpu_dm_connector->dc_link->replay_settings.config.replay_supported) {
		amdgpu_dm_connector->dc_link->replay_settings.config.replay_supported = false;
		amdgpu_dm_connector->dc_link->replay_settings.replay_feature_enabled = false;
	}

	if (connector->vrr_capable_property)
		drm_connector_set_vrr_capable_property(connector,
						       freesync_capable);
}

void amdgpu_dm_trigger_timing_sync(struct drm_device *dev)
{
	struct amdgpu_device *adev = drm_to_adev(dev);
	struct dc *dc = adev->dm.dc;
	int i;

	mutex_lock(&adev->dm.dc_lock);
	if (dc->current_state) {
		for (i = 0; i < dc->current_state->stream_count; ++i)
			dc->current_state->streams[i]
				->triggered_crtc_reset.enabled =
				adev->dm.force_timing_sync;

		dm_enable_per_frame_crtc_master_sync(dc->current_state);
		dc_trigger_sync(dc, dc->current_state);
	}
	mutex_unlock(&adev->dm.dc_lock);
}

static inline void amdgpu_dm_exit_ips_for_hw_access(struct dc *dc)
{
	if (dc->ctx->dmub_srv && !dc->ctx->dmub_srv->idle_exit_counter)
		dc_exit_ips_for_hw_access(dc);
}

void dm_write_reg_func(const struct dc_context *ctx, uint32_t address,
		       u32 value, const char *func_name)
{
#ifdef DM_CHECK_ADDR_0
	if (address == 0) {
		drm_err(adev_to_drm(ctx->driver_context),
			"invalid register write. address = 0");
		return;
	}
#endif

	amdgpu_dm_exit_ips_for_hw_access(ctx->dc);
	cgs_write_register(ctx->cgs_device, address, value);
	trace_amdgpu_dc_wreg(&ctx->perf_trace->write_count, address, value);
}

uint32_t dm_read_reg_func(const struct dc_context *ctx, uint32_t address,
			  const char *func_name)
{
	u32 value;
#ifdef DM_CHECK_ADDR_0
	if (address == 0) {
		drm_err(adev_to_drm(ctx->driver_context),
			"invalid register read; address = 0\n");
		return 0;
	}
#endif

	if (ctx->dmub_srv &&
	    ctx->dmub_srv->reg_helper_offload.gather_in_progress &&
	    !ctx->dmub_srv->reg_helper_offload.should_burst_write) {
		ASSERT(false);
		return 0;
	}

	amdgpu_dm_exit_ips_for_hw_access(ctx->dc);

	value = cgs_read_register(ctx->cgs_device, address);

	trace_amdgpu_dc_rreg(&ctx->perf_trace->read_count, address, value);

	return value;
}

int amdgpu_dm_process_dmub_aux_transfer_sync(
		struct dc_context *ctx,
		unsigned int link_index,
		struct aux_payload *payload,
		enum aux_return_code_type *operation_result)
{
	struct amdgpu_device *adev = ctx->driver_context;
	struct dmub_notification *p_notify = adev->dm.dmub_notify;
	int ret = -1;

	mutex_lock(&adev->dm.dpia_aux_lock);
	if (!dc_process_dmub_aux_transfer_async(ctx->dc, link_index, payload)) {
		*operation_result = AUX_RET_ERROR_ENGINE_ACQUIRE;
		goto out;
	}

	if (!wait_for_completion_timeout(&adev->dm.dmub_aux_transfer_done, 10 * HZ)) {
		DRM_ERROR("wait_for_completion_timeout timeout!");
		*operation_result = AUX_RET_ERROR_TIMEOUT;
		goto out;
	}

	if (p_notify->result != AUX_RET_SUCCESS) {
		/*
		 * Transient states before tunneling is enabled could
		 * lead to this error. We can ignore this for now.
		 */
		if (p_notify->result != AUX_RET_ERROR_PROTOCOL_ERROR) {
			DRM_WARN("DPIA AUX failed on 0x%x(%d), error %d\n",
					payload->address, payload->length,
					p_notify->result);
		}
		*operation_result = AUX_RET_ERROR_INVALID_REPLY;
		goto out;
	}


	payload->reply[0] = adev->dm.dmub_notify->aux_reply.command;
	if (!payload->write && p_notify->aux_reply.length &&
			(payload->reply[0] == AUX_TRANSACTION_REPLY_AUX_ACK)) {

		if (payload->length != p_notify->aux_reply.length) {
			DRM_WARN("invalid read length %d from DPIA AUX 0x%x(%d)!\n",
				p_notify->aux_reply.length,
					payload->address, payload->length);
			*operation_result = AUX_RET_ERROR_INVALID_REPLY;
			goto out;
		}

		memcpy(payload->data, p_notify->aux_reply.data,
				p_notify->aux_reply.length);
	}

	/* success */
	ret = p_notify->aux_reply.length;
	*operation_result = p_notify->result;
out:
	reinit_completion(&adev->dm.dmub_aux_transfer_done);
	mutex_unlock(&adev->dm.dpia_aux_lock);
	return ret;
}

int amdgpu_dm_process_dmub_set_config_sync(
		struct dc_context *ctx,
		unsigned int link_index,
		struct set_config_cmd_payload *payload,
		enum set_config_status *operation_result)
{
	struct amdgpu_device *adev = ctx->driver_context;
	bool is_cmd_complete;
	int ret;

	mutex_lock(&adev->dm.dpia_aux_lock);
	is_cmd_complete = dc_process_dmub_set_config_async(ctx->dc,
			link_index, payload, adev->dm.dmub_notify);

	if (is_cmd_complete || wait_for_completion_timeout(&adev->dm.dmub_aux_transfer_done, 10 * HZ)) {
		ret = 0;
		*operation_result = adev->dm.dmub_notify->sc_status;
	} else {
		DRM_ERROR("wait_for_completion_timeout timeout!");
		ret = -1;
		*operation_result = SET_CONFIG_UNKNOWN_ERROR;
	}

	if (!is_cmd_complete)
		reinit_completion(&adev->dm.dmub_aux_transfer_done);
	mutex_unlock(&adev->dm.dpia_aux_lock);
	return ret;
}

bool dm_execute_dmub_cmd(const struct dc_context *ctx, union dmub_rb_cmd *cmd, enum dm_dmub_wait_type wait_type)
{
	return dc_dmub_srv_cmd_run(ctx->dmub_srv, cmd, wait_type);
}

bool dm_execute_dmub_cmd_list(const struct dc_context *ctx, unsigned int count, union dmub_rb_cmd *cmd, enum dm_dmub_wait_type wait_type)
{
	return dc_dmub_srv_cmd_run_list(ctx->dmub_srv, count, cmd, wait_type);
}<|MERGE_RESOLUTION|>--- conflicted
+++ resolved
@@ -8374,12 +8374,8 @@
 		if (amdgpu_ip_version(adev, DCE_HWIP, 0) <
 		    IP_VERSION(3, 5, 0) ||
 		    acrtc_state->stream->link->psr_settings.psr_version <
-<<<<<<< HEAD
-		    DC_PSR_VERSION_UNSUPPORTED) {
-=======
 		    DC_PSR_VERSION_UNSUPPORTED ||
 		    !(adev->flags & AMD_IS_APU)) {
->>>>>>> e8a05819
 			timing = &acrtc_state->stream->timing;
 
 			/* at least 2 frames */
