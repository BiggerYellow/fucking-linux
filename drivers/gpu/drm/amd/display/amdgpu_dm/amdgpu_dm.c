--- conflicted
+++ resolved
@@ -6654,11 +6654,7 @@
 	struct edid *edid;
 	struct i2c_adapter *ddc;
 
-<<<<<<< HEAD
-	if (dc_link->aux_mode)
-=======
 	if (dc_link && dc_link->aux_mode)
->>>>>>> b07395d5
 		ddc = &aconnector->dm_dp_aux.aux.ddc;
 	else
 		ddc = &aconnector->i2c->base;
