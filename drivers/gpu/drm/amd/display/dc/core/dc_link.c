--- conflicted
+++ resolved
@@ -817,13 +817,8 @@
 		}
 
 		case SIGNAL_TYPE_EDP: {
-<<<<<<< HEAD
-			read_current_link_settings_on_detect(link);
-			detect_edp_sink_caps(link);
-=======
 			detect_edp_sink_caps(link);
 			read_current_link_settings_on_detect(link);
->>>>>>> a7196caf
 			sink_caps.transaction_type = DDC_TRANSACTION_TYPE_I2C_OVER_AUX;
 			sink_caps.signal = SIGNAL_TYPE_EDP;
 			break;
