/*
 * Copyright 2018 Advanced Micro Devices, Inc.
 *
 * Permission is hereby granted, free of charge, to any person obtaining a
 * copy of this software and associated documentation files (the "Software"),
 * to deal in the Software without restriction, including without limitation
 * the rights to use, copy, modify, merge, publish, distribute, sublicense,
 * and/or sell copies of the Software, and to permit persons to whom the
 * Software is furnished to do so, subject to the following conditions:
 *
 * The above copyright notice and this permission notice shall be included in
 * all copies or substantial portions of the Software.
 *
 * THE SOFTWARE IS PROVIDED "AS IS", WITHOUT WARRANTY OF ANY KIND, EXPRESS OR
 * IMPLIED, INCLUDING BUT NOT LIMITED TO THE WARRANTIES OF MERCHANTABILITY,
 * FITNESS FOR A PARTICULAR PURPOSE AND NONINFRINGEMENT.  IN NO EVENT SHALL
 * THE COPYRIGHT HOLDER(S) OR AUTHOR(S) BE LIABLE FOR ANY CLAIM, DAMAGES OR
 * OTHER LIABILITY, WHETHER IN AN ACTION OF CONTRACT, TORT OR OTHERWISE,
 * ARISING FROM, OUT OF OR IN CONNECTION WITH THE SOFTWARE OR THE USE OR
 * OTHER DEALINGS IN THE SOFTWARE.
 *
 *
 */
#include <linux/list.h>
#include "amdgpu.h"
#include "amdgpu_xgmi.h"
#include "amdgpu_ras.h"
#include "soc15.h"
#include "df/df_3_6_offset.h"
#include "xgmi/xgmi_4_0_0_smn.h"
#include "xgmi/xgmi_4_0_0_sh_mask.h"
#include "xgmi/xgmi_6_1_0_sh_mask.h"
#include "wafl/wafl2_4_0_0_smn.h"
#include "wafl/wafl2_4_0_0_sh_mask.h"

#include "amdgpu_reset.h"

#define smnPCS_XGMI3X16_PCS_ERROR_STATUS 0x11a0020c
#define smnPCS_XGMI3X16_PCS_ERROR_NONCORRECTABLE_MASK   0x11a00218
#define smnPCS_GOPX1_PCS_ERROR_STATUS    0x12200210
#define smnPCS_GOPX1_PCS_ERROR_NONCORRECTABLE_MASK      0x12200218

static DEFINE_MUTEX(xgmi_mutex);

#define AMDGPU_MAX_XGMI_DEVICE_PER_HIVE		4

static LIST_HEAD(xgmi_hive_list);

static const int xgmi_pcs_err_status_reg_vg20[] = {
	smnXGMI0_PCS_GOPX16_PCS_ERROR_STATUS,
	smnXGMI0_PCS_GOPX16_PCS_ERROR_STATUS + 0x100000,
};

static const int wafl_pcs_err_status_reg_vg20[] = {
	smnPCS_GOPX1_0_PCS_GOPX1_PCS_ERROR_STATUS,
	smnPCS_GOPX1_0_PCS_GOPX1_PCS_ERROR_STATUS + 0x100000,
};

static const int xgmi_pcs_err_status_reg_arct[] = {
	smnXGMI0_PCS_GOPX16_PCS_ERROR_STATUS,
	smnXGMI0_PCS_GOPX16_PCS_ERROR_STATUS + 0x100000,
	smnXGMI0_PCS_GOPX16_PCS_ERROR_STATUS + 0x500000,
	smnXGMI0_PCS_GOPX16_PCS_ERROR_STATUS + 0x600000,
	smnXGMI0_PCS_GOPX16_PCS_ERROR_STATUS + 0x700000,
	smnXGMI0_PCS_GOPX16_PCS_ERROR_STATUS + 0x800000,
};

/* same as vg20*/
static const int wafl_pcs_err_status_reg_arct[] = {
	smnPCS_GOPX1_0_PCS_GOPX1_PCS_ERROR_STATUS,
	smnPCS_GOPX1_0_PCS_GOPX1_PCS_ERROR_STATUS + 0x100000,
};

static const int xgmi3x16_pcs_err_status_reg_aldebaran[] = {
	smnPCS_XGMI3X16_PCS_ERROR_STATUS,
	smnPCS_XGMI3X16_PCS_ERROR_STATUS + 0x100000,
	smnPCS_XGMI3X16_PCS_ERROR_STATUS + 0x200000,
	smnPCS_XGMI3X16_PCS_ERROR_STATUS + 0x300000,
	smnPCS_XGMI3X16_PCS_ERROR_STATUS + 0x400000,
	smnPCS_XGMI3X16_PCS_ERROR_STATUS + 0x500000,
	smnPCS_XGMI3X16_PCS_ERROR_STATUS + 0x600000,
	smnPCS_XGMI3X16_PCS_ERROR_STATUS + 0x700000
};

static const int xgmi3x16_pcs_err_noncorrectable_mask_reg_aldebaran[] = {
	smnPCS_XGMI3X16_PCS_ERROR_NONCORRECTABLE_MASK,
	smnPCS_XGMI3X16_PCS_ERROR_NONCORRECTABLE_MASK + 0x100000,
	smnPCS_XGMI3X16_PCS_ERROR_NONCORRECTABLE_MASK + 0x200000,
	smnPCS_XGMI3X16_PCS_ERROR_NONCORRECTABLE_MASK + 0x300000,
	smnPCS_XGMI3X16_PCS_ERROR_NONCORRECTABLE_MASK + 0x400000,
	smnPCS_XGMI3X16_PCS_ERROR_NONCORRECTABLE_MASK + 0x500000,
	smnPCS_XGMI3X16_PCS_ERROR_NONCORRECTABLE_MASK + 0x600000,
	smnPCS_XGMI3X16_PCS_ERROR_NONCORRECTABLE_MASK + 0x700000
};

static const int walf_pcs_err_status_reg_aldebaran[] = {
	smnPCS_GOPX1_PCS_ERROR_STATUS,
	smnPCS_GOPX1_PCS_ERROR_STATUS + 0x100000
};

static const int walf_pcs_err_noncorrectable_mask_reg_aldebaran[] = {
	smnPCS_GOPX1_PCS_ERROR_NONCORRECTABLE_MASK,
	smnPCS_GOPX1_PCS_ERROR_NONCORRECTABLE_MASK + 0x100000
};

static const int xgmi3x16_pcs_err_status_reg_v6_4[] = {
	smnPCS_XGMI3X16_PCS_ERROR_STATUS,
	smnPCS_XGMI3X16_PCS_ERROR_STATUS + 0x100000
};

static const int xgmi3x16_pcs_err_noncorrectable_mask_reg_v6_4[] = {
	smnPCS_XGMI3X16_PCS_ERROR_NONCORRECTABLE_MASK,
	smnPCS_XGMI3X16_PCS_ERROR_NONCORRECTABLE_MASK + 0x100000
};

static const u64 xgmi_v6_4_0_mca_base_array[] = {
	0x11a09200,
	0x11b09200,
};

static const char *xgmi_v6_4_0_ras_error_code_ext[32] = {
	[0x00] = "XGMI PCS DataLossErr",
	[0x01] = "XGMI PCS TrainingErr",
	[0x02] = "XGMI PCS FlowCtrlAckErr",
	[0x03] = "XGMI PCS RxFifoUnderflowErr",
	[0x04] = "XGMI PCS RxFifoOverflowErr",
	[0x05] = "XGMI PCS CRCErr",
	[0x06] = "XGMI PCS BERExceededErr",
	[0x07] = "XGMI PCS TxMetaDataErr",
	[0x08] = "XGMI PCS ReplayBufParityErr",
	[0x09] = "XGMI PCS DataParityErr",
	[0x0a] = "XGMI PCS ReplayFifoOverflowErr",
	[0x0b] = "XGMI PCS ReplayFifoUnderflowErr",
	[0x0c] = "XGMI PCS ElasticFifoOverflowErr",
	[0x0d] = "XGMI PCS DeskewErr",
	[0x0e] = "XGMI PCS FlowCtrlCRCErr",
	[0x0f] = "XGMI PCS DataStartupLimitErr",
	[0x10] = "XGMI PCS FCInitTimeoutErr",
	[0x11] = "XGMI PCS RecoveryTimeoutErr",
	[0x12] = "XGMI PCS ReadySerialTimeoutErr",
	[0x13] = "XGMI PCS ReadySerialAttemptErr",
	[0x14] = "XGMI PCS RecoveryAttemptErr",
	[0x15] = "XGMI PCS RecoveryRelockAttemptErr",
	[0x16] = "XGMI PCS ReplayAttemptErr",
	[0x17] = "XGMI PCS SyncHdrErr",
	[0x18] = "XGMI PCS TxReplayTimeoutErr",
	[0x19] = "XGMI PCS RxReplayTimeoutErr",
	[0x1a] = "XGMI PCS LinkSubTxTimeoutErr",
	[0x1b] = "XGMI PCS LinkSubRxTimeoutErr",
	[0x1c] = "XGMI PCS RxCMDPktErr",
};

static const struct amdgpu_pcs_ras_field xgmi_pcs_ras_fields[] = {
	{"XGMI PCS DataLossErr",
	 SOC15_REG_FIELD(XGMI0_PCS_GOPX16_PCS_ERROR_STATUS, DataLossErr)},
	{"XGMI PCS TrainingErr",
	 SOC15_REG_FIELD(XGMI0_PCS_GOPX16_PCS_ERROR_STATUS, TrainingErr)},
	{"XGMI PCS CRCErr",
	 SOC15_REG_FIELD(XGMI0_PCS_GOPX16_PCS_ERROR_STATUS, CRCErr)},
	{"XGMI PCS BERExceededErr",
	 SOC15_REG_FIELD(XGMI0_PCS_GOPX16_PCS_ERROR_STATUS, BERExceededErr)},
	{"XGMI PCS TxMetaDataErr",
	 SOC15_REG_FIELD(XGMI0_PCS_GOPX16_PCS_ERROR_STATUS, TxMetaDataErr)},
	{"XGMI PCS ReplayBufParityErr",
	 SOC15_REG_FIELD(XGMI0_PCS_GOPX16_PCS_ERROR_STATUS, ReplayBufParityErr)},
	{"XGMI PCS DataParityErr",
	 SOC15_REG_FIELD(XGMI0_PCS_GOPX16_PCS_ERROR_STATUS, DataParityErr)},
	{"XGMI PCS ReplayFifoOverflowErr",
	 SOC15_REG_FIELD(XGMI0_PCS_GOPX16_PCS_ERROR_STATUS, ReplayFifoOverflowErr)},
	{"XGMI PCS ReplayFifoUnderflowErr",
	 SOC15_REG_FIELD(XGMI0_PCS_GOPX16_PCS_ERROR_STATUS, ReplayFifoUnderflowErr)},
	{"XGMI PCS ElasticFifoOverflowErr",
	 SOC15_REG_FIELD(XGMI0_PCS_GOPX16_PCS_ERROR_STATUS, ElasticFifoOverflowErr)},
	{"XGMI PCS DeskewErr",
	 SOC15_REG_FIELD(XGMI0_PCS_GOPX16_PCS_ERROR_STATUS, DeskewErr)},
	{"XGMI PCS DataStartupLimitErr",
	 SOC15_REG_FIELD(XGMI0_PCS_GOPX16_PCS_ERROR_STATUS, DataStartupLimitErr)},
	{"XGMI PCS FCInitTimeoutErr",
	 SOC15_REG_FIELD(XGMI0_PCS_GOPX16_PCS_ERROR_STATUS, FCInitTimeoutErr)},
	{"XGMI PCS RecoveryTimeoutErr",
	 SOC15_REG_FIELD(XGMI0_PCS_GOPX16_PCS_ERROR_STATUS, RecoveryTimeoutErr)},
	{"XGMI PCS ReadySerialTimeoutErr",
	 SOC15_REG_FIELD(XGMI0_PCS_GOPX16_PCS_ERROR_STATUS, ReadySerialTimeoutErr)},
	{"XGMI PCS ReadySerialAttemptErr",
	 SOC15_REG_FIELD(XGMI0_PCS_GOPX16_PCS_ERROR_STATUS, ReadySerialAttemptErr)},
	{"XGMI PCS RecoveryAttemptErr",
	 SOC15_REG_FIELD(XGMI0_PCS_GOPX16_PCS_ERROR_STATUS, RecoveryAttemptErr)},
	{"XGMI PCS RecoveryRelockAttemptErr",
	 SOC15_REG_FIELD(XGMI0_PCS_GOPX16_PCS_ERROR_STATUS, RecoveryRelockAttemptErr)},
};

static const struct amdgpu_pcs_ras_field wafl_pcs_ras_fields[] = {
	{"WAFL PCS DataLossErr",
	 SOC15_REG_FIELD(PCS_GOPX1_0_PCS_GOPX1_PCS_ERROR_STATUS, DataLossErr)},
	{"WAFL PCS TrainingErr",
	 SOC15_REG_FIELD(PCS_GOPX1_0_PCS_GOPX1_PCS_ERROR_STATUS, TrainingErr)},
	{"WAFL PCS CRCErr",
	 SOC15_REG_FIELD(PCS_GOPX1_0_PCS_GOPX1_PCS_ERROR_STATUS, CRCErr)},
	{"WAFL PCS BERExceededErr",
	 SOC15_REG_FIELD(PCS_GOPX1_0_PCS_GOPX1_PCS_ERROR_STATUS, BERExceededErr)},
	{"WAFL PCS TxMetaDataErr",
	 SOC15_REG_FIELD(PCS_GOPX1_0_PCS_GOPX1_PCS_ERROR_STATUS, TxMetaDataErr)},
	{"WAFL PCS ReplayBufParityErr",
	 SOC15_REG_FIELD(PCS_GOPX1_0_PCS_GOPX1_PCS_ERROR_STATUS, ReplayBufParityErr)},
	{"WAFL PCS DataParityErr",
	 SOC15_REG_FIELD(PCS_GOPX1_0_PCS_GOPX1_PCS_ERROR_STATUS, DataParityErr)},
	{"WAFL PCS ReplayFifoOverflowErr",
	 SOC15_REG_FIELD(PCS_GOPX1_0_PCS_GOPX1_PCS_ERROR_STATUS, ReplayFifoOverflowErr)},
	{"WAFL PCS ReplayFifoUnderflowErr",
	 SOC15_REG_FIELD(PCS_GOPX1_0_PCS_GOPX1_PCS_ERROR_STATUS, ReplayFifoUnderflowErr)},
	{"WAFL PCS ElasticFifoOverflowErr",
	 SOC15_REG_FIELD(PCS_GOPX1_0_PCS_GOPX1_PCS_ERROR_STATUS, ElasticFifoOverflowErr)},
	{"WAFL PCS DeskewErr",
	 SOC15_REG_FIELD(PCS_GOPX1_0_PCS_GOPX1_PCS_ERROR_STATUS, DeskewErr)},
	{"WAFL PCS DataStartupLimitErr",
	 SOC15_REG_FIELD(PCS_GOPX1_0_PCS_GOPX1_PCS_ERROR_STATUS, DataStartupLimitErr)},
	{"WAFL PCS FCInitTimeoutErr",
	 SOC15_REG_FIELD(PCS_GOPX1_0_PCS_GOPX1_PCS_ERROR_STATUS, FCInitTimeoutErr)},
	{"WAFL PCS RecoveryTimeoutErr",
	 SOC15_REG_FIELD(PCS_GOPX1_0_PCS_GOPX1_PCS_ERROR_STATUS, RecoveryTimeoutErr)},
	{"WAFL PCS ReadySerialTimeoutErr",
	 SOC15_REG_FIELD(PCS_GOPX1_0_PCS_GOPX1_PCS_ERROR_STATUS, ReadySerialTimeoutErr)},
	{"WAFL PCS ReadySerialAttemptErr",
	 SOC15_REG_FIELD(PCS_GOPX1_0_PCS_GOPX1_PCS_ERROR_STATUS, ReadySerialAttemptErr)},
	{"WAFL PCS RecoveryAttemptErr",
	 SOC15_REG_FIELD(PCS_GOPX1_0_PCS_GOPX1_PCS_ERROR_STATUS, RecoveryAttemptErr)},
	{"WAFL PCS RecoveryRelockAttemptErr",
	 SOC15_REG_FIELD(PCS_GOPX1_0_PCS_GOPX1_PCS_ERROR_STATUS, RecoveryRelockAttemptErr)},
};

static const struct amdgpu_pcs_ras_field xgmi3x16_pcs_ras_fields[] = {
	{"XGMI3X16 PCS DataLossErr",
	 SOC15_REG_FIELD(PCS_XGMI3X16_PCS_ERROR_STATUS, DataLossErr)},
	{"XGMI3X16 PCS TrainingErr",
	 SOC15_REG_FIELD(PCS_XGMI3X16_PCS_ERROR_STATUS, TrainingErr)},
	{"XGMI3X16 PCS FlowCtrlAckErr",
	 SOC15_REG_FIELD(PCS_XGMI3X16_PCS_ERROR_STATUS, FlowCtrlAckErr)},
	{"XGMI3X16 PCS RxFifoUnderflowErr",
	 SOC15_REG_FIELD(PCS_XGMI3X16_PCS_ERROR_STATUS, RxFifoUnderflowErr)},
	{"XGMI3X16 PCS RxFifoOverflowErr",
	 SOC15_REG_FIELD(PCS_XGMI3X16_PCS_ERROR_STATUS, RxFifoOverflowErr)},
	{"XGMI3X16 PCS CRCErr",
	 SOC15_REG_FIELD(PCS_XGMI3X16_PCS_ERROR_STATUS, CRCErr)},
	{"XGMI3X16 PCS BERExceededErr",
	 SOC15_REG_FIELD(PCS_XGMI3X16_PCS_ERROR_STATUS, BERExceededErr)},
	{"XGMI3X16 PCS TxVcidDataErr",
	 SOC15_REG_FIELD(PCS_XGMI3X16_PCS_ERROR_STATUS, TxVcidDataErr)},
	{"XGMI3X16 PCS ReplayBufParityErr",
	 SOC15_REG_FIELD(PCS_XGMI3X16_PCS_ERROR_STATUS, ReplayBufParityErr)},
	{"XGMI3X16 PCS DataParityErr",
	 SOC15_REG_FIELD(PCS_XGMI3X16_PCS_ERROR_STATUS, DataParityErr)},
	{"XGMI3X16 PCS ReplayFifoOverflowErr",
	 SOC15_REG_FIELD(PCS_XGMI3X16_PCS_ERROR_STATUS, ReplayFifoOverflowErr)},
	{"XGMI3X16 PCS ReplayFifoUnderflowErr",
	 SOC15_REG_FIELD(PCS_XGMI3X16_PCS_ERROR_STATUS, ReplayFifoUnderflowErr)},
	{"XGMI3X16 PCS ElasticFifoOverflowErr",
	 SOC15_REG_FIELD(PCS_XGMI3X16_PCS_ERROR_STATUS, ElasticFifoOverflowErr)},
	{"XGMI3X16 PCS DeskewErr",
	 SOC15_REG_FIELD(PCS_XGMI3X16_PCS_ERROR_STATUS, DeskewErr)},
	{"XGMI3X16 PCS FlowCtrlCRCErr",
	 SOC15_REG_FIELD(PCS_XGMI3X16_PCS_ERROR_STATUS, FlowCtrlCRCErr)},
	{"XGMI3X16 PCS DataStartupLimitErr",
	 SOC15_REG_FIELD(PCS_XGMI3X16_PCS_ERROR_STATUS, DataStartupLimitErr)},
	{"XGMI3X16 PCS FCInitTimeoutErr",
	 SOC15_REG_FIELD(PCS_XGMI3X16_PCS_ERROR_STATUS, FCInitTimeoutErr)},
	{"XGMI3X16 PCS RecoveryTimeoutErr",
	 SOC15_REG_FIELD(PCS_XGMI3X16_PCS_ERROR_STATUS, RecoveryTimeoutErr)},
	{"XGMI3X16 PCS ReadySerialTimeoutErr",
	 SOC15_REG_FIELD(PCS_XGMI3X16_PCS_ERROR_STATUS, ReadySerialTimeoutErr)},
	{"XGMI3X16 PCS ReadySerialAttemptErr",
	 SOC15_REG_FIELD(PCS_XGMI3X16_PCS_ERROR_STATUS, ReadySerialAttemptErr)},
	{"XGMI3X16 PCS RecoveryAttemptErr",
	 SOC15_REG_FIELD(PCS_XGMI3X16_PCS_ERROR_STATUS, RecoveryAttemptErr)},
	{"XGMI3X16 PCS RecoveryRelockAttemptErr",
	 SOC15_REG_FIELD(PCS_XGMI3X16_PCS_ERROR_STATUS, RecoveryRelockAttemptErr)},
	{"XGMI3X16 PCS ReplayAttemptErr",
	 SOC15_REG_FIELD(PCS_XGMI3X16_PCS_ERROR_STATUS, ReplayAttemptErr)},
	{"XGMI3X16 PCS SyncHdrErr",
	 SOC15_REG_FIELD(PCS_XGMI3X16_PCS_ERROR_STATUS, SyncHdrErr)},
	{"XGMI3X16 PCS TxReplayTimeoutErr",
	 SOC15_REG_FIELD(PCS_XGMI3X16_PCS_ERROR_STATUS, TxReplayTimeoutErr)},
	{"XGMI3X16 PCS RxReplayTimeoutErr",
	 SOC15_REG_FIELD(PCS_XGMI3X16_PCS_ERROR_STATUS, RxReplayTimeoutErr)},
	{"XGMI3X16 PCS LinkSubTxTimeoutErr",
	 SOC15_REG_FIELD(PCS_XGMI3X16_PCS_ERROR_STATUS, LinkSubTxTimeoutErr)},
	{"XGMI3X16 PCS LinkSubRxTimeoutErr",
	 SOC15_REG_FIELD(PCS_XGMI3X16_PCS_ERROR_STATUS, LinkSubRxTimeoutErr)},
	{"XGMI3X16 PCS RxCMDPktErr",
	 SOC15_REG_FIELD(PCS_XGMI3X16_PCS_ERROR_STATUS, RxCMDPktErr)},
};

/**
 * DOC: AMDGPU XGMI Support
 *
 * XGMI is a high speed interconnect that joins multiple GPU cards
 * into a homogeneous memory space that is organized by a collective
 * hive ID and individual node IDs, both of which are 64-bit numbers.
 *
 * The file xgmi_device_id contains the unique per GPU device ID and
 * is stored in the /sys/class/drm/card${cardno}/device/ directory.
 *
 * Inside the device directory a sub-directory 'xgmi_hive_info' is
 * created which contains the hive ID and the list of nodes.
 *
 * The hive ID is stored in:
 *   /sys/class/drm/card${cardno}/device/xgmi_hive_info/xgmi_hive_id
 *
 * The node information is stored in numbered directories:
 *   /sys/class/drm/card${cardno}/device/xgmi_hive_info/node${nodeno}/xgmi_device_id
 *
 * Each device has their own xgmi_hive_info direction with a mirror
 * set of node sub-directories.
 *
 * The XGMI memory space is built by contiguously adding the power of
 * two padded VRAM space from each node to each other.
 *
 */

static struct attribute amdgpu_xgmi_hive_id = {
	.name = "xgmi_hive_id",
	.mode = S_IRUGO
};

static struct attribute *amdgpu_xgmi_hive_attrs[] = {
	&amdgpu_xgmi_hive_id,
	NULL
};
ATTRIBUTE_GROUPS(amdgpu_xgmi_hive);

static ssize_t amdgpu_xgmi_show_attrs(struct kobject *kobj,
	struct attribute *attr, char *buf)
{
	struct amdgpu_hive_info *hive = container_of(
		kobj, struct amdgpu_hive_info, kobj);

	if (attr == &amdgpu_xgmi_hive_id)
		return snprintf(buf, PAGE_SIZE, "%llu\n", hive->hive_id);

	return 0;
}

static void amdgpu_xgmi_hive_release(struct kobject *kobj)
{
	struct amdgpu_hive_info *hive = container_of(
		kobj, struct amdgpu_hive_info, kobj);

	amdgpu_reset_put_reset_domain(hive->reset_domain);
	hive->reset_domain = NULL;

	mutex_destroy(&hive->hive_lock);
	kfree(hive);
}

static const struct sysfs_ops amdgpu_xgmi_hive_ops = {
	.show = amdgpu_xgmi_show_attrs,
};

static const struct kobj_type amdgpu_xgmi_hive_type = {
	.release = amdgpu_xgmi_hive_release,
	.sysfs_ops = &amdgpu_xgmi_hive_ops,
	.default_groups = amdgpu_xgmi_hive_groups,
};

static ssize_t amdgpu_xgmi_show_device_id(struct device *dev,
				     struct device_attribute *attr,
				     char *buf)
{
	struct drm_device *ddev = dev_get_drvdata(dev);
	struct amdgpu_device *adev = drm_to_adev(ddev);

	return sysfs_emit(buf, "%llu\n", adev->gmc.xgmi.node_id);

}

static ssize_t amdgpu_xgmi_show_physical_id(struct device *dev,
				     struct device_attribute *attr,
				     char *buf)
{
	struct drm_device *ddev = dev_get_drvdata(dev);
	struct amdgpu_device *adev = drm_to_adev(ddev);

	return sysfs_emit(buf, "%u\n", adev->gmc.xgmi.physical_node_id);

}

static ssize_t amdgpu_xgmi_show_num_hops(struct device *dev,
					struct device_attribute *attr,
					char *buf)
{
	struct drm_device *ddev = dev_get_drvdata(dev);
	struct amdgpu_device *adev = drm_to_adev(ddev);
	struct psp_xgmi_topology_info *top = &adev->psp.xgmi_context.top_info;
	int i;

	for (i = 0; i < top->num_nodes; i++)
		sprintf(buf + 3 * i, "%02x ", top->nodes[i].num_hops);

	return sysfs_emit(buf, "%s\n", buf);
}

static ssize_t amdgpu_xgmi_show_num_links(struct device *dev,
					struct device_attribute *attr,
					char *buf)
{
	struct drm_device *ddev = dev_get_drvdata(dev);
	struct amdgpu_device *adev = drm_to_adev(ddev);
	struct psp_xgmi_topology_info *top = &adev->psp.xgmi_context.top_info;
	int i;

	for (i = 0; i < top->num_nodes; i++)
		sprintf(buf + 3 * i, "%02x ", top->nodes[i].num_links);

	return sysfs_emit(buf, "%s\n", buf);
}

static ssize_t amdgpu_xgmi_show_connected_port_num(struct device *dev,
					struct device_attribute *attr,
					char *buf)
{
	struct drm_device *ddev = dev_get_drvdata(dev);
	struct amdgpu_device *adev = drm_to_adev(ddev);
	struct psp_xgmi_topology_info *top = &adev->psp.xgmi_context.top_info;
	int i, j, size = 0;
	int current_node;
	/*
	 * get the node id in the sysfs for the current socket and show
	 * it in the port num info output in the sysfs for easy reading.
	 * it is NOT the one retrieved from xgmi ta.
	 */
	for (i = 0; i < top->num_nodes; i++) {
		if (top->nodes[i].node_id == adev->gmc.xgmi.node_id) {
			current_node = i;
			break;
		}
	}

	for (i = 0; i < top->num_nodes; i++) {
		for (j = 0; j < top->nodes[i].num_links; j++)
			/* node id in sysfs starts from 1 rather than 0 so +1 here */
			size += sysfs_emit_at(buf, size, "%02x:%02x ->  %02x:%02x\n", current_node + 1,
					      top->nodes[i].port_num[j].src_xgmi_port_num, i + 1,
					      top->nodes[i].port_num[j].dst_xgmi_port_num);
	}

	return size;
}

#define AMDGPU_XGMI_SET_FICAA(o)	((o) | 0x456801)
static ssize_t amdgpu_xgmi_show_error(struct device *dev,
				      struct device_attribute *attr,
				      char *buf)
{
	struct drm_device *ddev = dev_get_drvdata(dev);
	struct amdgpu_device *adev = drm_to_adev(ddev);
	uint32_t ficaa_pie_ctl_in, ficaa_pie_status_in;
	uint64_t fica_out;
	unsigned int error_count = 0;

	ficaa_pie_ctl_in = AMDGPU_XGMI_SET_FICAA(0x200);
	ficaa_pie_status_in = AMDGPU_XGMI_SET_FICAA(0x208);

	if ((!adev->df.funcs) ||
	    (!adev->df.funcs->get_fica) ||
	    (!adev->df.funcs->set_fica))
		return -EINVAL;

	fica_out = adev->df.funcs->get_fica(adev, ficaa_pie_ctl_in);
	if (fica_out != 0x1f)
		pr_err("xGMI error counters not enabled!\n");

	fica_out = adev->df.funcs->get_fica(adev, ficaa_pie_status_in);

	if ((fica_out & 0xffff) == 2)
		error_count = ((fica_out >> 62) & 0x1) + (fica_out >> 63);

	adev->df.funcs->set_fica(adev, ficaa_pie_status_in, 0, 0);

	return sysfs_emit(buf, "%u\n", error_count);
}


static DEVICE_ATTR(xgmi_device_id, S_IRUGO, amdgpu_xgmi_show_device_id, NULL);
static DEVICE_ATTR(xgmi_physical_id, 0444, amdgpu_xgmi_show_physical_id, NULL);
static DEVICE_ATTR(xgmi_error, S_IRUGO, amdgpu_xgmi_show_error, NULL);
static DEVICE_ATTR(xgmi_num_hops, S_IRUGO, amdgpu_xgmi_show_num_hops, NULL);
static DEVICE_ATTR(xgmi_num_links, S_IRUGO, amdgpu_xgmi_show_num_links, NULL);
static DEVICE_ATTR(xgmi_port_num, S_IRUGO, amdgpu_xgmi_show_connected_port_num, NULL);

static int amdgpu_xgmi_sysfs_add_dev_info(struct amdgpu_device *adev,
					 struct amdgpu_hive_info *hive)
{
	int ret = 0;
	char node[10] = { 0 };

	/* Create xgmi device id file */
	ret = device_create_file(adev->dev, &dev_attr_xgmi_device_id);
	if (ret) {
		dev_err(adev->dev, "XGMI: Failed to create device file xgmi_device_id\n");
		return ret;
	}

	ret = device_create_file(adev->dev, &dev_attr_xgmi_physical_id);
	if (ret) {
		dev_err(adev->dev, "XGMI: Failed to create device file xgmi_physical_id\n");
		return ret;
	}

	/* Create xgmi error file */
	ret = device_create_file(adev->dev, &dev_attr_xgmi_error);
	if (ret)
		pr_err("failed to create xgmi_error\n");

	/* Create xgmi num hops file */
	ret = device_create_file(adev->dev, &dev_attr_xgmi_num_hops);
	if (ret)
		pr_err("failed to create xgmi_num_hops\n");

	/* Create xgmi num links file */
	ret = device_create_file(adev->dev, &dev_attr_xgmi_num_links);
	if (ret)
		pr_err("failed to create xgmi_num_links\n");

	/* Create xgmi port num file if supported */
	if (adev->psp.xgmi_context.xgmi_ta_caps & EXTEND_PEER_LINK_INFO_CMD_FLAG) {
		ret = device_create_file(adev->dev, &dev_attr_xgmi_port_num);
		if (ret)
			dev_err(adev->dev, "failed to create xgmi_port_num\n");
	}

	/* Create sysfs link to hive info folder on the first device */
	if (hive->kobj.parent != (&adev->dev->kobj)) {
		ret = sysfs_create_link(&adev->dev->kobj, &hive->kobj,
					"xgmi_hive_info");
		if (ret) {
			dev_err(adev->dev, "XGMI: Failed to create link to hive info");
			goto remove_file;
		}
	}

	sprintf(node, "node%d", atomic_read(&hive->number_devices));
	/* Create sysfs link form the hive folder to yourself */
	ret = sysfs_create_link(&hive->kobj, &adev->dev->kobj, node);
	if (ret) {
		dev_err(adev->dev, "XGMI: Failed to create link from hive info");
		goto remove_link;
	}

	goto success;


remove_link:
	sysfs_remove_link(&adev->dev->kobj, adev_to_drm(adev)->unique);

remove_file:
	device_remove_file(adev->dev, &dev_attr_xgmi_device_id);
	device_remove_file(adev->dev, &dev_attr_xgmi_physical_id);
	device_remove_file(adev->dev, &dev_attr_xgmi_error);
	device_remove_file(adev->dev, &dev_attr_xgmi_num_hops);
	device_remove_file(adev->dev, &dev_attr_xgmi_num_links);
	if (adev->psp.xgmi_context.xgmi_ta_caps & EXTEND_PEER_LINK_INFO_CMD_FLAG)
		device_remove_file(adev->dev, &dev_attr_xgmi_port_num);

success:
	return ret;
}

static void amdgpu_xgmi_sysfs_rem_dev_info(struct amdgpu_device *adev,
					  struct amdgpu_hive_info *hive)
{
	char node[10];
	memset(node, 0, sizeof(node));

	device_remove_file(adev->dev, &dev_attr_xgmi_device_id);
	device_remove_file(adev->dev, &dev_attr_xgmi_physical_id);
	device_remove_file(adev->dev, &dev_attr_xgmi_error);
	device_remove_file(adev->dev, &dev_attr_xgmi_num_hops);
	device_remove_file(adev->dev, &dev_attr_xgmi_num_links);
	if (adev->psp.xgmi_context.xgmi_ta_caps & EXTEND_PEER_LINK_INFO_CMD_FLAG)
		device_remove_file(adev->dev, &dev_attr_xgmi_port_num);

	if (hive->kobj.parent != (&adev->dev->kobj))
		sysfs_remove_link(&adev->dev->kobj,"xgmi_hive_info");

	sprintf(node, "node%d", atomic_read(&hive->number_devices));
	sysfs_remove_link(&hive->kobj, node);

}



struct amdgpu_hive_info *amdgpu_get_xgmi_hive(struct amdgpu_device *adev)
{
	struct amdgpu_hive_info *hive = NULL;
	int ret;

	if (!adev->gmc.xgmi.hive_id)
		return NULL;

	if (adev->hive) {
		kobject_get(&adev->hive->kobj);
		return adev->hive;
	}

	mutex_lock(&xgmi_mutex);

	list_for_each_entry(hive, &xgmi_hive_list, node)  {
		if (hive->hive_id == adev->gmc.xgmi.hive_id)
			goto pro_end;
	}

	hive = kzalloc(sizeof(*hive), GFP_KERNEL);
	if (!hive) {
		dev_err(adev->dev, "XGMI: allocation failed\n");
		ret = -ENOMEM;
		hive = NULL;
		goto pro_end;
	}

	/* initialize new hive if not exist */
	ret = kobject_init_and_add(&hive->kobj,
			&amdgpu_xgmi_hive_type,
			&adev->dev->kobj,
			"%s", "xgmi_hive_info");
	if (ret) {
		dev_err(adev->dev, "XGMI: failed initializing kobject for xgmi hive\n");
		kobject_put(&hive->kobj);
		hive = NULL;
		goto pro_end;
	}

	/**
	 * Only init hive->reset_domain for none SRIOV configuration. For SRIOV,
	 * Host driver decide how to reset the GPU either through FLR or chain reset.
	 * Guest side will get individual notifications from the host for the FLR
	 * if necessary.
	 */
	if (!amdgpu_sriov_vf(adev)) {
	/**
	 * Avoid recreating reset domain when hive is reconstructed for the case
	 * of reset the devices in the XGMI hive during probe for passthrough GPU
	 * See https://www.spinics.net/lists/amd-gfx/msg58836.html
	 */
		if (adev->reset_domain->type != XGMI_HIVE) {
			hive->reset_domain =
				amdgpu_reset_create_reset_domain(XGMI_HIVE, "amdgpu-reset-hive");
			if (!hive->reset_domain) {
				dev_err(adev->dev, "XGMI: failed initializing reset domain for xgmi hive\n");
				ret = -ENOMEM;
				kobject_put(&hive->kobj);
				hive = NULL;
				goto pro_end;
			}
		} else {
			amdgpu_reset_get_reset_domain(adev->reset_domain);
			hive->reset_domain = adev->reset_domain;
		}
	}

	hive->hive_id = adev->gmc.xgmi.hive_id;
	INIT_LIST_HEAD(&hive->device_list);
	INIT_LIST_HEAD(&hive->node);
	mutex_init(&hive->hive_lock);
	atomic_set(&hive->number_devices, 0);
	task_barrier_init(&hive->tb);
	hive->pstate = AMDGPU_XGMI_PSTATE_UNKNOWN;
	hive->hi_req_gpu = NULL;

	/*
	 * hive pstate on boot is high in vega20 so we have to go to low
	 * pstate on after boot.
	 */
	hive->hi_req_count = AMDGPU_MAX_XGMI_DEVICE_PER_HIVE;
	list_add_tail(&hive->node, &xgmi_hive_list);

pro_end:
	if (hive)
		kobject_get(&hive->kobj);
	mutex_unlock(&xgmi_mutex);
	return hive;
}

void amdgpu_put_xgmi_hive(struct amdgpu_hive_info *hive)
{
	if (hive)
		kobject_put(&hive->kobj);
}

int amdgpu_xgmi_set_pstate(struct amdgpu_device *adev, int pstate)
{
	int ret = 0;
	struct amdgpu_hive_info *hive;
	struct amdgpu_device *request_adev;
	bool is_hi_req = pstate == AMDGPU_XGMI_PSTATE_MAX_VEGA20;
	bool init_low;

	hive = amdgpu_get_xgmi_hive(adev);
	if (!hive)
		return 0;

	request_adev = hive->hi_req_gpu ? hive->hi_req_gpu : adev;
	init_low = hive->pstate == AMDGPU_XGMI_PSTATE_UNKNOWN;
	amdgpu_put_xgmi_hive(hive);
	/* fw bug so temporarily disable pstate switching */
	return 0;

	if (!hive || adev->asic_type != CHIP_VEGA20)
		return 0;

	mutex_lock(&hive->hive_lock);

	if (is_hi_req)
		hive->hi_req_count++;
	else
		hive->hi_req_count--;

	/*
	 * Vega20 only needs single peer to request pstate high for the hive to
	 * go high but all peers must request pstate low for the hive to go low
	 */
	if (hive->pstate == pstate ||
			(!is_hi_req && hive->hi_req_count && !init_low))
		goto out;

	dev_dbg(request_adev->dev, "Set xgmi pstate %d.\n", pstate);

	ret = amdgpu_dpm_set_xgmi_pstate(request_adev, pstate);
	if (ret) {
		dev_err(request_adev->dev,
			"XGMI: Set pstate failure on device %llx, hive %llx, ret %d",
			request_adev->gmc.xgmi.node_id,
			request_adev->gmc.xgmi.hive_id, ret);
		goto out;
	}

	if (init_low)
		hive->pstate = hive->hi_req_count ?
					hive->pstate : AMDGPU_XGMI_PSTATE_MIN;
	else {
		hive->pstate = pstate;
		hive->hi_req_gpu = pstate != AMDGPU_XGMI_PSTATE_MIN ?
							adev : NULL;
	}
out:
	mutex_unlock(&hive->hive_lock);
	return ret;
}

int amdgpu_xgmi_update_topology(struct amdgpu_hive_info *hive, struct amdgpu_device *adev)
{
	int ret;

	if (amdgpu_sriov_vf(adev))
		return 0;

	/* Each psp need to set the latest topology */
	ret = psp_xgmi_set_topology_info(&adev->psp,
					 atomic_read(&hive->number_devices),
					 &adev->psp.xgmi_context.top_info);
	if (ret)
		dev_err(adev->dev,
			"XGMI: Set topology failure on device %llx, hive %llx, ret %d",
			adev->gmc.xgmi.node_id,
			adev->gmc.xgmi.hive_id, ret);

	return ret;
}


/*
 * NOTE psp_xgmi_node_info.num_hops layout is as follows:
 * num_hops[7:6] = link type (0 = xGMI2, 1 = xGMI3, 2/3 = reserved)
 * num_hops[5:3] = reserved
 * num_hops[2:0] = number of hops
 */
int amdgpu_xgmi_get_hops_count(struct amdgpu_device *adev,
		struct amdgpu_device *peer_adev)
{
	struct psp_xgmi_topology_info *top = &adev->psp.xgmi_context.top_info;
	uint8_t num_hops_mask = 0x7;
	int i;

	for (i = 0 ; i < top->num_nodes; ++i)
		if (top->nodes[i].node_id == peer_adev->gmc.xgmi.node_id)
			return top->nodes[i].num_hops & num_hops_mask;
	return	-EINVAL;
}

int amdgpu_xgmi_get_num_links(struct amdgpu_device *adev,
		struct amdgpu_device *peer_adev)
{
	struct psp_xgmi_topology_info *top = &adev->psp.xgmi_context.top_info;
	int i;

	for (i = 0 ; i < top->num_nodes; ++i)
		if (top->nodes[i].node_id == peer_adev->gmc.xgmi.node_id)
			return top->nodes[i].num_links;
	return	-EINVAL;
}

/*
 * Devices that support extended data require the entire hive to initialize with
 * the shared memory buffer flag set.
 *
 * Hive locks and conditions apply - see amdgpu_xgmi_add_device
 */
static int amdgpu_xgmi_initialize_hive_get_data_partition(struct amdgpu_hive_info *hive,
							bool set_extended_data)
{
	struct amdgpu_device *tmp_adev;
	int ret;

	list_for_each_entry(tmp_adev, &hive->device_list, gmc.xgmi.head) {
		ret = psp_xgmi_initialize(&tmp_adev->psp, set_extended_data, false);
		if (ret) {
			dev_err(tmp_adev->dev,
				"XGMI: Failed to initialize xgmi session for data partition %i\n",
				set_extended_data);
			return ret;
		}

	}

	return 0;
}

static void amdgpu_xgmi_fill_topology_info(struct amdgpu_device *adev,
	struct amdgpu_device *peer_adev)
{
	struct psp_xgmi_topology_info *top_info = &adev->psp.xgmi_context.top_info;
	struct psp_xgmi_topology_info *peer_info = &peer_adev->psp.xgmi_context.top_info;

	for (int i = 0; i < peer_info->num_nodes; i++) {
		if (peer_info->nodes[i].node_id == adev->gmc.xgmi.node_id) {
			for (int j = 0; j < top_info->num_nodes; j++) {
				if (top_info->nodes[j].node_id == peer_adev->gmc.xgmi.node_id) {
					peer_info->nodes[i].num_hops = top_info->nodes[j].num_hops;
					peer_info->nodes[i].is_sharing_enabled =
							top_info->nodes[j].is_sharing_enabled;
					peer_info->nodes[i].num_links =
							top_info->nodes[j].num_links;
					return;
				}
			}
		}
	}
}

int amdgpu_xgmi_add_device(struct amdgpu_device *adev)
{
	struct psp_xgmi_topology_info *top_info;
	struct amdgpu_hive_info *hive;
	struct amdgpu_xgmi	*entry;
	struct amdgpu_device *tmp_adev = NULL;

	int count = 0, ret = 0;

	if (!adev->gmc.xgmi.supported)
		return 0;

	if (!adev->gmc.xgmi.pending_reset &&
	    amdgpu_device_ip_get_ip_block(adev, AMD_IP_BLOCK_TYPE_PSP)) {
		ret = psp_xgmi_initialize(&adev->psp, false, true);
		if (ret) {
			dev_err(adev->dev,
				"XGMI: Failed to initialize xgmi session\n");
			return ret;
		}

		ret = psp_xgmi_get_hive_id(&adev->psp, &adev->gmc.xgmi.hive_id);
		if (ret) {
			dev_err(adev->dev,
				"XGMI: Failed to get hive id\n");
			return ret;
		}

		ret = psp_xgmi_get_node_id(&adev->psp, &adev->gmc.xgmi.node_id);
		if (ret) {
			dev_err(adev->dev,
				"XGMI: Failed to get node id\n");
			return ret;
		}
	} else {
		adev->gmc.xgmi.hive_id = 16;
		adev->gmc.xgmi.node_id = adev->gmc.xgmi.physical_node_id + 16;
	}

	hive = amdgpu_get_xgmi_hive(adev);
	if (!hive) {
		ret = -EINVAL;
		dev_err(adev->dev,
			"XGMI: node 0x%llx, can not match hive 0x%llx in the hive list.\n",
			adev->gmc.xgmi.node_id, adev->gmc.xgmi.hive_id);
		goto exit;
	}
	mutex_lock(&hive->hive_lock);

	top_info = &adev->psp.xgmi_context.top_info;

	list_add_tail(&adev->gmc.xgmi.head, &hive->device_list);
	list_for_each_entry(entry, &hive->device_list, head)
		top_info->nodes[count++].node_id = entry->node_id;
	top_info->num_nodes = count;
	atomic_set(&hive->number_devices, count);

	task_barrier_add_task(&hive->tb);

	if (!adev->gmc.xgmi.pending_reset &&
	    amdgpu_device_ip_get_ip_block(adev, AMD_IP_BLOCK_TYPE_PSP)) {
		list_for_each_entry(tmp_adev, &hive->device_list, gmc.xgmi.head) {
			/* update node list for other device in the hive */
			if (tmp_adev != adev) {
				top_info = &tmp_adev->psp.xgmi_context.top_info;
				top_info->nodes[count - 1].node_id =
					adev->gmc.xgmi.node_id;
				top_info->num_nodes = count;
			}
			ret = amdgpu_xgmi_update_topology(hive, tmp_adev);
			if (ret)
				goto exit_unlock;
		}

		if (amdgpu_sriov_vf(adev) &&
			adev->psp.xgmi_context.xgmi_ta_caps & EXTEND_PEER_LINK_INFO_CMD_FLAG) {
			/* only get topology for VF being init if it can support full duplex */
			ret = psp_xgmi_get_topology_info(&adev->psp, count,
						&adev->psp.xgmi_context.top_info, false);
			if (ret) {
				dev_err(adev->dev,
					"XGMI: Get topology failure on device %llx, hive %llx, ret %d",
					adev->gmc.xgmi.node_id,
					adev->gmc.xgmi.hive_id, ret);
				/* To do: continue with some node failed or disable the whole hive*/
				goto exit_unlock;
			}

			/* fill the topology info for peers instead of getting from PSP */
			list_for_each_entry(tmp_adev, &hive->device_list, gmc.xgmi.head) {
				amdgpu_xgmi_fill_topology_info(adev, tmp_adev);
			}
		} else {
			/* get latest topology info for each device from psp */
			list_for_each_entry(tmp_adev, &hive->device_list, gmc.xgmi.head) {
				ret = psp_xgmi_get_topology_info(&tmp_adev->psp, count,
					&tmp_adev->psp.xgmi_context.top_info, false);
				if (ret) {
					dev_err(tmp_adev->dev,
						"XGMI: Get topology failure on device %llx, hive %llx, ret %d",
						tmp_adev->gmc.xgmi.node_id,
						tmp_adev->gmc.xgmi.hive_id, ret);
					/* To do : continue with some node failed or disable the whole hive */
					goto exit_unlock;
				}
			}
		}

		/* get topology again for hives that support extended data */
		if (adev->psp.xgmi_context.supports_extended_data) {

			/* initialize the hive to get extended data.  */
			ret = amdgpu_xgmi_initialize_hive_get_data_partition(hive, true);
			if (ret)
				goto exit_unlock;

			/* get the extended data. */
			list_for_each_entry(tmp_adev, &hive->device_list, gmc.xgmi.head) {
				ret = psp_xgmi_get_topology_info(&tmp_adev->psp, count,
						&tmp_adev->psp.xgmi_context.top_info, true);
				if (ret) {
					dev_err(tmp_adev->dev,
						"XGMI: Get topology for extended data failure on device %llx, hive %llx, ret %d",
						tmp_adev->gmc.xgmi.node_id,
						tmp_adev->gmc.xgmi.hive_id, ret);
					goto exit_unlock;
				}
			}

			/* initialize the hive to get non-extended data for the next round. */
			ret = amdgpu_xgmi_initialize_hive_get_data_partition(hive, false);
			if (ret)
				goto exit_unlock;

		}
	}

	if (!ret && !adev->gmc.xgmi.pending_reset)
		ret = amdgpu_xgmi_sysfs_add_dev_info(adev, hive);

exit_unlock:
	mutex_unlock(&hive->hive_lock);
exit:
	if (!ret) {
		adev->hive = hive;
		dev_info(adev->dev, "XGMI: Add node %d, hive 0x%llx.\n",
			 adev->gmc.xgmi.physical_node_id, adev->gmc.xgmi.hive_id);
	} else {
		amdgpu_put_xgmi_hive(hive);
		dev_err(adev->dev, "XGMI: Failed to add node %d, hive 0x%llx ret: %d\n",
			adev->gmc.xgmi.physical_node_id, adev->gmc.xgmi.hive_id,
			ret);
	}

	return ret;
}

int amdgpu_xgmi_remove_device(struct amdgpu_device *adev)
{
	struct amdgpu_hive_info *hive = adev->hive;

	if (!adev->gmc.xgmi.supported)
		return -EINVAL;

	if (!hive)
		return -EINVAL;

	mutex_lock(&hive->hive_lock);
	task_barrier_rem_task(&hive->tb);
	amdgpu_xgmi_sysfs_rem_dev_info(adev, hive);
	if (hive->hi_req_gpu == adev)
		hive->hi_req_gpu = NULL;
	list_del(&adev->gmc.xgmi.head);
	mutex_unlock(&hive->hive_lock);

	amdgpu_put_xgmi_hive(hive);
	adev->hive = NULL;

	if (atomic_dec_return(&hive->number_devices) == 0) {
		/* Remove the hive from global hive list */
		mutex_lock(&xgmi_mutex);
		list_del(&hive->node);
		mutex_unlock(&xgmi_mutex);

		amdgpu_put_xgmi_hive(hive);
	}

	return 0;
}

<<<<<<< HEAD
static int xgmi_v6_4_0_aca_bank_generate_report(struct aca_handle *handle, struct aca_bank *bank, enum aca_error_type type,
						struct aca_bank_report *report, void *data)
{
	struct amdgpu_device *adev = handle->adev;
	const char *error_str;
	u64 status;
	int ret, ext_error_code;

	ret = aca_bank_info_decode(bank, &report->info);
=======
static int xgmi_v6_4_0_aca_bank_parser(struct aca_handle *handle, struct aca_bank *bank,
				       enum aca_smu_type type, void *data)
{
	struct amdgpu_device *adev = handle->adev;
	struct aca_bank_info info;
	const char *error_str;
	u64 status, count;
	int ret, ext_error_code;

	ret = aca_bank_info_decode(bank, &info);
>>>>>>> 0c383648
	if (ret)
		return ret;

	status = bank->regs[ACA_REG_IDX_STATUS];
	ext_error_code = ACA_REG__STATUS__ERRORCODEEXT(status);

	error_str = ext_error_code < ARRAY_SIZE(xgmi_v6_4_0_ras_error_code_ext) ?
		xgmi_v6_4_0_ras_error_code_ext[ext_error_code] : NULL;
	if (error_str)
		dev_info(adev->dev, "%s detected\n", error_str);

<<<<<<< HEAD
	if ((type == ACA_ERROR_TYPE_UE && ext_error_code == 0) ||
	    (type == ACA_ERROR_TYPE_CE && ext_error_code == 6))
		report->count[type] = ACA_REG__MISC0__ERRCNT(bank->regs[ACA_REG_IDX_MISC0]);

	return 0;
}

static const struct aca_bank_ops xgmi_v6_4_0_aca_bank_ops = {
	.aca_bank_generate_report = xgmi_v6_4_0_aca_bank_generate_report,
=======
	count = ACA_REG__MISC0__ERRCNT(bank->regs[ACA_REG_IDX_MISC0]);

	switch (type) {
	case ACA_SMU_TYPE_UE:
		if (ext_error_code != 0 && ext_error_code != 9)
			count = 0ULL;

		ret = aca_error_cache_log_bank_error(handle, &info, ACA_ERROR_TYPE_UE, count);
		break;
	case ACA_SMU_TYPE_CE:
		count = ext_error_code == 6 ? count : 0ULL;
		ret = aca_error_cache_log_bank_error(handle, &info, ACA_ERROR_TYPE_CE, count);
		break;
	default:
		return -EINVAL;
	}

	return ret;
}

static const struct aca_bank_ops xgmi_v6_4_0_aca_bank_ops = {
	.aca_bank_parser = xgmi_v6_4_0_aca_bank_parser,
>>>>>>> 0c383648
};

static const struct aca_info xgmi_v6_4_0_aca_info = {
	.hwip = ACA_HWIP_TYPE_PCS_XGMI,
	.mask = ACA_ERROR_UE_MASK | ACA_ERROR_CE_MASK,
	.bank_ops = &xgmi_v6_4_0_aca_bank_ops,
};

static int amdgpu_xgmi_ras_late_init(struct amdgpu_device *adev, struct ras_common_if *ras_block)
{
	int r;

	if (!adev->gmc.xgmi.supported ||
	    adev->gmc.xgmi.num_physical_nodes == 0)
		return 0;

	amdgpu_ras_reset_error_count(adev, AMDGPU_RAS_BLOCK__XGMI_WAFL);

	r = amdgpu_ras_block_late_init(adev, ras_block);
	if (r)
		return r;
<<<<<<< HEAD

	switch (amdgpu_ip_version(adev, XGMI_HWIP, 0)) {
	case IP_VERSION(6, 4, 0):
		r = amdgpu_ras_bind_aca(adev, AMDGPU_RAS_BLOCK__XGMI_WAFL,
					&xgmi_v6_4_0_aca_info, NULL);
		if (r)
			goto late_fini;
		break;
	default:
		break;
	}

	return 0;

late_fini:
	amdgpu_ras_block_late_fini(adev, ras_block);

=======

	switch (amdgpu_ip_version(adev, XGMI_HWIP, 0)) {
	case IP_VERSION(6, 4, 0):
		r = amdgpu_ras_bind_aca(adev, AMDGPU_RAS_BLOCK__XGMI_WAFL,
					&xgmi_v6_4_0_aca_info, NULL);
		if (r)
			goto late_fini;
		break;
	default:
		break;
	}

	return 0;

late_fini:
	amdgpu_ras_block_late_fini(adev, ras_block);

>>>>>>> 0c383648
	return r;
}

uint64_t amdgpu_xgmi_get_relative_phy_addr(struct amdgpu_device *adev,
					   uint64_t addr)
{
	struct amdgpu_xgmi *xgmi = &adev->gmc.xgmi;
	return (addr + xgmi->physical_node_id * xgmi->node_segment_size);
}

static void pcs_clear_status(struct amdgpu_device *adev, uint32_t pcs_status_reg)
{
	WREG32_PCIE(pcs_status_reg, 0xFFFFFFFF);
	WREG32_PCIE(pcs_status_reg, 0);
}

static void amdgpu_xgmi_legacy_reset_ras_error_count(struct amdgpu_device *adev)
{
	uint32_t i;

	switch (adev->asic_type) {
	case CHIP_ARCTURUS:
		for (i = 0; i < ARRAY_SIZE(xgmi_pcs_err_status_reg_arct); i++)
			pcs_clear_status(adev,
					 xgmi_pcs_err_status_reg_arct[i]);
		break;
	case CHIP_VEGA20:
		for (i = 0; i < ARRAY_SIZE(xgmi_pcs_err_status_reg_vg20); i++)
			pcs_clear_status(adev,
					 xgmi_pcs_err_status_reg_vg20[i]);
		break;
	case CHIP_ALDEBARAN:
		for (i = 0; i < ARRAY_SIZE(xgmi3x16_pcs_err_status_reg_aldebaran); i++)
			pcs_clear_status(adev,
					 xgmi3x16_pcs_err_status_reg_aldebaran[i]);
		for (i = 0; i < ARRAY_SIZE(walf_pcs_err_status_reg_aldebaran); i++)
			pcs_clear_status(adev,
					 walf_pcs_err_status_reg_aldebaran[i]);
		break;
	default:
		break;
	}

	switch (amdgpu_ip_version(adev, XGMI_HWIP, 0)) {
	case IP_VERSION(6, 4, 0):
		for (i = 0; i < ARRAY_SIZE(xgmi3x16_pcs_err_status_reg_v6_4); i++)
			pcs_clear_status(adev,
					xgmi3x16_pcs_err_status_reg_v6_4[i]);
		break;
	default:
		break;
	}
}

static void __xgmi_v6_4_0_reset_error_count(struct amdgpu_device *adev, int xgmi_inst, u64 mca_base)
{
	WREG64_MCA(xgmi_inst, mca_base, ACA_REG_IDX_STATUS, 0ULL);
}

static void xgmi_v6_4_0_reset_error_count(struct amdgpu_device *adev, int xgmi_inst)
{
	int i;

	for (i = 0; i < ARRAY_SIZE(xgmi_v6_4_0_mca_base_array); i++)
		__xgmi_v6_4_0_reset_error_count(adev, xgmi_inst, xgmi_v6_4_0_mca_base_array[i]);
}

static void xgmi_v6_4_0_reset_ras_error_count(struct amdgpu_device *adev)
{
	int i;

	for_each_inst(i, adev->aid_mask)
		xgmi_v6_4_0_reset_error_count(adev, i);
}

static void amdgpu_xgmi_reset_ras_error_count(struct amdgpu_device *adev)
{
	switch (amdgpu_ip_version(adev, XGMI_HWIP, 0)) {
	case IP_VERSION(6, 4, 0):
		xgmi_v6_4_0_reset_ras_error_count(adev);
		break;
	default:
		amdgpu_xgmi_legacy_reset_ras_error_count(adev);
		break;
	}
}

static int amdgpu_xgmi_query_pcs_error_status(struct amdgpu_device *adev,
					      uint32_t value,
						  uint32_t mask_value,
					      uint32_t *ue_count,
					      uint32_t *ce_count,
					      bool is_xgmi_pcs,
						  bool check_mask)
{
	int i;
	int ue_cnt = 0;
	const struct amdgpu_pcs_ras_field *pcs_ras_fields = NULL;
	uint32_t field_array_size = 0;

	if (is_xgmi_pcs) {
		if (amdgpu_ip_version(adev, XGMI_HWIP, 0) ==
		    IP_VERSION(6, 1, 0) ||
		    amdgpu_ip_version(adev, XGMI_HWIP, 0) ==
		    IP_VERSION(6, 4, 0)) {
			pcs_ras_fields = &xgmi3x16_pcs_ras_fields[0];
			field_array_size = ARRAY_SIZE(xgmi3x16_pcs_ras_fields);
		} else {
			pcs_ras_fields = &xgmi_pcs_ras_fields[0];
			field_array_size = ARRAY_SIZE(xgmi_pcs_ras_fields);
		}
	} else {
		pcs_ras_fields = &wafl_pcs_ras_fields[0];
		field_array_size = ARRAY_SIZE(wafl_pcs_ras_fields);
	}

	if (check_mask)
		value = value & ~mask_value;

	/* query xgmi/walf pcs error status,
	 * only ue is supported */
	for (i = 0; value && i < field_array_size; i++) {
		ue_cnt = (value &
				pcs_ras_fields[i].pcs_err_mask) >>
				pcs_ras_fields[i].pcs_err_shift;
		if (ue_cnt) {
			dev_info(adev->dev, "%s detected\n",
				 pcs_ras_fields[i].err_name);
			*ue_count += ue_cnt;
		}

		/* reset bit value if the bit is checked */
		value &= ~(pcs_ras_fields[i].pcs_err_mask);
	}

	return 0;
}

static void amdgpu_xgmi_legacy_query_ras_error_count(struct amdgpu_device *adev,
						     void *ras_error_status)
{
	struct ras_err_data *err_data = (struct ras_err_data *)ras_error_status;
	int i, supported = 1;
	uint32_t data, mask_data = 0;
	uint32_t ue_cnt = 0, ce_cnt = 0;

	if (!amdgpu_ras_is_supported(adev, AMDGPU_RAS_BLOCK__XGMI_WAFL))
		return ;

	err_data->ue_count = 0;
	err_data->ce_count = 0;

	switch (adev->asic_type) {
	case CHIP_ARCTURUS:
		/* check xgmi pcs error */
		for (i = 0; i < ARRAY_SIZE(xgmi_pcs_err_status_reg_arct); i++) {
			data = RREG32_PCIE(xgmi_pcs_err_status_reg_arct[i]);
			if (data)
				amdgpu_xgmi_query_pcs_error_status(adev, data,
						mask_data, &ue_cnt, &ce_cnt, true, false);
		}
		/* check wafl pcs error */
		for (i = 0; i < ARRAY_SIZE(wafl_pcs_err_status_reg_arct); i++) {
			data = RREG32_PCIE(wafl_pcs_err_status_reg_arct[i]);
			if (data)
				amdgpu_xgmi_query_pcs_error_status(adev, data,
						mask_data, &ue_cnt, &ce_cnt, false, false);
		}
		break;
	case CHIP_VEGA20:
		/* check xgmi pcs error */
		for (i = 0; i < ARRAY_SIZE(xgmi_pcs_err_status_reg_vg20); i++) {
			data = RREG32_PCIE(xgmi_pcs_err_status_reg_vg20[i]);
			if (data)
				amdgpu_xgmi_query_pcs_error_status(adev, data,
						mask_data, &ue_cnt, &ce_cnt, true, false);
		}
		/* check wafl pcs error */
		for (i = 0; i < ARRAY_SIZE(wafl_pcs_err_status_reg_vg20); i++) {
			data = RREG32_PCIE(wafl_pcs_err_status_reg_vg20[i]);
			if (data)
				amdgpu_xgmi_query_pcs_error_status(adev, data,
						mask_data, &ue_cnt, &ce_cnt, false, false);
		}
		break;
	case CHIP_ALDEBARAN:
		/* check xgmi3x16 pcs error */
		for (i = 0; i < ARRAY_SIZE(xgmi3x16_pcs_err_status_reg_aldebaran); i++) {
			data = RREG32_PCIE(xgmi3x16_pcs_err_status_reg_aldebaran[i]);
			mask_data =
				RREG32_PCIE(xgmi3x16_pcs_err_noncorrectable_mask_reg_aldebaran[i]);
			if (data)
				amdgpu_xgmi_query_pcs_error_status(adev, data,
						mask_data, &ue_cnt, &ce_cnt, true, true);
		}
		/* check wafl pcs error */
		for (i = 0; i < ARRAY_SIZE(walf_pcs_err_status_reg_aldebaran); i++) {
			data = RREG32_PCIE(walf_pcs_err_status_reg_aldebaran[i]);
			mask_data =
				RREG32_PCIE(walf_pcs_err_noncorrectable_mask_reg_aldebaran[i]);
			if (data)
				amdgpu_xgmi_query_pcs_error_status(adev, data,
						mask_data, &ue_cnt, &ce_cnt, false, true);
		}
		break;
	default:
		supported = 0;
<<<<<<< HEAD
		break;
	}

	switch (amdgpu_ip_version(adev, XGMI_HWIP, 0)) {
	case IP_VERSION(6, 4, 0):
		/* check xgmi3x16 pcs error */
		for (i = 0; i < ARRAY_SIZE(xgmi3x16_pcs_err_status_reg_v6_4); i++) {
			data = RREG32_PCIE(xgmi3x16_pcs_err_status_reg_v6_4[i]);
			mask_data =
				RREG32_PCIE(xgmi3x16_pcs_err_noncorrectable_mask_reg_v6_4[i]);
			if (data)
				amdgpu_xgmi_query_pcs_error_status(adev, data,
						mask_data, &ue_cnt, &ce_cnt, true, true);
		}
		break;
	default:
		if (!supported)
			dev_warn(adev->dev, "XGMI RAS error query not supported");
		break;
	}

=======
		break;
	}

	switch (amdgpu_ip_version(adev, XGMI_HWIP, 0)) {
	case IP_VERSION(6, 4, 0):
		/* check xgmi3x16 pcs error */
		for (i = 0; i < ARRAY_SIZE(xgmi3x16_pcs_err_status_reg_v6_4); i++) {
			data = RREG32_PCIE(xgmi3x16_pcs_err_status_reg_v6_4[i]);
			mask_data =
				RREG32_PCIE(xgmi3x16_pcs_err_noncorrectable_mask_reg_v6_4[i]);
			if (data)
				amdgpu_xgmi_query_pcs_error_status(adev, data,
						mask_data, &ue_cnt, &ce_cnt, true, true);
		}
		break;
	default:
		if (!supported)
			dev_warn(adev->dev, "XGMI RAS error query not supported");
		break;
	}

>>>>>>> 0c383648
	amdgpu_ras_reset_error_count(adev, AMDGPU_RAS_BLOCK__XGMI_WAFL);

	err_data->ue_count += ue_cnt;
	err_data->ce_count += ce_cnt;
}

static enum aca_error_type xgmi_v6_4_0_pcs_mca_get_error_type(struct amdgpu_device *adev, u64 status)
{
	const char *error_str;
	int ext_error_code;

	ext_error_code = ACA_REG__STATUS__ERRORCODEEXT(status);

	error_str = ext_error_code < ARRAY_SIZE(xgmi_v6_4_0_ras_error_code_ext) ?
		xgmi_v6_4_0_ras_error_code_ext[ext_error_code] : NULL;
	if (error_str)
		dev_info(adev->dev, "%s detected\n", error_str);

	switch (ext_error_code) {
	case 0:
		return ACA_ERROR_TYPE_UE;
	case 6:
		return ACA_ERROR_TYPE_CE;
	default:
		return -EINVAL;
	}

	return -EINVAL;
}

static void __xgmi_v6_4_0_query_error_count(struct amdgpu_device *adev, struct amdgpu_smuio_mcm_config_info *mcm_info,
					    u64 mca_base, struct ras_err_data *err_data)
{
	int xgmi_inst = mcm_info->die_id;
	u64 status = 0;

	status = RREG64_MCA(xgmi_inst, mca_base, ACA_REG_IDX_STATUS);
	if (!ACA_REG__STATUS__VAL(status))
		return;

	switch (xgmi_v6_4_0_pcs_mca_get_error_type(adev, status)) {
	case ACA_ERROR_TYPE_UE:
		amdgpu_ras_error_statistic_ue_count(err_data, mcm_info, NULL, 1ULL);
		break;
	case ACA_ERROR_TYPE_CE:
		amdgpu_ras_error_statistic_ce_count(err_data, mcm_info, NULL, 1ULL);
		break;
	default:
		break;
	}

	WREG64_MCA(xgmi_inst, mca_base, ACA_REG_IDX_STATUS, 0ULL);
}

static void xgmi_v6_4_0_query_error_count(struct amdgpu_device *adev, int xgmi_inst, struct ras_err_data *err_data)
{
	struct amdgpu_smuio_mcm_config_info mcm_info = {
		.socket_id = adev->smuio.funcs->get_socket_id(adev),
		.die_id = xgmi_inst,
	};
	int i;

	for (i = 0; i < ARRAY_SIZE(xgmi_v6_4_0_mca_base_array); i++)
		__xgmi_v6_4_0_query_error_count(adev, &mcm_info, xgmi_v6_4_0_mca_base_array[i], err_data);
}

static void xgmi_v6_4_0_query_ras_error_count(struct amdgpu_device *adev, void *ras_error_status)
{
	struct ras_err_data *err_data = (struct ras_err_data *)ras_error_status;
	int i;

	for_each_inst(i, adev->aid_mask)
		xgmi_v6_4_0_query_error_count(adev, i, err_data);
}

static void amdgpu_xgmi_query_ras_error_count(struct amdgpu_device *adev,
					      void *ras_error_status)
{
	switch (amdgpu_ip_version(adev, XGMI_HWIP, 0)) {
	case IP_VERSION(6, 4, 0):
		xgmi_v6_4_0_query_ras_error_count(adev, ras_error_status);
		break;
	default:
		amdgpu_xgmi_legacy_query_ras_error_count(adev, ras_error_status);
		break;
	}
}

/* Trigger XGMI/WAFL error */
static int amdgpu_ras_error_inject_xgmi(struct amdgpu_device *adev,
			void *inject_if, uint32_t instance_mask)
{
	int ret1, ret2;
	struct ta_ras_trigger_error_input *block_info =
				(struct ta_ras_trigger_error_input *)inject_if;

	if (amdgpu_dpm_set_df_cstate(adev, DF_CSTATE_DISALLOW))
		dev_warn(adev->dev, "Failed to disallow df cstate");

	ret1 = amdgpu_dpm_set_xgmi_plpd_mode(adev, XGMI_PLPD_DISALLOW);
	if (ret1 && ret1 != -EOPNOTSUPP)
		dev_warn(adev->dev, "Failed to disallow XGMI power down");

	ret2 = psp_ras_trigger_error(&adev->psp, block_info, instance_mask);

	if (amdgpu_ras_intr_triggered())
		return ret2;

	ret1 = amdgpu_dpm_set_xgmi_plpd_mode(adev, XGMI_PLPD_DEFAULT);
	if (ret1 && ret1 != -EOPNOTSUPP)
		dev_warn(adev->dev, "Failed to allow XGMI power down");

	if (amdgpu_dpm_set_df_cstate(adev, DF_CSTATE_ALLOW))
		dev_warn(adev->dev, "Failed to allow df cstate");

	return ret2;
}

struct amdgpu_ras_block_hw_ops  xgmi_ras_hw_ops = {
	.query_ras_error_count = amdgpu_xgmi_query_ras_error_count,
	.reset_ras_error_count = amdgpu_xgmi_reset_ras_error_count,
	.ras_error_inject = amdgpu_ras_error_inject_xgmi,
};

struct amdgpu_xgmi_ras xgmi_ras = {
	.ras_block = {
		.hw_ops = &xgmi_ras_hw_ops,
		.ras_late_init = amdgpu_xgmi_ras_late_init,
	},
};

int amdgpu_xgmi_ras_sw_init(struct amdgpu_device *adev)
{
	int err;
	struct amdgpu_xgmi_ras *ras;

	if (!adev->gmc.xgmi.ras)
		return 0;

	ras = adev->gmc.xgmi.ras;
	err = amdgpu_ras_register_ras_block(adev, &ras->ras_block);
	if (err) {
		dev_err(adev->dev, "Failed to register xgmi_wafl_pcs ras block!\n");
		return err;
	}

	strcpy(ras->ras_block.ras_comm.name, "xgmi_wafl");
	ras->ras_block.ras_comm.block = AMDGPU_RAS_BLOCK__XGMI_WAFL;
	ras->ras_block.ras_comm.type = AMDGPU_RAS_ERROR__MULTI_UNCORRECTABLE;
	adev->gmc.xgmi.ras_if = &ras->ras_block.ras_comm;

	return 0;
}<|MERGE_RESOLUTION|>--- conflicted
+++ resolved
@@ -1035,17 +1035,6 @@
 	return 0;
 }
 
-<<<<<<< HEAD
-static int xgmi_v6_4_0_aca_bank_generate_report(struct aca_handle *handle, struct aca_bank *bank, enum aca_error_type type,
-						struct aca_bank_report *report, void *data)
-{
-	struct amdgpu_device *adev = handle->adev;
-	const char *error_str;
-	u64 status;
-	int ret, ext_error_code;
-
-	ret = aca_bank_info_decode(bank, &report->info);
-=======
 static int xgmi_v6_4_0_aca_bank_parser(struct aca_handle *handle, struct aca_bank *bank,
 				       enum aca_smu_type type, void *data)
 {
@@ -1056,7 +1045,6 @@
 	int ret, ext_error_code;
 
 	ret = aca_bank_info_decode(bank, &info);
->>>>>>> 0c383648
 	if (ret)
 		return ret;
 
@@ -1068,17 +1056,6 @@
 	if (error_str)
 		dev_info(adev->dev, "%s detected\n", error_str);
 
-<<<<<<< HEAD
-	if ((type == ACA_ERROR_TYPE_UE && ext_error_code == 0) ||
-	    (type == ACA_ERROR_TYPE_CE && ext_error_code == 6))
-		report->count[type] = ACA_REG__MISC0__ERRCNT(bank->regs[ACA_REG_IDX_MISC0]);
-
-	return 0;
-}
-
-static const struct aca_bank_ops xgmi_v6_4_0_aca_bank_ops = {
-	.aca_bank_generate_report = xgmi_v6_4_0_aca_bank_generate_report,
-=======
 	count = ACA_REG__MISC0__ERRCNT(bank->regs[ACA_REG_IDX_MISC0]);
 
 	switch (type) {
@@ -1101,7 +1078,6 @@
 
 static const struct aca_bank_ops xgmi_v6_4_0_aca_bank_ops = {
 	.aca_bank_parser = xgmi_v6_4_0_aca_bank_parser,
->>>>>>> 0c383648
 };
 
 static const struct aca_info xgmi_v6_4_0_aca_info = {
@@ -1123,7 +1099,6 @@
 	r = amdgpu_ras_block_late_init(adev, ras_block);
 	if (r)
 		return r;
-<<<<<<< HEAD
 
 	switch (amdgpu_ip_version(adev, XGMI_HWIP, 0)) {
 	case IP_VERSION(6, 4, 0):
@@ -1141,25 +1116,6 @@
 late_fini:
 	amdgpu_ras_block_late_fini(adev, ras_block);
 
-=======
-
-	switch (amdgpu_ip_version(adev, XGMI_HWIP, 0)) {
-	case IP_VERSION(6, 4, 0):
-		r = amdgpu_ras_bind_aca(adev, AMDGPU_RAS_BLOCK__XGMI_WAFL,
-					&xgmi_v6_4_0_aca_info, NULL);
-		if (r)
-			goto late_fini;
-		break;
-	default:
-		break;
-	}
-
-	return 0;
-
-late_fini:
-	amdgpu_ras_block_late_fini(adev, ras_block);
-
->>>>>>> 0c383648
 	return r;
 }
 
@@ -1367,7 +1323,6 @@
 		break;
 	default:
 		supported = 0;
-<<<<<<< HEAD
 		break;
 	}
 
@@ -1389,29 +1344,6 @@
 		break;
 	}
 
-=======
-		break;
-	}
-
-	switch (amdgpu_ip_version(adev, XGMI_HWIP, 0)) {
-	case IP_VERSION(6, 4, 0):
-		/* check xgmi3x16 pcs error */
-		for (i = 0; i < ARRAY_SIZE(xgmi3x16_pcs_err_status_reg_v6_4); i++) {
-			data = RREG32_PCIE(xgmi3x16_pcs_err_status_reg_v6_4[i]);
-			mask_data =
-				RREG32_PCIE(xgmi3x16_pcs_err_noncorrectable_mask_reg_v6_4[i]);
-			if (data)
-				amdgpu_xgmi_query_pcs_error_status(adev, data,
-						mask_data, &ue_cnt, &ce_cnt, true, true);
-		}
-		break;
-	default:
-		if (!supported)
-			dev_warn(adev->dev, "XGMI RAS error query not supported");
-		break;
-	}
-
->>>>>>> 0c383648
 	amdgpu_ras_reset_error_count(adev, AMDGPU_RAS_BLOCK__XGMI_WAFL);
 
 	err_data->ue_count += ue_cnt;
